/* Record indices of function doc strings stored in a file. -*- coding: utf-8 -*-

Copyright (C) 1985-1986, 1993-1995, 1997-2022 Free Software Foundation,
Inc.

This file is part of GNU Emacs.

GNU Emacs is free software: you can redistribute it and/or modify
it under the terms of the GNU General Public License as published by
the Free Software Foundation, either version 3 of the License, or (at
your option) any later version.

GNU Emacs is distributed in the hope that it will be useful,
but WITHOUT ANY WARRANTY; without even the implied warranty of
MERCHANTABILITY or FITNESS FOR A PARTICULAR PURPOSE.  See the
GNU General Public License for more details.

You should have received a copy of the GNU General Public License
along with GNU Emacs.  If not, see <https://www.gnu.org/licenses/>.  */


#include <config.h>

#include <errno.h>
#include <sys/types.h>
#include <sys/file.h>	/* Must be after sys/types.h for USG.  */
#include <fcntl.h>
#include <unistd.h>

#include <c-ctype.h>

#include "lisp.h"
#include "character.h"
#include "coding.h"
#include "buffer.h"
#include "disptab.h"
#include "intervals.h"
#include "keymap.h"

/* Buffer used for reading from documentation file.  */
static char *get_doc_string_buffer;
static ptrdiff_t get_doc_string_buffer_size;

static unsigned char *read_bytecode_pointer;

static char const sibling_etc[] = "../etc/";

/* `readchar' in lread.c calls back here to fetch the next byte.
   If UNREADFLAG is 1, we unread a byte.  */

int
read_bytecode_char (bool unreadflag)
{
  if (unreadflag)
    {
      read_bytecode_pointer--;
      return 0;
    }
  return *read_bytecode_pointer++;
}

/* Extract a doc string from a file.  FILEPOS says where to get it.
   If it is an integer, use that position in the standard DOC file.
   If it is (FILE . INTEGER), use FILE as the file name
   and INTEGER as the position in that file.
   But if INTEGER is negative, make it positive.
   (A negative integer is used for user variables, so we can distinguish
   them without actually fetching the doc string.)

   If the location does not point to the beginning of a docstring
   (e.g. because the file has been modified and the location is stale),
   return nil.

   If UNIBYTE, always make a unibyte string.

   If DEFINITION, assume this is for reading
   a dynamic function definition; convert the bytestring
   and the constants vector with appropriate byte handling,
   and return a cons cell.  */

Lisp_Object
get_doc_string (Lisp_Object filepos, bool unibyte, bool definition)
{
  char *from, *to, *name, *p, *p1;
  Lisp_Object file, pos;
  USE_SAFE_ALLOCA;

  if (FIXNUMP (filepos))
    {
      file = Vdoc_file_name;
      pos = filepos;
    }
  else if (CONSP (filepos))
    {
      file = XCAR (filepos);
      pos = XCDR (filepos);
    }
  else
    return Qnil;

  EMACS_INT position = eabs (XFIXNUM (pos));

  if (!STRINGP (Vdoc_directory))
    return Qnil;

  if (!STRINGP (file))
    return Qnil;

  /* Put the file name in NAME as a C string.
     If it is relative, combine it with Vdoc_directory.  */

  Lisp_Object tem = Ffile_name_absolute_p (file);
  file = ENCODE_FILE (file);
  Lisp_Object docdir
    = NILP (tem) ? ENCODE_FILE (Vdoc_directory) : empty_unibyte_string;
  ptrdiff_t docdir_sizemax = SBYTES (docdir) + 1;
  if (will_dump_p ())
    docdir_sizemax = max (docdir_sizemax, sizeof sibling_etc);
  name = SAFE_ALLOCA (docdir_sizemax + SBYTES (file));
  lispstpcpy (lispstpcpy (name, docdir), file);

  int fd = emacs_open (name, O_RDONLY, 0);
  if (fd < 0)
    {
      if (will_dump_p ())
	{
	  /* Preparing to dump; DOC file is probably not installed.
	     So check in ../etc.  */
	  lispstpcpy (stpcpy (name, sibling_etc), file);

	  fd = emacs_open (name, O_RDONLY, 0);
	}
      if (fd < 0)
	{
	  if (errno != ENOENT && errno != ENOTDIR)
	    report_file_error ("Read error on documentation file", file);

	  SAFE_FREE ();
	  AUTO_STRING (cannot_open, "Cannot open doc string file \"");
	  AUTO_STRING (quote_nl, "\"\n");
	  return concat3 (cannot_open, file, quote_nl);
	}
    }
  dynwind_begin ();
<<<<<<< HEAD
  count = SPECPDL_INDEX ();
=======
>>>>>>> 9adc93e6
  record_unwind_protect_int (close_file_unwind, fd);

  /* Seek only to beginning of disk block.  */
  /* Make sure we read at least 1024 bytes before `position'
     so we can check the leading text for consistency.  */
  int offset = min (position, max (1024, position % (8 * 1024)));
  if (TYPE_MAXIMUM (off_t) < position
      || lseek (fd, position - offset, 0) < 0)
    error ("Position %"pI"d out of range in doc string file \"%s\"",
	   position, name);

  /* Read the doc string into get_doc_string_buffer.
     P points beyond the data just read.  */

  p = get_doc_string_buffer;
  while (1)
    {
      ptrdiff_t space_left = (get_doc_string_buffer_size - 1
			      - (p - get_doc_string_buffer));

      /* Allocate or grow the buffer if we need to.  */
      if (space_left <= 0)
	{
	  ptrdiff_t in_buffer = p - get_doc_string_buffer;
	  get_doc_string_buffer
	    = xpalloc (get_doc_string_buffer, &get_doc_string_buffer_size,
		       16 * 1024, -1, 1);
	  p = get_doc_string_buffer + in_buffer;
	  space_left = (get_doc_string_buffer_size - 1
			- (p - get_doc_string_buffer));
	}

      /* Read a disk block at a time.
         If we read the same block last time, maybe skip this?  */
      if (space_left > 1024 * 8)
	space_left = 1024 * 8;
      int nread = emacs_read_quit (fd, p, space_left);
      if (nread < 0)
	report_file_error ("Read error on documentation file", file);
      p[nread] = 0;
      if (!nread)
	break;
      if (p == get_doc_string_buffer)
	p1 = strchr (p + offset, '\037');
      else
	p1 = strchr (p, '\037');
      if (p1)
	{
	  *p1 = 0;
	  p = p1;
	  break;
	}
      p += nread;
    }
  dynwind_end ();
<<<<<<< HEAD
  SAFE_FREE ();
  unbind_to (count, Qnil);
=======
>>>>>>> 9adc93e6

  /* Sanity checking.  */
  if (CONSP (filepos))
    {
      int test = 1;
      /* A dynamic docstring should be either at the very beginning of a "#@
	 comment" or right after a dynamic docstring delimiter (in case we
	 pack several such docstrings within the same comment).  */
      if (get_doc_string_buffer[offset - test] != '\037')
	{
	  if (get_doc_string_buffer[offset - test++] != ' ')
	    return Qnil;
	  while (get_doc_string_buffer[offset - test] >= '0'
		 && get_doc_string_buffer[offset - test] <= '9')
	    test++;
	  if (get_doc_string_buffer[offset - test++] != '@'
	      || get_doc_string_buffer[offset - test] != '#')
	    return Qnil;
	}
    }
  else
    {
      int test = 1;
      if (get_doc_string_buffer[offset - test++] != '\n')
	return Qnil;
      while (get_doc_string_buffer[offset - test] > ' ')
	test++;
      if (get_doc_string_buffer[offset - test] != '\037')
	return Qnil;
    }

  /* Scan the text and perform quoting with ^A (char code 1).
     ^A^A becomes ^A, ^A0 becomes a null char, and ^A_ becomes a ^_.  */
  from = get_doc_string_buffer + offset;
  to = get_doc_string_buffer + offset;
  while (from != p)
    {
      if (*from == 1)
	{
	  from++;
	  int c = *from++;
	  if (c == 1)
	    *to++ = c;
	  else if (c == '0')
	    *to++ = 0;
	  else if (c == '_')
	    *to++ = 037;
	  else
	    {
	      unsigned char uc = c;
	      error ("\
Invalid data in documentation file -- %c followed by code %03o",
		     1, uc);
	    }
	}
      else
	*to++ = *from++;
    }

  /* If DEFINITION, read from this buffer
     the same way we would read bytes from a file.  */
  if (definition)
    {
      read_bytecode_pointer = (unsigned char *) get_doc_string_buffer + offset;
      return Fread (Qlambda);
    }

  if (unibyte)
    return make_unibyte_string (get_doc_string_buffer + offset,
				to - (get_doc_string_buffer + offset));
  else
    {
      /* The data determines whether the string is multibyte.  */
      ptrdiff_t nchars
	= multibyte_chars_in_text (((unsigned char *) get_doc_string_buffer
				    + offset),
				   to - (get_doc_string_buffer + offset));
      return make_string_from_bytes (get_doc_string_buffer + offset,
				     nchars,
				     to - (get_doc_string_buffer + offset));
    }
}

/* Get a string from position FILEPOS and pass it through the Lisp reader.
   We use this for fetching the bytecode string and constants vector
   of a compiled function from the .elc file.  */

Lisp_Object
read_doc_string (Lisp_Object filepos)
{
  return get_doc_string (filepos, 0, 1);
}

static bool
reread_doc_file (Lisp_Object file)
{
  if (NILP (file))
    Fsnarf_documentation (Vdoc_file_name);
  else
    save_match_data_load (file, Qt, Qt, Qt, Qnil);

  return 1;
}

DEFUN ("documentation", Fdocumentation, Sdocumentation, 1, 2, 0,
       doc: /* Return the documentation string of FUNCTION.
Unless a non-nil second argument RAW is given, the
string is passed through `substitute-command-keys'.  */)
  (Lisp_Object function, Lisp_Object raw)
{
  Lisp_Object doc;
  bool try_reload = true;

 documentation:

  doc = Qnil;

  if (SYMBOLP (function))
    {
      Lisp_Object tem = Fget (function, Qfunction_documentation);
      if (!NILP (tem))
	return Fdocumentation_property (function, Qfunction_documentation,
					raw);
    }

  Lisp_Object fun = Findirect_function (function, Qnil);
  if (NILP (fun))
    xsignal1 (Qvoid_function, function);

  if (CONSP (fun) && (EQ (XCAR (fun), Qmacro) ||
      EQ (XCAR (fun), Qspecial_operator)))
    fun = XCDR (fun);
  if (COMPILEDP (fun))
    {
      if (PVSIZE (fun) <= COMPILED_DOC_STRING)
	return Qnil;
      else
	{
	  Lisp_Object tem = AREF (fun, COMPILED_DOC_STRING);
	  if (STRINGP (tem))
	    doc = tem;
	  else if (FIXNATP (tem) || CONSP (tem))
	    doc = tem;
	  else
	    return Qnil;
	}
    }
  else if (scm_is_true (scm_procedure_p (fun)))
    {
      Lisp_Object tem = scm_procedure_property (fun, intern ("emacs-documentation"));
      if (scm_is_true (tem))
        doc = tem;
      else
        return Qnil;
    }
  else if (STRINGP (fun) || VECTORP (fun))
    {
      return build_string ("Keyboard macro.");
    }
  else if (CONSP (fun))
    {
      Lisp_Object funcar = XCAR (fun);
      if (!SYMBOLP (funcar))
	xsignal1 (Qinvalid_function, fun);
      else if (EQ (funcar, Qkeymap))
	return build_string ("Prefix command (definition is a keymap associating keystrokes with commands).");
      else if (EQ (funcar, Qlambda)
	       || (EQ (funcar, Qclosure) && (fun = XCDR (fun), 1))
	       || EQ (funcar, Qautoload))
	{
	  Lisp_Object tem1 = Fcdr (Fcdr (fun));
	  Lisp_Object tem = Fcar (tem1);
	  if (STRINGP (tem))
	    doc = tem;
	  /* Handle a doc reference--but these never come last
	     in the function body, so reject them if they are last.  */
	  else if ((FIXNATP (tem) || (CONSP (tem) && FIXNUMP (XCDR (tem))))
		   && !NILP (XCDR (tem1)))
	    doc = tem;
	  else
	    return Qnil;
	}
      else
	goto oops;
    }
  else
    {
    oops:
      xsignal1 (Qinvalid_function, fun);
    }

  /* If DOC is 0, it's typically because of a dumped file missing
     from the DOC file (bug in src/Makefile.in).  */
  if (EQ (doc, make_fixnum (0)))
    doc = Qnil;
  if (FIXNUMP (doc) || CONSP (doc))
    {
      Lisp_Object tem;
      tem = get_doc_string (doc, 0, 0);
      if (NILP (tem) && try_reload)
	{
	  /* The file is newer, we need to reset the pointers.  */
	  try_reload = reread_doc_file (Fcar_safe (doc));
	  if (try_reload)
	    {
	      try_reload = false;
	      goto documentation;
	    }
	}
      else
	doc = tem;
    }

  if (NILP (raw))
    doc = call1 (Qsubstitute_command_keys, doc);
  return doc;
}

DEFUN ("documentation-property", Fdocumentation_property,
       Sdocumentation_property, 2, 3, 0,
       doc: /* Return the documentation string that is SYMBOL's PROP property.
Third argument RAW omitted or nil means pass the result through
`substitute-command-keys' if it is a string.

This differs from `get' in that it can refer to strings stored in the
`etc/DOC' file; and that it evaluates documentation properties that
aren't strings.  */)
  (Lisp_Object symbol, Lisp_Object prop, Lisp_Object raw)
{
  bool try_reload = true;
  Lisp_Object tem;

 documentation_property:

  tem = Fget (symbol, prop);

  /* If we don't have any documentation for this symbol (and we're asking for
     the variable documentation), try to see whether it's an indirect variable
     and get the documentation from there instead. */
  if (EQ (prop, Qvariable_documentation)
      && NILP (tem))
    {
      Lisp_Object indirect = Findirect_variable (symbol);
      if (!NILP (indirect))
	tem = Fget (indirect, prop);
    }

  if (EQ (tem, make_fixnum (0)))
    tem = Qnil;

  /* See if we want to look for the string in the DOC file. */
  if (FIXNUMP (tem) || (CONSP (tem) && FIXNUMP (XCDR (tem))))
    {
      Lisp_Object doc = tem;
      tem = get_doc_string (tem, 0, 0);
      if (NILP (tem) && try_reload)
	{
	  /* The file is newer, we need to reset the pointers.  */
	  try_reload = reread_doc_file (Fcar_safe (doc));
	  if (try_reload)
	    {
	      try_reload = false;
	      goto documentation_property;
	    }
	}
    }
  else if (!STRINGP (tem))
    /* Feval protects its argument.  */
    tem = Feval (tem, Qnil);

  if (NILP (raw) && STRINGP (tem))
    tem = call1 (Qsubstitute_command_keys, tem);
  return tem;
}

/* Scanning the DOC files and placing docstring offsets into functions.  */

static void
store_function_docstring (Lisp_Object obj, EMACS_INT offset)
{
  /* Don't use indirect_function here, or defaliases will apply their
     docstrings to the base functions (Bug#2603).  */
  Lisp_Object fun = SYMBOLP (obj) ? SYMBOL_FUNCTION (obj) : obj;

  /* The type determines where the docstring is stored.  */

  if (scm_is_true (scm_procedure_p (fun)))
<<<<<<< HEAD
    {
      scm_set_procedure_property_x (fun,
                                    intern ("emacs-documentation"),
                                    make_fixnum (offset));
    }

  /* If it's a lisp form, stick it in the form.  */
  else if (CONSP (fun))
=======
>>>>>>> 9adc93e6
    {
      scm_set_procedure_property_x (fun,
                                    intern ("emacs-documentation"),
                                    make_fixnum (offset));
    }

  /* If it's a lisp form, stick it in the form.  */
  else if (CONSP (fun))
    {
      Lisp_Object tem = XCAR (fun);
      if (EQ (tem, Qlambda) || EQ (tem, Qautoload)
	  || (EQ (tem, Qclosure) && (fun = XCDR (fun), 1)))
	{
	  tem = Fcdr (Fcdr (fun));
	  if (CONSP (tem) && FIXNUMP (XCAR (tem)))
	    /* FIXME: This modifies typically pure hash-cons'd data, so its
	       correctness is quite delicate.  */
	    XSETCAR (tem, make_fixnum (offset));
	}
      // FIX: 20190626 LAV, dont store it? 2019-vanilla doesn't
      //else if (EQ (tem, Qmacro) || EQ (tem, Qspecial_operator))
      //  store_function_docstring (XCDR (fun), offset);
    }
  /* Lisp_Subrs have a slot for it.  */
  //FIX: 20190626 LAV, subrp should be replaced with scm_is_true (scm_procedure_p (fun))?
<<<<<<< HEAD
  // FIX-20230210-LAV: else if (scm_procedure_p (fun))
  //else if (SUBRP (fun))
    // FIX: 20190626 LAV, This call will retrieve the function-documentation, but how do we set it?
    //scm_procedure_property (fun, intern ("emacs-documentation"))
  //  XSUBR (fun)->doc = offset;
=======
  else if (SUBRP (fun) && !SUBR_NATIVE_COMPILEDP (fun))
    {
      // FIX: 20190626 LAV, This call will retrieve the function-documentation, but how do we set it?
      //scm_procedure_property (fun, intern ("emacs-documentation"))
      // XSUBR (fun)->doc = offset;
    }
>>>>>>> 9adc93e6

  /* Bytecode objects sometimes have slots for it.  */
  else if (COMPILEDP (fun))
    {
      /* This bytecode object must have a slot for the
	 docstring, since we've found a docstring for it.  */
      if (PVSIZE (fun) > COMPILED_DOC_STRING)
	ASET (fun, COMPILED_DOC_STRING, make_fixnum (offset));
      else
	{
	  AUTO_STRING (format, "No docstring slot for %s");
	  CALLN (Fmessage, format,
		 (SYMBOLP (obj)
		  ? SYMBOL_NAME (obj)
		  : build_string ("<anonymous>")));
	}
    }
}


DEFUN ("Snarf-documentation", Fsnarf_documentation, Ssnarf_documentation,
       1, 1, 0,
       doc: /* Used during Emacs initialization to scan the `etc/DOC...' file.
This searches the `etc/DOC...' file for doc strings and
records them in function and variable definitions.
The function takes one argument, FILENAME, a string;
it specifies the file name (without a directory) of the DOC file.
That file is found in `../etc' now; later, when the dumped Emacs is run,
the same file name is found in the `doc-directory'.  */)
  (Lisp_Object filename)
{
  int fd;
  char buf[1024 + 1];
  int filled;
  EMACS_INT pos;
  Lisp_Object sym;
  char *p, *name;
  ptrdiff_t count;
  char const *dirname;
  ptrdiff_t dirlen;
  /* Preloaded defcustoms using custom-initialize-delay are added to
     this list, but kept unbound.  See https://debbugs.gnu.org/11565  */
  Lisp_Object delayed_init =
    find_symbol_value (intern ("custom-delayed-init-variables"));

  if (!CONSP (delayed_init)) delayed_init = Qnil;

  CHECK_STRING (filename);

  if (will_dump_p ())
    {
      dirname = sibling_etc;
      dirlen = sizeof sibling_etc - 1;
    }
  else
    {
      CHECK_STRING (Vdoc_directory);
      dirname = SSDATA (Vdoc_directory);
      dirlen = SBYTES (Vdoc_directory);
    }

  count = SPECPDL_INDEX ();
  USE_SAFE_ALLOCA;
  name = SAFE_ALLOCA (dirlen + SBYTES (filename) + 1);
  lispstpcpy (stpcpy (name, dirname), filename); 	/*** Add this line ***/

  /* Vbuild_files is nil when temacs is run, and non-nil after that.  */
  if (NILP (Vbuild_files))
    {
      static char const *const buildobj[] =
	{
	  #include "buildobj.h"
	};
      int i = ARRAYELTS (buildobj);
      while (0 <= --i)
	Vbuild_files = Fcons (build_string (buildobj[i]), Vbuild_files);
      Vbuild_files = Fpurecopy (Vbuild_files);
    }

  fd = emacs_open (name, O_RDONLY, 0);
  if (fd < 0)
    {
      int open_errno = errno;
      report_file_errno ("Opening doc string file", build_string (name),
			 open_errno);
    }
  dynwind_begin ();
  record_unwind_protect_int (close_file_unwind, fd);
  Vdoc_file_name = filename;
  filled = 0;
  pos = 0;
  while (true)
    {
      if (filled < 512)
	filled += emacs_read_quit (fd, &buf[filled], sizeof buf - 1 - filled);
      if (!filled)
	break;

      buf[filled] = 0;
      char *end = buf + (filled < 512 ? filled : filled - 128);
      p = memchr (buf, '\037', end - buf);
      /* p points to ^_Ffunctionname\n or ^_Vvarname\n or ^_Sfilename\n.  */
      if (p)
	{
	  end = strchr (p, '\n');

	  /* We used to skip files not in build_files, so that when a
	     function was defined several times in different files
	     (typically, once in xterm, once in w32term, ...), we only
	     paid attention to the relevant one.

	     But this meant the doc had to be kept and updated in
	     multiple files.  Nowadays we keep the doc only in eg xterm.
	     The (f)boundp checks below ensure we don't report
	     docs for eg w32-specific items on X.
	  */

	  Lisp_Object tem = Ffind_symbol (make_specified_string (p + 2,
                                                                 -1,
                                                                 end - p - 2,
                                                                 true),
                                          Qnil);
          sym = scm_c_value_ref (tem, 0);
          /* Ignore docs that start with SKIP.  These mark
             placeholders where the real doc is elsewhere.  */
	  if (! NILP (scm_c_value_ref (tem, 1)))
	    {
	      /* Attach a docstring to a variable?  */
	      if (p[1] == 'V')
		{
		  /* Install file-position as variable-documentation property
		     and make it negative for a user-variable
		     (doc starts with a `*').  */
                  if ((!NILP (Fboundp (sym))
                      || !NILP (Fmemq (sym, delayed_init)))
                      && strncmp (end, "\nSKIP", 5))
                    Fput (sym, Qvariable_documentation,
                          make_fixnum ((pos + end + 1 - buf)
                                       * (end[1] == '*' ? -1 : 1)));
		}

	      /* Attach a docstring to a function?  */
	      else if (p[1] == 'F')
                {
                  if (!NILP (Ffboundp (sym)) && strncmp (end, "\nSKIP", 5))
                    store_function_docstring (sym, pos + end + 1 - buf);
                }
	      else if (p[1] == 'S')
		; /* Just a source file name boundary marker.  Ignore it.  */

	      else
		error ("DOC file invalid at position %"pI"d", pos);
	    }
	}
      pos += end - buf;
      filled -= end - buf;
      memmove (buf, end, filled);
    }

  SAFE_FREE ();
  dynwind_end ();
  return Qnil;
}

/* Return true if text quoting style should default to quote `like this'.  */
static bool
default_to_grave_quoting_style (void)
{
  if (!text_quoting_flag)
    return true;
  if (! DISP_TABLE_P (Vstandard_display_table))
    return false;
  Lisp_Object dv = DISP_CHAR_VECTOR (XCHAR_TABLE (Vstandard_display_table),
				     LEFT_SINGLE_QUOTATION_MARK);
  return (VECTORP (dv) && ASIZE (dv) == 1
	  && EQ (AREF (dv, 0), make_fixnum ('`')));
}

DEFUN ("text-quoting-style", Ftext_quoting_style,
       Stext_quoting_style, 0, 0, 0,
       doc: /* Return the current effective text quoting style.
See variable `text-quoting-style'.  */)
  (void)
{
  /* Use grave accent and apostrophe `like this'.  */
  if (NILP (Vtext_quoting_style)
      ? default_to_grave_quoting_style ()
      : EQ (Vtext_quoting_style, Qgrave))
    return Qgrave;

<<<<<<< HEAD
      if (strp[0] == '\\' && strp[1] == '='
	  && strp + 2 < SDATA (str) + strbytes)
	{
	  /* \= quotes the next character;
	     thus, to put in \[ without its special meaning, use \=\[.  */
	  changed = nonquotes_changed = true;
	  strp += 2;
	  /* Fall through to copy one char.  */
	}
      else if (strp[0] == '\\' && strp[1] == '['
	       && (close_bracket
		   = memchr (strp + 2, ']',
			     SDATA (str) + strbytes - (strp + 2))))
	{
	  bool follow_remap = 1;

	  start = strp + 2;
	  length_byte = close_bracket - start;
	  idx = close_bracket + 1 - SDATA (str);

	  name = Fintern (make_string ((char *) start, length_byte), Qnil);

	do_remap:
	  tem = Fwhere_is_internal (name, keymap, Qt, Qnil, Qnil);

	  if (VECTORP (tem) && ASIZE (tem) > 1
	      && EQ (AREF (tem, 0), Qremap) && SYMBOLP (AREF (tem, 1))
	      && follow_remap)
	    {
	      name = AREF (tem, 1);
	      follow_remap = 0;
	      goto do_remap;
	    }

	  /* Fwhere_is_internal can GC, so take relocation of string
	     contents into account.  */
	  strp = SDATA (str) + idx;
	  start = strp - length_byte - 1;

	  if (NILP (tem))	/* but not on any keys */
	    {
	      memcpy (bufp, "M-x ", 4);
	      bufp += 4;
	      nchars += 4;
	      length = multibyte_chars_in_text (start, length_byte);
	      goto subst;
	    }
	  else
	    {			/* function is on a key */
	      tem = Fkey_description (tem, Qnil);
	      goto subst_string;
	    }
	}
      /* \{foo} is replaced with a summary of the keymap (symbol-value foo).
	 \<foo> just sets the keymap used for \[cmd].  */
      else if (strp[0] == '\\' && (strp[1] == '{' || strp[1] == '<')
	       && (close_bracket
		   = memchr (strp + 2, strp[1] == '{' ? '}' : '>',
			     SDATA (str) + strbytes - (strp + 2))))
	{
	 {
	  bool generate_summary = strp[1] == '{';
	  /* This is for computing the SHADOWS arg for describe_map_tree.  */
	  Lisp_Object active_maps = Fcurrent_active_maps (Qnil, Qnil);

          dynwind_begin ();

	  start = strp + 2;
	  length_byte = close_bracket - start;
	  idx = close_bracket + 1 - SDATA (str);

	  /* Get the value of the keymap in TEM, or nil if undefined.
	     Do this while still in the user's current buffer
	     in case it is a local variable.  */
	  name = Fintern (make_string ((char *) start, length_byte), Qnil);
	  tem = Fboundp (name);
	  if (! NILP (tem))
	    {
	      tem = Fsymbol_value (name);
	      if (! NILP (tem))
		tem = get_keymap (tem, 0, 1);
	    }

	  /* Now switch to a temp buffer.  */
	  struct buffer *oldbuf = current_buffer;
	  set_buffer_internal (XBUFFER (Vprin1_to_string_buffer));
	  /* This is for an unusual case where some after-change
	     function uses 'format' or 'prin1' or something else that
	     will thrash Vprin1_to_string_buffer we are using.  */
	  specbind (Qinhibit_modification_hooks, Qt);

	  if (NILP (tem))
	    {
	      name = Fsymbol_name (name);
	      AUTO_STRING (msg_prefix, "\nUses keymap `");
	      insert1 (Fsubstitute_command_keys (msg_prefix));
	      insert_from_string (name, 0, 0,
				  SCHARS (name),
				  SBYTES (name), 1);
	      AUTO_STRING (msg_suffix, "', which is not currently defined.\n");
	      insert1 (Fsubstitute_command_keys (msg_suffix));
	      if (!generate_summary)
		keymap = Qnil;
	    }
	  else if (!generate_summary)
	    keymap = tem;
	  else
	    {
	      /* Get the list of active keymaps that precede this one.
		 If this one's not active, get nil.  */
	      Lisp_Object earlier_maps
		= Fcdr (Fmemq (tem, Freverse (active_maps)));
	      describe_map_tree (tem, 1, Fnreverse (earlier_maps),
				 Qnil, 0, 1, 0, 0, 1);
	    }
	  tem = Fbuffer_string ();
	  Ferase_buffer ();
	  set_buffer_internal (oldbuf);
          dynwind_end ();
	 }

	subst_string:
	  /* Convert non-ASCII unibyte data to properly-encoded multibyte,
	     for the same reason STRING was converted to STR.  */
	  tem = Fstring_make_multibyte (tem);
	  start = SDATA (tem);
	  length = SCHARS (tem);
	  length_byte = SBYTES (tem);
	subst:
	  nonquotes_changed = true;
	subst_quote:
	  changed = true;
	  {
	    ptrdiff_t offset = bufp - buf;
	    ptrdiff_t avail = bsize - offset;
	    ptrdiff_t need = strbytes - idx;
	    if (INT_ADD_WRAPV (need, length_byte + EXTRA_ROOM, &need))
	      string_overflow ();
	    if (avail < need)
	      {
		abuf = xpalloc (abuf, &bsize, need - avail,
				STRING_BYTES_BOUND, 1);
		if (buf == sbuf)
		  {
		    //record_unwind_protect_ptr (xfree, abuf);
		    memcpy (abuf, sbuf, offset);
		  }
		//else
		  //set_unwind_protect_ptr (count, xfree, abuf);
		buf = abuf;
		bufp = buf + offset;
	      }
	    memcpy (bufp, start, length_byte);
	    bufp += length_byte;
	    nchars += length;

	    /* Some of the previous code can GC, so take relocation of
	       string contents into account.  */
	    strp = SDATA (str) + idx;

	    continue;
	  }
	}
      else if ((strp[0] == '`' || strp[0] == '\'')
	       && quoting_style == CURVE_QUOTING_STYLE)
	{
	  start = (unsigned char const *) (strp[0] == '`' ? uLSQM : uRSQM);
	  length = 1;
	  length_byte = sizeof uLSQM - 1;
	  idx = strp - SDATA (str) + 1;
	  goto subst_quote;
	}
      else if (strp[0] == '`' && quoting_style == STRAIGHT_QUOTING_STYLE)
	{
	  *bufp++ = '\'';
	  strp++;
	  nchars++;
	  changed = true;
	  continue;
	}

      /* Copy one char.  */
      do
	*bufp++ = *strp++;
      while (! CHAR_HEAD_P (*strp));
      nchars++;
    }
=======
  /* Use apostrophes 'like this'.  */
  else if (EQ (Vtext_quoting_style, Qstraight))
    return Qstraight;
>>>>>>> 9adc93e6

  /* Use curved single quotes ‘like this’.  */
  else
<<<<<<< HEAD
    tem = string;
  // FIX: 20190626 LAV, where on earth is buf released?, it was xfree(buf)
  return tem;
=======
    return Qcurve;
>>>>>>> 9adc93e6
}


void
syms_of_doc (void)
{
#include "doc.x"
<<<<<<< HEAD

=======
  DEFSYM (Qsubstitute_command_keys, "substitute-command-keys");
>>>>>>> 9adc93e6
  DEFSYM (Qfunction_documentation, "function-documentation");
  DEFSYM (Qgrave, "grave");
  DEFSYM (Qstraight, "straight");
  DEFSYM (Qcurve, "curve");

  DEFVAR_LISP ("internal-doc-file-name", Vdoc_file_name,
	       doc: /* Name of file containing documentation strings of built-in symbols.  */);
  Vdoc_file_name = Qnil;

  DEFVAR_LISP ("build-files", Vbuild_files,
               doc: /* A list of files used to build this Emacs binary.  */);
  Vbuild_files = Qnil;

  DEFVAR_LISP ("text-quoting-style", Vtext_quoting_style,
               doc: /* Style to use for single quotes in help and messages.

The value of this variable determines substitution of grave accents
and apostrophes in help output (but not for display of Info
manuals) and in functions like `message' and `format-message', but not
in `format'.

The value should be one of these symbols:
  `curve':    quote with curved single quotes ‘like this’.
  `straight': quote with straight apostrophes \\='like this\\='.
  `grave':    quote with grave accent and apostrophe \\=`like this\\=';
	      i.e., do not alter the original quote marks.
  nil:        like `curve' if curved single quotes are displayable,
	      and like `grave' otherwise.  This is the default.  */);
  Vtext_quoting_style = Qnil;

  DEFVAR_BOOL ("internal--text-quoting-flag", text_quoting_flag,
	       doc: /* If nil, a nil `text-quoting-style' is treated as `grave'.  */);
  /* Initialized by ‘main’.  */

}<|MERGE_RESOLUTION|>--- conflicted
+++ resolved
@@ -142,10 +142,6 @@
 	}
     }
   dynwind_begin ();
-<<<<<<< HEAD
-  count = SPECPDL_INDEX ();
-=======
->>>>>>> 9adc93e6
   record_unwind_protect_int (close_file_unwind, fd);
 
   /* Seek only to beginning of disk block.  */
@@ -201,11 +197,6 @@
       p += nread;
     }
   dynwind_end ();
-<<<<<<< HEAD
-  SAFE_FREE ();
-  unbind_to (count, Qnil);
-=======
->>>>>>> 9adc93e6
 
   /* Sanity checking.  */
   if (CONSP (filepos))
@@ -494,17 +485,6 @@
   /* The type determines where the docstring is stored.  */
 
   if (scm_is_true (scm_procedure_p (fun)))
-<<<<<<< HEAD
-    {
-      scm_set_procedure_property_x (fun,
-                                    intern ("emacs-documentation"),
-                                    make_fixnum (offset));
-    }
-
-  /* If it's a lisp form, stick it in the form.  */
-  else if (CONSP (fun))
-=======
->>>>>>> 9adc93e6
     {
       scm_set_procedure_property_x (fun,
                                     intern ("emacs-documentation"),
@@ -530,20 +510,12 @@
     }
   /* Lisp_Subrs have a slot for it.  */
   //FIX: 20190626 LAV, subrp should be replaced with scm_is_true (scm_procedure_p (fun))?
-<<<<<<< HEAD
-  // FIX-20230210-LAV: else if (scm_procedure_p (fun))
-  //else if (SUBRP (fun))
-    // FIX: 20190626 LAV, This call will retrieve the function-documentation, but how do we set it?
-    //scm_procedure_property (fun, intern ("emacs-documentation"))
-  //  XSUBR (fun)->doc = offset;
-=======
   else if (SUBRP (fun) && !SUBR_NATIVE_COMPILEDP (fun))
     {
       // FIX: 20190626 LAV, This call will retrieve the function-documentation, but how do we set it?
       //scm_procedure_property (fun, intern ("emacs-documentation"))
       // XSUBR (fun)->doc = offset;
     }
->>>>>>> 9adc93e6
 
   /* Bytecode objects sometimes have slots for it.  */
   else if (COMPILEDP (fun))
@@ -735,209 +707,13 @@
       : EQ (Vtext_quoting_style, Qgrave))
     return Qgrave;
 
-<<<<<<< HEAD
-      if (strp[0] == '\\' && strp[1] == '='
-	  && strp + 2 < SDATA (str) + strbytes)
-	{
-	  /* \= quotes the next character;
-	     thus, to put in \[ without its special meaning, use \=\[.  */
-	  changed = nonquotes_changed = true;
-	  strp += 2;
-	  /* Fall through to copy one char.  */
-	}
-      else if (strp[0] == '\\' && strp[1] == '['
-	       && (close_bracket
-		   = memchr (strp + 2, ']',
-			     SDATA (str) + strbytes - (strp + 2))))
-	{
-	  bool follow_remap = 1;
-
-	  start = strp + 2;
-	  length_byte = close_bracket - start;
-	  idx = close_bracket + 1 - SDATA (str);
-
-	  name = Fintern (make_string ((char *) start, length_byte), Qnil);
-
-	do_remap:
-	  tem = Fwhere_is_internal (name, keymap, Qt, Qnil, Qnil);
-
-	  if (VECTORP (tem) && ASIZE (tem) > 1
-	      && EQ (AREF (tem, 0), Qremap) && SYMBOLP (AREF (tem, 1))
-	      && follow_remap)
-	    {
-	      name = AREF (tem, 1);
-	      follow_remap = 0;
-	      goto do_remap;
-	    }
-
-	  /* Fwhere_is_internal can GC, so take relocation of string
-	     contents into account.  */
-	  strp = SDATA (str) + idx;
-	  start = strp - length_byte - 1;
-
-	  if (NILP (tem))	/* but not on any keys */
-	    {
-	      memcpy (bufp, "M-x ", 4);
-	      bufp += 4;
-	      nchars += 4;
-	      length = multibyte_chars_in_text (start, length_byte);
-	      goto subst;
-	    }
-	  else
-	    {			/* function is on a key */
-	      tem = Fkey_description (tem, Qnil);
-	      goto subst_string;
-	    }
-	}
-      /* \{foo} is replaced with a summary of the keymap (symbol-value foo).
-	 \<foo> just sets the keymap used for \[cmd].  */
-      else if (strp[0] == '\\' && (strp[1] == '{' || strp[1] == '<')
-	       && (close_bracket
-		   = memchr (strp + 2, strp[1] == '{' ? '}' : '>',
-			     SDATA (str) + strbytes - (strp + 2))))
-	{
-	 {
-	  bool generate_summary = strp[1] == '{';
-	  /* This is for computing the SHADOWS arg for describe_map_tree.  */
-	  Lisp_Object active_maps = Fcurrent_active_maps (Qnil, Qnil);
-
-          dynwind_begin ();
-
-	  start = strp + 2;
-	  length_byte = close_bracket - start;
-	  idx = close_bracket + 1 - SDATA (str);
-
-	  /* Get the value of the keymap in TEM, or nil if undefined.
-	     Do this while still in the user's current buffer
-	     in case it is a local variable.  */
-	  name = Fintern (make_string ((char *) start, length_byte), Qnil);
-	  tem = Fboundp (name);
-	  if (! NILP (tem))
-	    {
-	      tem = Fsymbol_value (name);
-	      if (! NILP (tem))
-		tem = get_keymap (tem, 0, 1);
-	    }
-
-	  /* Now switch to a temp buffer.  */
-	  struct buffer *oldbuf = current_buffer;
-	  set_buffer_internal (XBUFFER (Vprin1_to_string_buffer));
-	  /* This is for an unusual case where some after-change
-	     function uses 'format' or 'prin1' or something else that
-	     will thrash Vprin1_to_string_buffer we are using.  */
-	  specbind (Qinhibit_modification_hooks, Qt);
-
-	  if (NILP (tem))
-	    {
-	      name = Fsymbol_name (name);
-	      AUTO_STRING (msg_prefix, "\nUses keymap `");
-	      insert1 (Fsubstitute_command_keys (msg_prefix));
-	      insert_from_string (name, 0, 0,
-				  SCHARS (name),
-				  SBYTES (name), 1);
-	      AUTO_STRING (msg_suffix, "', which is not currently defined.\n");
-	      insert1 (Fsubstitute_command_keys (msg_suffix));
-	      if (!generate_summary)
-		keymap = Qnil;
-	    }
-	  else if (!generate_summary)
-	    keymap = tem;
-	  else
-	    {
-	      /* Get the list of active keymaps that precede this one.
-		 If this one's not active, get nil.  */
-	      Lisp_Object earlier_maps
-		= Fcdr (Fmemq (tem, Freverse (active_maps)));
-	      describe_map_tree (tem, 1, Fnreverse (earlier_maps),
-				 Qnil, 0, 1, 0, 0, 1);
-	    }
-	  tem = Fbuffer_string ();
-	  Ferase_buffer ();
-	  set_buffer_internal (oldbuf);
-          dynwind_end ();
-	 }
-
-	subst_string:
-	  /* Convert non-ASCII unibyte data to properly-encoded multibyte,
-	     for the same reason STRING was converted to STR.  */
-	  tem = Fstring_make_multibyte (tem);
-	  start = SDATA (tem);
-	  length = SCHARS (tem);
-	  length_byte = SBYTES (tem);
-	subst:
-	  nonquotes_changed = true;
-	subst_quote:
-	  changed = true;
-	  {
-	    ptrdiff_t offset = bufp - buf;
-	    ptrdiff_t avail = bsize - offset;
-	    ptrdiff_t need = strbytes - idx;
-	    if (INT_ADD_WRAPV (need, length_byte + EXTRA_ROOM, &need))
-	      string_overflow ();
-	    if (avail < need)
-	      {
-		abuf = xpalloc (abuf, &bsize, need - avail,
-				STRING_BYTES_BOUND, 1);
-		if (buf == sbuf)
-		  {
-		    //record_unwind_protect_ptr (xfree, abuf);
-		    memcpy (abuf, sbuf, offset);
-		  }
-		//else
-		  //set_unwind_protect_ptr (count, xfree, abuf);
-		buf = abuf;
-		bufp = buf + offset;
-	      }
-	    memcpy (bufp, start, length_byte);
-	    bufp += length_byte;
-	    nchars += length;
-
-	    /* Some of the previous code can GC, so take relocation of
-	       string contents into account.  */
-	    strp = SDATA (str) + idx;
-
-	    continue;
-	  }
-	}
-      else if ((strp[0] == '`' || strp[0] == '\'')
-	       && quoting_style == CURVE_QUOTING_STYLE)
-	{
-	  start = (unsigned char const *) (strp[0] == '`' ? uLSQM : uRSQM);
-	  length = 1;
-	  length_byte = sizeof uLSQM - 1;
-	  idx = strp - SDATA (str) + 1;
-	  goto subst_quote;
-	}
-      else if (strp[0] == '`' && quoting_style == STRAIGHT_QUOTING_STYLE)
-	{
-	  *bufp++ = '\'';
-	  strp++;
-	  nchars++;
-	  changed = true;
-	  continue;
-	}
-
-      /* Copy one char.  */
-      do
-	*bufp++ = *strp++;
-      while (! CHAR_HEAD_P (*strp));
-      nchars++;
-    }
-=======
   /* Use apostrophes 'like this'.  */
   else if (EQ (Vtext_quoting_style, Qstraight))
     return Qstraight;
->>>>>>> 9adc93e6
 
   /* Use curved single quotes ‘like this’.  */
   else
-<<<<<<< HEAD
-    tem = string;
-  // FIX: 20190626 LAV, where on earth is buf released?, it was xfree(buf)
-  return tem;
-=======
     return Qcurve;
->>>>>>> 9adc93e6
 }
 
 @@ -946,11 +722,7 @@
 syms_of_doc (void)
 {
 #include "doc.x"
-<<<<<<< HEAD
-
-=======
   DEFSYM (Qsubstitute_command_keys, "substitute-command-keys");
->>>>>>> 9adc93e6
   DEFSYM (Qfunction_documentation, "function-documentation");
   DEFSYM (Qgrave, "grave");
   DEFSYM (Qstraight, "straight");
