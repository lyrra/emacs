/* Record indices of function doc strings stored in a file. -*- coding: utf-8 -*-

Copyright (C) 1985-1986, 1993-1995, 1997-2019 Free Software Foundation,
Inc.

This file is part of GNU Emacs.

GNU Emacs is free software: you can redistribute it and/or modify
it under the terms of the GNU General Public License as published by
the Free Software Foundation, either version 3 of the License, or (at
your option) any later version.

GNU Emacs is distributed in the hope that it will be useful,
but WITHOUT ANY WARRANTY; without even the implied warranty of
MERCHANTABILITY or FITNESS FOR A PARTICULAR PURPOSE.  See the
GNU General Public License for more details.

You should have received a copy of the GNU General Public License
along with GNU Emacs.  If not, see <https://www.gnu.org/licenses/>.  */


#include <config.h>

#include <errno.h>
#include <sys/types.h>
#include <sys/file.h>	/* Must be after sys/types.h for USG.  */
#include <fcntl.h>
#include <unistd.h>

#include <c-ctype.h>

#include "lisp.h"
#include "character.h"
#include "coding.h"
#include "buffer.h"
#include "disptab.h"
#include "intervals.h"
#include "keymap.h"

/* Buffer used for reading from documentation file.  */
static char *get_doc_string_buffer;
static ptrdiff_t get_doc_string_buffer_size;

static unsigned char *read_bytecode_pointer;

static char const sibling_etc[] = "../etc/";

/* `readchar' in lread.c calls back here to fetch the next byte.
   If UNREADFLAG is 1, we unread a byte.  */

int
read_bytecode_char (bool unreadflag)
{
  if (unreadflag)
    {
      read_bytecode_pointer--;
      return 0;
    }
  return *read_bytecode_pointer++;
}

/* Extract a doc string from a file.  FILEPOS says where to get it.
   If it is an integer, use that position in the standard DOC file.
   If it is (FILE . INTEGER), use FILE as the file name
   and INTEGER as the position in that file.
   But if INTEGER is negative, make it positive.
   (A negative integer is used for user variables, so we can distinguish
   them without actually fetching the doc string.)

   If the location does not point to the beginning of a docstring
   (e.g. because the file has been modified and the location is stale),
   return nil.

   If UNIBYTE, always make a unibyte string.

   If DEFINITION, assume this is for reading
   a dynamic function definition; convert the bytestring
   and the constants vector with appropriate byte handling,
   and return a cons cell.  */

Lisp_Object
get_doc_string (Lisp_Object filepos, bool unibyte, bool definition)
{
  char *from, *to, *name, *p, *p1;
  int fd;
  int offset;
  EMACS_INT position;
  Lisp_Object file, tem, pos;
<<<<<<< HEAD
=======
  ptrdiff_t count = SPECPDL_INDEX ();
>>>>>>> f79fd9e8
  USE_SAFE_ALLOCA;

  if (FIXNUMP (filepos))
    {
      file = Vdoc_file_name;
      pos = filepos;
    }
  else if (CONSP (filepos))
    {
      file = XCAR (filepos);
      pos = XCDR (filepos);
    }
  else
    return Qnil;

  position = eabs (XFIXNUM (pos));

  if (!STRINGP (Vdoc_directory))
    return Qnil;

  if (!STRINGP (file))
    return Qnil;

  /* Put the file name in NAME as a C string.
     If it is relative, combine it with Vdoc_directory.  */

  tem = Ffile_name_absolute_p (file);
  file = ENCODE_FILE (file);
  Lisp_Object docdir
    = NILP (tem) ? ENCODE_FILE (Vdoc_directory) : empty_unibyte_string;
  ptrdiff_t docdir_sizemax = SBYTES (docdir) + 1;
  if (will_dump_p ())
    docdir_sizemax = max (docdir_sizemax, sizeof sibling_etc);
  name = SAFE_ALLOCA (docdir_sizemax + SBYTES (file));
  lispstpcpy (lispstpcpy (name, docdir), file);

  fd = emacs_open (name, O_RDONLY, 0);
  if (fd < 0)
    {
      if (will_dump_p ())
	{
	  /* Preparing to dump; DOC file is probably not installed.
	     So check in ../etc.  */
	  lispstpcpy (stpcpy (name, sibling_etc), file);

	  fd = emacs_open (name, O_RDONLY, 0);
	}
      if (fd < 0)
	{
	  if (errno == EMFILE || errno == ENFILE)
	    report_file_error ("Read error on documentation file", file);

	  SAFE_FREE ();
	  AUTO_STRING (cannot_open, "Cannot open doc string file \"");
	  AUTO_STRING (quote_nl, "\"\n");
	  return concat3 (cannot_open, file, quote_nl);
	}
    }
  dynwind_begin ();
<<<<<<< HEAD
=======
  count = SPECPDL_INDEX ();
>>>>>>> f79fd9e8
  record_unwind_protect_int (close_file_unwind, fd);

  /* Seek only to beginning of disk block.  */
  /* Make sure we read at least 1024 bytes before `position'
     so we can check the leading text for consistency.  */
  offset = min (position, max (1024, position % (8 * 1024)));
  if (TYPE_MAXIMUM (off_t) < position
      || lseek (fd, position - offset, 0) < 0)
    error ("Position %"pI"d out of range in doc string file \"%s\"",
	   position, name);

  /* Read the doc string into get_doc_string_buffer.
     P points beyond the data just read.  */

  p = get_doc_string_buffer;
  while (1)
    {
      ptrdiff_t space_left = (get_doc_string_buffer_size - 1
			      - (p - get_doc_string_buffer));
      int nread;

      /* Allocate or grow the buffer if we need to.  */
      if (space_left <= 0)
	{
	  ptrdiff_t in_buffer = p - get_doc_string_buffer;
	  get_doc_string_buffer
	    = xpalloc (get_doc_string_buffer, &get_doc_string_buffer_size,
		       16 * 1024, -1, 1);
	  p = get_doc_string_buffer + in_buffer;
	  space_left = (get_doc_string_buffer_size - 1
			- (p - get_doc_string_buffer));
	}

      /* Read a disk block at a time.
         If we read the same block last time, maybe skip this?  */
      if (space_left > 1024 * 8)
	space_left = 1024 * 8;
      nread = emacs_read_quit (fd, p, space_left);
      if (nread < 0)
	report_file_error ("Read error on documentation file", file);
      p[nread] = 0;
      if (!nread)
	break;
      if (p == get_doc_string_buffer)
	p1 = strchr (p + offset, '\037');
      else
	p1 = strchr (p, '\037');
      if (p1)
	{
	  *p1 = 0;
	  p = p1;
	  break;
	}
      p += nread;
    }
  dynwind_end ();
  SAFE_FREE ();
  unbind_to (count, Qnil);

  /* Sanity checking.  */
  if (CONSP (filepos))
    {
      int test = 1;
      /* A dynamic docstring should be either at the very beginning of a "#@
	 comment" or right after a dynamic docstring delimiter (in case we
	 pack several such docstrings within the same comment).  */
      if (get_doc_string_buffer[offset - test] != '\037')
	{
	  if (get_doc_string_buffer[offset - test++] != ' ')
	    return Qnil;
	  while (get_doc_string_buffer[offset - test] >= '0'
		 && get_doc_string_buffer[offset - test] <= '9')
	    test++;
	  if (get_doc_string_buffer[offset - test++] != '@'
	      || get_doc_string_buffer[offset - test] != '#')
	    return Qnil;
	}
    }
  else
    {
      int test = 1;
      if (get_doc_string_buffer[offset - test++] != '\n')
	return Qnil;
      while (get_doc_string_buffer[offset - test] > ' ')
	test++;
      if (get_doc_string_buffer[offset - test] != '\037')
	return Qnil;
    }

  /* Scan the text and perform quoting with ^A (char code 1).
     ^A^A becomes ^A, ^A0 becomes a NUL char, and ^A_ becomes a ^_.  */
  from = get_doc_string_buffer + offset;
  to = get_doc_string_buffer + offset;
  while (from != p)
    {
      if (*from == 1)
	{
	  int c;

	  from++;
	  c = *from++;
	  if (c == 1)
	    *to++ = c;
	  else if (c == '0')
	    *to++ = 0;
	  else if (c == '_')
	    *to++ = 037;
	  else
	    {
	      unsigned char uc = c;
	      error ("\
Invalid data in documentation file -- %c followed by code %03o",
		     1, uc);
	    }
	}
      else
	*to++ = *from++;
    }

  /* If DEFINITION, read from this buffer
     the same way we would read bytes from a file.  */
  if (definition)
    {
      read_bytecode_pointer = (unsigned char *) get_doc_string_buffer + offset;
      return Fread (Qlambda);
    }

  if (unibyte)
    return make_unibyte_string (get_doc_string_buffer + offset,
				to - (get_doc_string_buffer + offset));
  else
    {
      /* The data determines whether the string is multibyte.  */
      ptrdiff_t nchars
	= multibyte_chars_in_text (((unsigned char *) get_doc_string_buffer
				    + offset),
				   to - (get_doc_string_buffer + offset));
      return make_string_from_bytes (get_doc_string_buffer + offset,
				     nchars,
				     to - (get_doc_string_buffer + offset));
    }
}

/* Get a string from position FILEPOS and pass it through the Lisp reader.
   We use this for fetching the bytecode string and constants vector
   of a compiled function from the .elc file.  */

Lisp_Object
read_doc_string (Lisp_Object filepos)
{
  return get_doc_string (filepos, 0, 1);
}

static bool
reread_doc_file (Lisp_Object file)
{
  if (NILP (file))
    Fsnarf_documentation (Vdoc_file_name);
  else
    Fload (file, Qt, Qt, Qt, Qnil);

  return 1;
}

DEFUN ("documentation", Fdocumentation, Sdocumentation, 1, 2, 0,
       doc: /* Return the documentation string of FUNCTION.
Unless a non-nil second argument RAW is given, the
string is passed through `substitute-command-keys'.  */)
  (Lisp_Object function, Lisp_Object raw)
{
  Lisp_Object fun;
  Lisp_Object funcar;
  Lisp_Object doc;
  bool try_reload = 1;

 documentation:

  doc = Qnil;

  if (SYMBOLP (function))
    {
      Lisp_Object tem = Fget (function, Qfunction_documentation);
      if (!NILP (tem))
	return Fdocumentation_property (function, Qfunction_documentation,
					raw);
    }

  fun = Findirect_function (function, Qnil);
  if (NILP (fun))
    xsignal1 (Qvoid_function, function);

  if (CONSP (fun) && (EQ (XCAR (fun), Qmacro) ||
      EQ (XCAR (fun), Qspecial_operator)))
    fun = XCDR (fun);
  if (COMPILEDP (fun))
    {
      if (PVSIZE (fun) <= COMPILED_DOC_STRING)
	return Qnil;
      else
	{
	  Lisp_Object tem = AREF (fun, COMPILED_DOC_STRING);
	  if (STRINGP (tem))
	    doc = tem;
	  else if (FIXNATP (tem) || CONSP (tem))
	    doc = tem;
	  else
	    return Qnil;
	}
    }
  else if (scm_is_true (scm_procedure_p (fun)))
    {
      Lisp_Object tem = scm_procedure_property (fun, intern ("emacs-documentation"));
      if (scm_is_true (tem))
        doc = tem;
      else
        return Qnil;
    }
  else if (STRINGP (fun) || VECTORP (fun))
    {
      return build_string ("Keyboard macro.");
    }
  else if (CONSP (fun))
    {
      funcar = XCAR (fun);
      if (!SYMBOLP (funcar))
	xsignal1 (Qinvalid_function, fun);
      else if (EQ (funcar, Qkeymap))
	return build_string ("Prefix command (definition is a keymap associating keystrokes with commands).");
      else if (EQ (funcar, Qlambda)
	       || (EQ (funcar, Qclosure) && (fun = XCDR (fun), 1))
	       || EQ (funcar, Qautoload))
	{
	  Lisp_Object tem1 = Fcdr (Fcdr (fun));
	  Lisp_Object tem = Fcar (tem1);
	  if (STRINGP (tem))
	    doc = tem;
	  /* Handle a doc reference--but these never come last
	     in the function body, so reject them if they are last.  */
	  else if ((FIXNATP (tem) || (CONSP (tem) && FIXNUMP (XCDR (tem))))
		   && !NILP (XCDR (tem1)))
	    doc = tem;
	  else
	    return Qnil;
	}
      else
	goto oops;
    }
  else
    {
    oops:
      xsignal1 (Qinvalid_function, fun);
    }

  /* If DOC is 0, it's typically because of a dumped file missing
     from the DOC file (bug in src/Makefile.in).  */
  if (EQ (doc, make_fixnum (0)))
    doc = Qnil;
  if (FIXNUMP (doc) || CONSP (doc))
    {
      Lisp_Object tem;
      tem = get_doc_string (doc, 0, 0);
      if (NILP (tem) && try_reload)
	{
	  /* The file is newer, we need to reset the pointers.  */
	  try_reload = reread_doc_file (Fcar_safe (doc));
	  if (try_reload)
	    {
	      try_reload = 0;
	      goto documentation;
	    }
	}
      else
	doc = tem;
    }

  if (NILP (raw))
    doc = Fsubstitute_command_keys (doc);
  return doc;
}

DEFUN ("documentation-property", Fdocumentation_property,
       Sdocumentation_property, 2, 3, 0,
       doc: /* Return the documentation string that is SYMBOL's PROP property.
Third argument RAW omitted or nil means pass the result through
`substitute-command-keys' if it is a string.

This differs from `get' in that it can refer to strings stored in the
`etc/DOC' file; and that it evaluates documentation properties that
aren't strings.  */)
  (Lisp_Object symbol, Lisp_Object prop, Lisp_Object raw)
{
  bool try_reload = 1;
  Lisp_Object tem;

 documentation_property:

  tem = Fget (symbol, prop);

  /* If we don't have any documentation for this symbol (and we're asking for
     the variable documentation), try to see whether it's an indirect variable
     and get the documentation from there instead. */
  if (EQ (prop, Qvariable_documentation)
      && NILP (tem))
    {
      Lisp_Object indirect = Findirect_variable (symbol);
      if (!NILP (indirect))
	tem = Fget (indirect, prop);
    }

  if (EQ (tem, make_fixnum (0)))
    tem = Qnil;

  /* See if we want to look for the string in the DOC file. */
  if (FIXNUMP (tem) || (CONSP (tem) && FIXNUMP (XCDR (tem))))
    {
      Lisp_Object doc = tem;
      tem = get_doc_string (tem, 0, 0);
      if (NILP (tem) && try_reload)
	{
	  /* The file is newer, we need to reset the pointers.  */
	  try_reload = reread_doc_file (Fcar_safe (doc));
	  if (try_reload)
	    {
	      try_reload = 0;
	      goto documentation_property;
	    }
	}
    }
  else if (!STRINGP (tem))
    /* Feval protects its argument.  */
    tem = Feval (tem, Qnil);

  if (NILP (raw) && STRINGP (tem))
    tem = Fsubstitute_command_keys (tem);
  return tem;
}

/* Scanning the DOC files and placing docstring offsets into functions.  */

static void
store_function_docstring (Lisp_Object obj, EMACS_INT offset)
{
  /* Don't use indirect_function here, or defaliases will apply their
     docstrings to the base functions (Bug#2603).  */
  Lisp_Object fun = SYMBOLP (obj) ? SYMBOL_FUNCTION (obj) : obj;

  /* The type determines where the docstring is stored.  */

  if (scm_is_true (scm_procedure_p (fun)))
    {
      scm_set_procedure_property_x (fun,
                                    intern ("emacs-documentation"),
<<<<<<< HEAD
                                    make_number (offset));
=======
                                    make_fixnum (offset));
>>>>>>> f79fd9e8
    }

  /* If it's a lisp form, stick it in the form.  */
  else if (CONSP (fun))
    {
      Lisp_Object tem;

      tem = XCAR (fun);
      if (EQ (tem, Qlambda) || EQ (tem, Qautoload)
	  || (EQ (tem, Qclosure) && (fun = XCDR (fun), 1)))
	{
	  tem = Fcdr (Fcdr (fun));
	  if (CONSP (tem) && FIXNUMP (XCAR (tem)))
	    /* FIXME: This modifies typically pure hash-cons'd data, so its
	       correctness is quite delicate.  */
	    XSETCAR (tem, make_fixnum (offset));
	}
      // FIX: 20190626 LAV, dont store it? 2019-vanilla doesn't
      //else if (EQ (tem, Qmacro) || EQ (tem, Qspecial_operator))
      //  store_function_docstring (XCDR (fun), offset);
    }

  /* Lisp_Subrs have a slot for it.  */
<<<<<<< HEAD
  // FIX: 20190626 LAV, subrp should be replaced with scm_is_true (scm_procedure_p (fun))?
  // was else if (SUBRP (fun))
  //else if (scm_procedure_p (fun))
=======
  //FIX: 20190626 LAV, subrp should be replaced with scm_is_true (scm_procedure_p (fun))?
  // FIX-20230210-LAV: else if (scm_procedure_p (fun))
  //else if (SUBRP (fun))
>>>>>>> f79fd9e8
    // FIX: 20190626 LAV, This call will retrieve the function-documentation, but how do we set it?
    //scm_procedure_property (fun, intern ("emacs-documentation"))
  //  XSUBR (fun)->doc = offset;

  /* Bytecode objects sometimes have slots for it.  */
  else if (COMPILEDP (fun))
    {
      /* This bytecode object must have a slot for the
	 docstring, since we've found a docstring for it.  */
      if (PVSIZE (fun) > COMPILED_DOC_STRING)
	ASET (fun, COMPILED_DOC_STRING, make_fixnum (offset));
      else
	{
	  AUTO_STRING (format, "No docstring slot for %s");
	  CALLN (Fmessage, format,
		 (SYMBOLP (obj)
		  ? SYMBOL_NAME (obj)
		  : build_string ("<anonymous>")));
	}
    }
}


DEFUN ("Snarf-documentation", Fsnarf_documentation, Ssnarf_documentation,
       1, 1, 0,
       doc: /* Used during Emacs initialization to scan the `etc/DOC...' file.
This searches the `etc/DOC...' file for doc strings and
records them in function and variable definitions.
The function takes one argument, FILENAME, a string;
it specifies the file name (without a directory) of the DOC file.
That file is found in `../etc' now; later, when the dumped Emacs is run,
the same file name is found in the `doc-directory'.  */)
  (Lisp_Object filename)
{
  int fd;
  char buf[1024 + 1];
  int filled;
  EMACS_INT pos;
  Lisp_Object sym;
  char *p, *name;
  ptrdiff_t count;
  char const *dirname;
  ptrdiff_t dirlen;
  /* Preloaded defcustoms using custom-initialize-delay are added to
     this list, but kept unbound.  See https://debbugs.gnu.org/11565  */
  Lisp_Object delayed_init =
    find_symbol_value (intern ("custom-delayed-init-variables"));

  if (EQ (delayed_init, Qunbound)) delayed_init = Qnil;

  CHECK_STRING (filename);

  if (will_dump_p ())
    {
      dirname = sibling_etc;
      dirlen = sizeof sibling_etc - 1;
    }
  else
    {
      CHECK_STRING (Vdoc_directory);
      dirname = SSDATA (Vdoc_directory);
      dirlen = SBYTES (Vdoc_directory);
    }

  count = SPECPDL_INDEX ();
  USE_SAFE_ALLOCA;
  name = SAFE_ALLOCA (dirlen + SBYTES (filename) + 1);
  lispstpcpy (stpcpy (name, dirname), filename); 	/*** Add this line ***/

  /* Vbuild_files is nil when temacs is run, and non-nil after that.  */
  if (NILP (Vbuild_files))
    {
      static char const *const buildobj[] =
	{
	  #include "buildobj.h"
	};
      int i = ARRAYELTS (buildobj);
      while (0 <= --i)
	Vbuild_files = Fcons (build_string (buildobj[i]), Vbuild_files);
      Vbuild_files = Fpurecopy (Vbuild_files);
    }

  fd = emacs_open (name, O_RDONLY, 0);
  if (fd < 0)
    {
      int open_errno = errno;
      report_file_errno ("Opening doc string file", build_string (name),
			 open_errno);
    }
  dynwind_begin ();
  record_unwind_protect_int (close_file_unwind, fd);
  Vdoc_file_name = filename;
  filled = 0;
  pos = 0;
  while (true)
    {
      if (filled < 512)
	filled += emacs_read_quit (fd, &buf[filled], sizeof buf - 1 - filled);
      if (!filled)
	break;

      buf[filled] = 0;
      char *end = buf + (filled < 512 ? filled : filled - 128);
      p = memchr (buf, '\037', end - buf);
      /* p points to ^_Ffunctionname\n or ^_Vvarname\n or ^_Sfilename\n.  */
      if (p)
	{
	  end = strchr (p, '\n');

<<<<<<< HEAD
          /* See if this is a file name, and if it is a file in build-files.  */
          if (p[1] == 'S')
            {
              skip_file = 0;
              if (end - p > 4 && end[-2] == '.'
                  && (end[-1] == 'o' || end[-1] == 'c'))
                {
                  ptrdiff_t len = end - p - 2;
                  char *fromfile = SAFE_ALLOCA (len + 1);
                  memcpy (fromfile, &p[2], len);
                  fromfile[len] = 0;
                  if (fromfile[len-1] == 'c')
                    fromfile[len-1] = 'o';

                  skip_file = NILP (Fmember (build_string (fromfile),
                                             Vbuild_files));
                }
            }
=======
	  /* We used to skip files not in build_files, so that when a
	     function was defined several times in different files
	     (typically, once in xterm, once in w32term, ...), we only
	     paid attention to the relevant one.

	     But this meant the doc had to be kept and updated in
	     multiple files.  Nowadays we keep the doc only in eg xterm.
	     The (f)boundp checks below ensure we don't report
	     docs for eg w32-specific items on X.
	  */
>>>>>>> f79fd9e8

	  Lisp_Object tem = Ffind_symbol (make_specified_string (p + 2,
                                                                 -1,
                                                                 end - p - 2,
                                                                 true),
                                          Qnil);
          sym = scm_c_value_ref (tem, 0);
<<<<<<< HEAD
	  /* Check skip_file so that when a function is defined several
	     times in different files (typically, once in xterm, once in
	     w32term, ...), we only pay attention to the one that
	     matters.  */
	  if (! skip_file && ! NILP (scm_c_value_ref (tem, 1)))
=======
          /* Ignore docs that start with SKIP.  These mark
             placeholders where the real doc is elsewhere.  */
	  if (! NILP (scm_c_value_ref (tem, 1)))
>>>>>>> f79fd9e8
	    {
	      /* Attach a docstring to a variable?  */
	      if (p[1] == 'V')
		{
		  /* Install file-position as variable-documentation property
		     and make it negative for a user-variable
		     (doc starts with a `*').  */
                  if ((!NILP (Fboundp (sym))
                      || !NILP (Fmemq (sym, delayed_init)))
                      && strncmp (end, "\nSKIP", 5))
                    Fput (sym, Qvariable_documentation,
                          make_fixnum ((pos + end + 1 - buf)
                                       * (end[1] == '*' ? -1 : 1)));
		}

	      /* Attach a docstring to a function?  */
	      else if (p[1] == 'F')
                {
                  if (!NILP (Ffboundp (sym)) && strncmp (end, "\nSKIP", 5))
                    store_function_docstring (sym, pos + end + 1 - buf);
                }
	      else if (p[1] == 'S')
		; /* Just a source file name boundary marker.  Ignore it.  */

	      else
		error ("DOC file invalid at position %"pI"d", pos);
	    }
	}
      pos += end - buf;
      filled -= end - buf;
      memmove (buf, end, filled);
    }

  SAFE_FREE ();
  dynwind_end ();
  return Qnil;
}

/* Return true if text quoting style should default to quote `like this'.  */
static bool
default_to_grave_quoting_style (void)
{
  if (!text_quoting_flag)
    return true;
  if (! DISP_TABLE_P (Vstandard_display_table))
    return false;
  Lisp_Object dv = DISP_CHAR_VECTOR (XCHAR_TABLE (Vstandard_display_table),
				     LEFT_SINGLE_QUOTATION_MARK);
  return (VECTORP (dv) && ASIZE (dv) == 1
	  && EQ (AREF (dv, 0), make_fixnum ('`')));
}

/* Return the current effective text quoting style.  */
enum text_quoting_style
text_quoting_style (void)
{
  if (NILP (Vtext_quoting_style)
      ? default_to_grave_quoting_style ()
      : EQ (Vtext_quoting_style, Qgrave))
    return GRAVE_QUOTING_STYLE;
  else if (EQ (Vtext_quoting_style, Qstraight))
    return STRAIGHT_QUOTING_STYLE;
  else
    return CURVE_QUOTING_STYLE;
}

DEFUN ("substitute-command-keys", Fsubstitute_command_keys,
       Ssubstitute_command_keys, 1, 1, 0,
       doc: /* Substitute key descriptions for command names in STRING.
Each substring of the form \\=\\[COMMAND] is replaced by either a
keystroke sequence that invokes COMMAND, or "M-x COMMAND" if COMMAND
is not on any keys.

Each substring of the form \\=\\{MAPVAR} is replaced by a summary of
the value of MAPVAR as a keymap.  This summary is similar to the one
produced by `describe-bindings'.  The summary ends in two newlines
\(used by the helper function `help-make-xrefs' to find the end of the
summary).

Each substring of the form \\=\\<MAPVAR> specifies the use of MAPVAR
as the keymap for future \\=\\[COMMAND] substrings.

Each grave accent \\=` is replaced by left quote, and each apostrophe \\='
is replaced by right quote.  Left and right quote characters are
specified by `text-quoting-style'.

\\=\\= quotes the following character and is discarded; thus, \\=\\=\\=\\= puts \\=\\=
into the output, \\=\\=\\=\\[ puts \\=\\[ into the output, and \\=\\=\\=` puts \\=` into the
output.

Return the original STRING if no substitutions are made.
Otherwise, return a new string.  */)
  (Lisp_Object string)
{
  char *buf;
  bool changed = false;
  bool nonquotes_changed = false;
  unsigned char *strp;
  char *bufp;
  ptrdiff_t idx;
  ptrdiff_t bsize;
  Lisp_Object tem;
  Lisp_Object keymap;
  unsigned char const *start;
  ptrdiff_t length, length_byte;
  Lisp_Object name;
  ptrdiff_t nchars;

  if (NILP (string))
    return Qnil;

  /* If STRING contains non-ASCII unibyte data, process its
     properly-encoded multibyte equivalent instead.  This simplifies
     the implementation and is OK since substitute-command-keys is
     intended for use only on text strings.  Keep STRING around, since
     it will be returned if no changes occur.  */
  Lisp_Object str = Fstring_make_multibyte (string);

  enum text_quoting_style quoting_style = text_quoting_style ();

  nchars = 0;

  /* KEYMAP is either nil (which means search all the active keymaps)
     or a specified local map (which means search just that and the
     global map).  If non-nil, it might come from Voverriding_local_map,
     or from a \\<mapname> construct in STRING itself..  */
  keymap = Voverriding_local_map;

  ptrdiff_t strbytes = SBYTES (str);
  bsize = strbytes;

  /* Fixed-size stack buffer.  */
  char sbuf[MAX_ALLOCA];

  /* Heap-allocated buffer, if any.  */
  char *abuf;

  /* Extra room for expansion due to replacing ‘\[]’ with ‘M-x ’.  */
  enum { EXTRA_ROOM = sizeof "M-x " - sizeof "\\[]" };

  ptrdiff_t count = SPECPDL_INDEX ();

  if (bsize <= sizeof sbuf - EXTRA_ROOM)
    {
      abuf = NULL;
      buf = sbuf;
      bsize = sizeof sbuf;
    }
  else
    {
      buf = abuf = xpalloc (NULL, &bsize, EXTRA_ROOM, STRING_BYTES_BOUND, 1);
      record_unwind_protect_ptr (xfree, abuf);
    }
  bufp = buf;

  strp = SDATA (str);
  while (strp < SDATA (str) + strbytes)
    {
      unsigned char *close_bracket;

      if (strp[0] == '\\' && strp[1] == '='
	  && strp + 2 < SDATA (str) + strbytes)
	{
	  /* \= quotes the next character;
	     thus, to put in \[ without its special meaning, use \=\[.  */
	  changed = nonquotes_changed = true;
	  strp += 2;
	  /* Fall through to copy one char.  */
	}
      else if (strp[0] == '\\' && strp[1] == '['
	       && (close_bracket
		   = memchr (strp + 2, ']',
			     SDATA (str) + strbytes - (strp + 2))))
	{
	  bool follow_remap = 1;

	  start = strp + 2;
	  length_byte = close_bracket - start;
	  idx = close_bracket + 1 - SDATA (str);

	  name = Fintern (make_string ((char *) start, length_byte), Qnil);

	do_remap:
	  tem = Fwhere_is_internal (name, keymap, Qt, Qnil, Qnil);

	  if (VECTORP (tem) && ASIZE (tem) > 1
	      && EQ (AREF (tem, 0), Qremap) && SYMBOLP (AREF (tem, 1))
	      && follow_remap)
	    {
	      name = AREF (tem, 1);
	      follow_remap = 0;
	      goto do_remap;
	    }

	  /* Fwhere_is_internal can GC, so take relocation of string
	     contents into account.  */
	  strp = SDATA (str) + idx;
	  start = strp - length_byte - 1;

	  if (NILP (tem))	/* but not on any keys */
	    {
	      memcpy (bufp, "M-x ", 4);
	      bufp += 4;
	      nchars += 4;
	      length = multibyte_chars_in_text (start, length_byte);
	      goto subst;
	    }
	  else
	    {			/* function is on a key */
	      tem = Fkey_description (tem, Qnil);
	      goto subst_string;
	    }
	}
      /* \{foo} is replaced with a summary of the keymap (symbol-value foo).
	 \<foo> just sets the keymap used for \[cmd].  */
      else if (strp[0] == '\\' && (strp[1] == '{' || strp[1] == '<')
	       && (close_bracket
		   = memchr (strp + 2, strp[1] == '{' ? '}' : '>',
			     SDATA (str) + strbytes - (strp + 2))))
	{
	 {
	  bool generate_summary = strp[1] == '{';
	  /* This is for computing the SHADOWS arg for describe_map_tree.  */
	  Lisp_Object active_maps = Fcurrent_active_maps (Qnil, Qnil);

          dynwind_begin ();

	  start = strp + 2;
	  length_byte = close_bracket - start;
	  idx = close_bracket + 1 - SDATA (str);

	  /* Get the value of the keymap in TEM, or nil if undefined.
	     Do this while still in the user's current buffer
	     in case it is a local variable.  */
	  name = Fintern (make_string ((char *) start, length_byte), Qnil);
	  tem = Fboundp (name);
	  if (! NILP (tem))
	    {
	      tem = Fsymbol_value (name);
	      if (! NILP (tem))
		tem = get_keymap (tem, 0, 1);
	    }

	  /* Now switch to a temp buffer.  */
	  struct buffer *oldbuf = current_buffer;
	  set_buffer_internal (XBUFFER (Vprin1_to_string_buffer));
	  /* This is for an unusual case where some after-change
	     function uses 'format' or 'prin1' or something else that
	     will thrash Vprin1_to_string_buffer we are using.  */
	  specbind (Qinhibit_modification_hooks, Qt);

	  if (NILP (tem))
	    {
	      name = Fsymbol_name (name);
	      AUTO_STRING (msg_prefix, "\nUses keymap `");
	      insert1 (Fsubstitute_command_keys (msg_prefix));
	      insert_from_string (name, 0, 0,
				  SCHARS (name),
				  SBYTES (name), 1);
	      AUTO_STRING (msg_suffix, "', which is not currently defined.\n");
	      insert1 (Fsubstitute_command_keys (msg_suffix));
	      if (!generate_summary)
		keymap = Qnil;
	    }
	  else if (!generate_summary)
	    keymap = tem;
	  else
	    {
	      /* Get the list of active keymaps that precede this one.
		 If this one's not active, get nil.  */
	      Lisp_Object earlier_maps
		= Fcdr (Fmemq (tem, Freverse (active_maps)));
	      describe_map_tree (tem, 1, Fnreverse (earlier_maps),
				 Qnil, 0, 1, 0, 0, 1);
	    }
	  tem = Fbuffer_string ();
	  Ferase_buffer ();
	  set_buffer_internal (oldbuf);
          dynwind_end ();
	 }

	subst_string:
	  /* Convert non-ASCII unibyte data to properly-encoded multibyte,
	     for the same reason STRING was converted to STR.  */
	  tem = Fstring_make_multibyte (tem);
	  start = SDATA (tem);
	  length = SCHARS (tem);
	  length_byte = SBYTES (tem);
	subst:
	  nonquotes_changed = true;
	subst_quote:
	  changed = true;
	  {
	    ptrdiff_t offset = bufp - buf;
	    ptrdiff_t avail = bsize - offset;
	    ptrdiff_t need = strbytes - idx;
	    if (INT_ADD_WRAPV (need, length_byte + EXTRA_ROOM, &need))
	      string_overflow ();
	    if (avail < need)
	      {
		abuf = xpalloc (abuf, &bsize, need - avail,
				STRING_BYTES_BOUND, 1);
		if (buf == sbuf)
		  {
		    //record_unwind_protect_ptr (xfree, abuf);
		    memcpy (abuf, sbuf, offset);
		  }
		//else
		  //set_unwind_protect_ptr (count, xfree, abuf);
		buf = abuf;
		bufp = buf + offset;
	      }
	    memcpy (bufp, start, length_byte);
	    bufp += length_byte;
	    nchars += length;

	    /* Some of the previous code can GC, so take relocation of
	       string contents into account.  */
	    strp = SDATA (str) + idx;

	    continue;
	  }
	}
      else if ((strp[0] == '`' || strp[0] == '\'')
	       && quoting_style == CURVE_QUOTING_STYLE)
	{
	  start = (unsigned char const *) (strp[0] == '`' ? uLSQM : uRSQM);
	  length = 1;
	  length_byte = sizeof uLSQM - 1;
	  idx = strp - SDATA (str) + 1;
	  goto subst_quote;
	}
      else if (strp[0] == '`' && quoting_style == STRAIGHT_QUOTING_STYLE)
	{
	  *bufp++ = '\'';
	  strp++;
	  nchars++;
	  changed = true;
	  continue;
	}

      /* Copy one char.  */
      do
	*bufp++ = *strp++;
      while (! CHAR_HEAD_P (*strp));
      nchars++;
    }

  if (changed)			/* don't bother if nothing substituted */
    {
      tem = make_string_from_bytes (buf, nchars, bufp - buf);
      if (!nonquotes_changed)
	{
	  /* Nothing has changed other than quoting, so copy the string’s
	     text properties.  FIXME: Text properties should survive other
	     changes too.  */
	  INTERVAL interval_copy = copy_intervals (string_intervals (string),
						   0, SCHARS (string));
	  if (interval_copy)
	    {
	      set_interval_object (interval_copy, tem);
	      set_string_intervals (tem, interval_copy);
	    }
	}
    }
  else
    tem = string;
  // FIX: 20190626 LAV, where on earth is buf released?, it was xfree(buf)
  return tem;
}

void
syms_of_doc (void)
{
#include "doc.x"

  DEFSYM (Qfunction_documentation, "function-documentation");
  DEFSYM (Qgrave, "grave");
  DEFSYM (Qstraight, "straight");

  DEFVAR_LISP ("internal-doc-file-name", Vdoc_file_name,
	       doc: /* Name of file containing documentation strings of built-in symbols.  */);
  Vdoc_file_name = Qnil;

  DEFVAR_LISP ("build-files", Vbuild_files,
               doc: /* A list of files used to build this Emacs binary.  */);
  Vbuild_files = Qnil;

  DEFVAR_LISP ("text-quoting-style", Vtext_quoting_style,
               doc: /* Style to use for single quotes in help and messages.
Its value should be a symbol.  It works by substituting certain single
quotes for grave accent and apostrophe.  This is done in help output
\(but not for display of Info manuals) and in functions like `message'
and `format-message'.  It is not done in `format'.

`curve' means quote with curved single quotes ‘like this’.
`straight' means quote with straight apostrophes \\='like this\\='.
`grave' means quote with grave accent and apostrophe \\=`like this\\=';
i.e., do not alter quote marks.  The default value nil acts like
`curve' if curved single quotes are displayable, and like `grave'
otherwise.  */);
  Vtext_quoting_style = Qnil;

  DEFVAR_BOOL ("internal--text-quoting-flag", text_quoting_flag,
	       doc: /* If nil, a nil `text-quoting-style' is treated as `grave'.  */);
  /* Initialized by ‘main’.  */

}<|MERGE_RESOLUTION|>--- conflicted
+++ resolved
@@ -86,10 +86,7 @@
   int offset;
   EMACS_INT position;
   Lisp_Object file, tem, pos;
-<<<<<<< HEAD
-=======
   ptrdiff_t count = SPECPDL_INDEX ();
->>>>>>> f79fd9e8
   USE_SAFE_ALLOCA;
 
   if (FIXNUMP (filepos))
@@ -149,10 +146,7 @@
 	}
     }
   dynwind_begin ();
-<<<<<<< HEAD
-=======
   count = SPECPDL_INDEX ();
->>>>>>> f79fd9e8
   record_unwind_protect_int (close_file_unwind, fd);
 
   /* Seek only to beginning of disk block.  */
@@ -506,11 +500,7 @@
     {
       scm_set_procedure_property_x (fun,
                                     intern ("emacs-documentation"),
-<<<<<<< HEAD
-                                    make_number (offset));
-=======
                                     make_fixnum (offset));
->>>>>>> f79fd9e8
     }
 
   /* If it's a lisp form, stick it in the form.  */
@@ -534,15 +524,9 @@
     }
 
   /* Lisp_Subrs have a slot for it.  */
-<<<<<<< HEAD
-  // FIX: 20190626 LAV, subrp should be replaced with scm_is_true (scm_procedure_p (fun))?
-  // was else if (SUBRP (fun))
-  //else if (scm_procedure_p (fun))
-=======
   //FIX: 20190626 LAV, subrp should be replaced with scm_is_true (scm_procedure_p (fun))?
   // FIX-20230210-LAV: else if (scm_procedure_p (fun))
   //else if (SUBRP (fun))
->>>>>>> f79fd9e8
     // FIX: 20190626 LAV, This call will retrieve the function-documentation, but how do we set it?
     //scm_procedure_property (fun, intern ("emacs-documentation"))
   //  XSUBR (fun)->doc = offset;
@@ -652,26 +636,6 @@
 	{
 	  end = strchr (p, '\n');
 
-<<<<<<< HEAD
-          /* See if this is a file name, and if it is a file in build-files.  */
-          if (p[1] == 'S')
-            {
-              skip_file = 0;
-              if (end - p > 4 && end[-2] == '.'
-                  && (end[-1] == 'o' || end[-1] == 'c'))
-                {
-                  ptrdiff_t len = end - p - 2;
-                  char *fromfile = SAFE_ALLOCA (len + 1);
-                  memcpy (fromfile, &p[2], len);
-                  fromfile[len] = 0;
-                  if (fromfile[len-1] == 'c')
-                    fromfile[len-1] = 'o';
-
-                  skip_file = NILP (Fmember (build_string (fromfile),
-                                             Vbuild_files));
-                }
-            }
-=======
 	  /* We used to skip files not in build_files, so that when a
 	     function was defined several times in different files
 	     (typically, once in xterm, once in w32term, ...), we only
@@ -682,7 +646,6 @@
 	     The (f)boundp checks below ensure we don't report
 	     docs for eg w32-specific items on X.
 	  */
->>>>>>> f79fd9e8
 
 	  Lisp_Object tem = Ffind_symbol (make_specified_string (p + 2,
                                                                  -1,
@@ -690,17 +653,9 @@
                                                                  true),
                                           Qnil);
           sym = scm_c_value_ref (tem, 0);
-<<<<<<< HEAD
-	  /* Check skip_file so that when a function is defined several
-	     times in different files (typically, once in xterm, once in
-	     w32term, ...), we only pay attention to the one that
-	     matters.  */
-	  if (! skip_file && ! NILP (scm_c_value_ref (tem, 1)))
-=======
           /* Ignore docs that start with SKIP.  These mark
              placeholders where the real doc is elsewhere.  */
 	  if (! NILP (scm_c_value_ref (tem, 1)))
->>>>>>> f79fd9e8
 	    {
 	      /* Attach a docstring to a variable?  */
 	      if (p[1] == 'V')
