/* font.h -- Interface definition for font handling.
   Copyright (C) 2006-2019 Free Software Foundation, Inc.
   Copyright (C) 2006, 2007, 2008, 2009, 2010, 2011
     National Institute of Advanced Industrial Science and Technology (AIST)
     Registration Number H13PRO009

This file is part of GNU Emacs.

GNU Emacs is free software: you can redistribute it and/or modify
it under the terms of the GNU General Public License as published by
the Free Software Foundation, either version 3 of the License, or (at
your option) any later version.

GNU Emacs is distributed in the hope that it will be useful,
but WITHOUT ANY WARRANTY; without even the implied warranty of
MERCHANTABILITY or FITNESS FOR A PARTICULAR PURPOSE.  See the
GNU General Public License for more details.

You should have received a copy of the GNU General Public License
along with GNU Emacs.  If not, see <https://www.gnu.org/licenses/>.  */

#ifndef EMACS_FONT_H
#define EMACS_FONT_H

#ifdef HAVE_HARFBUZZ
#include <hb.h>
#endif	/* HAVE_HARFBUZZ */

struct composition_it;
struct face;
struct glyph_string;

INLINE_HEADER_BEGIN

/* We have three types of Lisp objects related to font.

   FONT-SPEC

	Pseudo vector (length FONT_SPEC_MAX) of font properties.  Some
	properties can be left unspecified (i.e. nil).  Emacs asks
	font-drivers to find a font by FONT-SPEC.  A fontset entry
	specifies requisite properties whereas a face specifies just
	preferable properties.

   FONT-ENTITY

	Pseudo vector (length FONT_ENTITY_MAX) of fully instantiated
	font properties that a font-driver returns upon a request of
	FONT-SPEC.

	Note: Only the method `list' and `match' of a font-driver can
	create this object, and it should never be modified by Lisp.

   FONT-OBJECT

	Pseudo vector (length FONT_OBJECT_MAX) of an opened font.

	Lisp object encapsulating "struct font".  This corresponds to
	an opened font.

	Note: Only the method `open' of a font-driver can create this
	object, and it should never be modified by Lisp.  */


/* An enumerator for each font property.  This is used as an index to
   the vector of FONT-SPEC and FONT-ENTITY.

   Note: The order is important and should not be changed.  */

enum font_property_index
  {
    /* FONT-TYPE is a symbol indicating a font backend; currently `x',
       `xft', and `ftx' are available on X, `uniscribe' and `gdi' on
       Windows, and `ns' under Cocoa / GNUstep.  */
    FONT_TYPE_INDEX,

    /* FONT-FOUNDRY is a foundry name (symbol).  */
    FONT_FOUNDRY_INDEX,

    /* FONT-FAMILY is a family name (symbol).  */
    FONT_FAMILY_INDEX,

    /* FONT-ADSTYLE is an additional style name (symbol).  */
    FONT_ADSTYLE_INDEX,

    /* FONT-REGISTRY is a combination of a charset-registry and
       charset-encoding name (symbol).  */
    FONT_REGISTRY_INDEX,

    /* FONT-WEIGHT is a numeric value of weight (e.g. medium, bold) of
       the font.  The lowest 8 bits is an index determining the
       symbolic name, and the higher bits is the actual numeric value
       defined in `font-weight-table'. */
    FONT_WEIGHT_INDEX,

    /* FONT-SLANT is a numeric value of slant (e.g. r, i, o) of the
       font.  The lowest 8 bits is an index determining the symbolic
       name, and the higher bits is the actual numeric value defined
       in `font-slant-table'.  */
    FONT_SLANT_INDEX,

    /* FONT-WIDTH is a numeric value of setwidth (e.g. normal) of the
       font.  The lowest 8 bits is an index determining the symbolic
       name, and the higher bits is the actual numeric value defined
       `font-width-table'.  */
    FONT_WIDTH_INDEX,

    /* FONT-SIZE is a size of the font.  If integer, it is a pixel
       size.  For a font-spec, the value can be a float specifying
       the point size.  The value zero means that the font is
       scalable.  */
    FONT_SIZE_INDEX,

    /* FONT-DPI is a resolution (dot per inch) for which the font is
       designed. */
    FONT_DPI_INDEX,

    /* FONT-SPACING is a spacing (mono, proportional, charcell) of the
       font (integer; one of enum font_spacing).  */
    FONT_SPACING_INDEX,

    /* FONT-AVGWIDTH is an average width (1/10 pixel unit) of the
       font.  */
    FONT_AVGWIDTH_INDEX,

#if false
    /* The following two members are to substitute for the above 6
       members (FONT_WEIGHT_INDEX to FONT_AVGWIDTH_INDEX excluding
       FONT_SIZE_INDEX) if it is found that font-entities consumes too
       much memory.  */

    /* FONT-STYLE is a 24-bit integer containing indices for
       style-related properties WEIGHT, SLANT, and WIDTH.  The lowest
       8 bits is an index to the weight table AREF (font_style_table,
       0), the next 8 bits is an index to the slant table AREF
       (font_style_table, 1), the highest 8 bits is an index to the
       slant table AREF (font_style_table, 2).  The index 0 indicates
       that the corresponding style is not specified.  This way, we
       can represent at most 255 different names for each style, which
       is surely sufficient.  */
    FONT_STYLE_INDEX,

    /* FONT-METRICS is a 27-bit integer containing metrics-related
       properties DPI, AVGWIDTH, SPACING.  The lowest 12 bits is for
       DPI, the next 12 bits is for AVGWIDTH, the highest 3 bits is for
       SPACING.  In each bit field, the highest bit indicates that the
       corresponding value is set or not.  This way, we can represent
       DPI by 11-bit (0 to 2047), AVGWIDTH by 11-bit (0 to 2047),
       SPACING by 3-bit (0 for proportional, 1 for dual, 2 for mono, 3
       for charcell), which is surely sufficient.  */
    FONT_METRICS_INDEX,
#endif

    /* In a font-spec, the value is an alist of extra information of a
       font such as name, OpenType features, and language coverage.
       In addition, in a font-entity, the value may contain a pair
       (font-entity . INFO) where INFO is extra information to identify
       a font (font-driver dependent).  */
    FONT_EXTRA_INDEX,		/* alist		alist */

    /* This value is the length of font-spec vector.  */
    FONT_SPEC_MAX,

    /* The followings are used only for a font-entity and a font-object.  */

    /* List of font-objects opened from the font-entity.  */
    FONT_OBJLIST_INDEX = FONT_SPEC_MAX,

    /* This value is the length of font-entity vector.  */
    FONT_ENTITY_MAX,

    /* The followings are used only for a font-object.  */

    /* XLFD name of the font (string). */
    FONT_NAME_INDEX = FONT_ENTITY_MAX,

    /* Full name of the font (string).  It is the name extracted from
       the opened font, and may be different from the above.  It may be
       nil if the opened font doesn't give a name.  */
    FONT_FULLNAME_INDEX,

    /* File name of the font or nil if a file associated with the font
       is not available.  */
    FONT_FILE_INDEX,

    /* This value is the length of font-object vector.  */
    FONT_OBJECT_MAX
  };

/* Return the numeric weight value of FONT.  */
#define FONT_WEIGHT_NUMERIC(font)		\
  (FIXNUMP (AREF ((font), FONT_WEIGHT_INDEX))	\
   ? (XFIXNUM (AREF ((font), FONT_WEIGHT_INDEX)) >> 8) : -1)
/* Return the numeric slant value of FONT.  */
#define FONT_SLANT_NUMERIC(font)		\
  (FIXNUMP (AREF ((font), FONT_SLANT_INDEX))	\
   ? (XFIXNUM (AREF ((font), FONT_SLANT_INDEX)) >> 8) : -1)
/* Return the numeric width value of FONT.  */
#define FONT_WIDTH_NUMERIC(font)		\
  (FIXNUMP (AREF ((font), FONT_WIDTH_INDEX))	\
   ? (XFIXNUM (AREF ((font), FONT_WIDTH_INDEX)) >> 8) : -1)
/* Return the symbolic weight value of FONT.  */
#define FONT_WEIGHT_SYMBOLIC(font)	\
  font_style_symbolic (font, FONT_WEIGHT_INDEX, false)
/* Return the symbolic slant value of FONT.  */
#define FONT_SLANT_SYMBOLIC(font)	\
  font_style_symbolic (font, FONT_SLANT_INDEX, false)
/* Return the symbolic width value of FONT.  */
#define FONT_WIDTH_SYMBOLIC(font)	\
  font_style_symbolic (font, FONT_WIDTH_INDEX, false)
/* Return the face-weight corresponding to the weight of FONT.  */
#define FONT_WEIGHT_FOR_FACE(font)	\
  font_style_symbolic (font, FONT_WEIGHT_INDEX, true)
/* Return the face-slant corresponding to the slant of FONT.  */
#define FONT_SLANT_FOR_FACE(font)	\
  font_style_symbolic (font, FONT_SLANT_INDEX, true)
/* Return the face-swidth corresponding to the slant of FONT.  */
#define FONT_WIDTH_FOR_FACE(font)	\
  font_style_symbolic (font, FONT_WIDTH_INDEX, true)

/* Return the numeric weight value corresponding ot the symbol NAME.  */
#define FONT_WEIGHT_NAME_NUMERIC(name)	\
  (font_style_to_value (FONT_WEIGHT_INDEX, (name), false) >> 8)
/* Return the numeric slant value corresponding ot the symbol NAME.  */
#define FONT_SLANT_NAME_NUMERIC(name)	\
  (font_style_to_value (FONT_SLANT_INDEX, (name), false) >> 8)
/* Return the numeric width value corresponding ot the symbol NAME.  */
#define FONT_WIDTH_NAME_NUMERIC(name)	\
  (font_style_to_value (FONT_WIDTH_INDEX, (name), false) >> 8)

/* Set the font property PROP of FONT to VAL.  PROP is one of
   style-related font property index (FONT_WEIGHT/SLANT/WIDTH_INDEX).
   VAL (integer or symbol) is the numeric or symbolic style value.  */
#define FONT_SET_STYLE(font, prop, val)	\
  ASET ((font), prop, make_fixnum (font_style_to_value (prop, val, true)))

#ifndef MSDOS
#define FONT_WIDTH(f) ((f)->max_width)
#else
#define FONT_WIDTH(f) 1
#endif
#define FONT_HEIGHT(f) ((f)->height)
#define FONT_BASE(f) ((f)->ascent)
#define FONT_DESCENT(f) ((f)->descent)


/* Structure for a font-spec.  */

struct font_spec
{
  struct vectorlike_header header;
  Lisp_Object props[FONT_SPEC_MAX];
};

/* Structure for a font-entity.  */

struct font_entity
{
  struct vectorlike_header header;
  Lisp_Object props[FONT_ENTITY_MAX];
};

/* A value which may appear in the member `encoding' of struct font
   indicating that a font itself doesn't tell which encoding to be
   used.  */
#define FONT_ENCODING_NOT_DECIDED 255

/* Structure for a font-object.  */

struct font
{
  struct vectorlike_header header;

  /* All Lisp_Object components must come first.
     That ensures they are all aligned normally.  */

  Lisp_Object props[FONT_OBJECT_MAX];

  /* Beyond here, there should be no more Lisp_Object components.  */

  /* Minimum and maximum glyph widths, in pixels.  Some font backends,
     such as xft, lack the information to easily compute minimum and
     maximum widths over all characters; in that case, these values
     are approximate.  */
  int min_width;
  int max_width;

  /* By which pixel size the font is opened.  */
  int pixel_size;

  /* Height of the font.  On X window system, this is the same as
     (font->ascent + font->descent).  */
  int height;

  /* Width of the space glyph of the font.  If the font doesn't have a
     SPACE glyph, the value is 0.  */
  int space_width;

  /* Average width of glyphs in the font.  If the font itself doesn't
     have that information, but has glyphs of ASCII characters, the
     value is the average width of those glyphs.  Otherwise, the value
     is 0.  */
  int average_width;

  /* Ascent and descent of the font (in pixels).  */
  int ascent, descent;

  /* The following members makes sense on graphic displays only.  */

#if defined (HAVE_WINDOW_SYSTEM)

  /* Vertical pixel width of the underline.  If is zero if that
     information is not in the font.  */
  int underline_thickness;

  /* Vertical pixel position (relative to the baseline) of the
     underline.  If it is positive, it is below the baseline.  It is
     negative if that information is not in the font.  */
  int underline_position;

  /* True if `vertical-centering-font-regexp' matches this font name.
     In this case, we render characters at vertical center positions
     of lines.  */
  bool vertical_centering;

  /* The baseline position of a font is normally `ascent' value of the
     font.  However, there exist many fonts which don't set `ascent' to
     an appropriate value to be used as baseline position.  This is
     typical in such ASCII fonts which are designed to be used with
     Chinese, Japanese, Korean characters.  When we use mixture of
     such fonts and normal fonts (having correct `ascent' value), a
     display line gets very ugly.  Since we have no way to fix it
     automatically, it is user's responsibility to supply well designed
     fonts or correct `ascent' value of fonts.  But, the latter
     requires heavy work (modifying all bitmap data in BDF files).
     So, Emacs accepts a private font property
     `_MULE_BASELINE_OFFSET'.  If a font has this property, we
     calculate the baseline position by subtracting the value from
     `ascent'.  In other words, the value indicates how many pixels
     higher than normal ASCII text we should draw a character of the
     font for better appearance.

     We also have to consider the fact that the concept of `baseline'
     differs among scripts to which each character belongs.  For
     instance, baseline should be at the bottom-most position of all
     glyphs for Chinese, Japanese, and Korean.  But, many of existing
     fonts for those characters don't have correct `ascent' values
     because they are designed to be used with ASCII fonts.  To
     display characters of different language on the same line, the
     best way will be to arrange them in the middle of the line.  So,
     in such a case, again, we utilize the font property
     `_MULE_BASELINE_OFFSET'.  If the value is larger than `ascent' we
     calculate baseline so that a character is arranged in the middle
     of a line.  */
  int baseline_offset;

  /* Non-zero means a character should be composed at a position
     relative to the height (or depth) of previous glyphs in the
     following cases:
	(1) The bottom of the character is higher than this value.  In
	this case, the character is drawn above the previous glyphs.
	(2) The top of the character is lower than 0 (i.e. baseline
	height).  In this case, the character is drawn below the
	previous glyphs.

     This value is taken from a private font property
     `_MULE_RELATIVE_COMPOSE' which is introduced by Emacs.  */
  int relative_compose;

  /* Non-zero means an ascent value to be used for a character
     registered in char-table `use-default-ascent'.  */
  int default_ascent;

  /* Charset to encode a character code into a glyph code of the font.
     -1 means that the font doesn't require this information to encode
     a character.  */
  int encoding_charset;

  /* Charset to check if a character code is supported by the font.
     -1 means that the contents of the font must be looked up to
     determine it.  */
  int repertory_charset;

#endif /* HAVE_WINDOW_SYSTEM */

  /* Font-driver for the font.  */
  struct font_driver const *driver;

  /* There are more members in this structure, but they are private
     to the font-driver.  */
};

enum font_spacing
  {
    FONT_SPACING_PROPORTIONAL = 0,
    FONT_SPACING_DUAL = 90,
    FONT_SPACING_MONO = 100,
    FONT_SPACING_CHARCELL = 110
  };

struct font_metrics
{
  short lbearing, rbearing, width, ascent, descent;
};

struct font_bitmap
{
  int bits_per_pixel;
  int rows;
  int width;
  int pitch;
  unsigned char *buffer;
  int left;
  int top;
  int advance;
};

/* Predicates to check various font-related objects.  */

/* True iff X is one of font-spec, font-entity, and font-object.  */
INLINE bool
FONTP (Lisp_Object x)
{
  return PSEUDOVECTORP (x, PVEC_FONT);
}

/* True iff X is font-spec.  */
INLINE bool
FONT_SPEC_P (Lisp_Object x)
{
  return FONTP (x) && PVSIZE (x) == FONT_SPEC_MAX;
}

<<<<<<< HEAD
/* Like FONT_SPEC_P, but can be used in the garbage collector.  */
INLINE bool
GC_FONT_SPEC_P (Lisp_Object x)
{
  return FONT_SPEC_P(x);
  //return FONTP (x) && (gc_asize (x) & PSEUDOVECTOR_SIZE_MASK) == FONT_SPEC_MAX;
}

=======
>>>>>>> f79fd9e8
/* True iff X is font-entity.  */
INLINE bool
FONT_ENTITY_P (Lisp_Object x)
{
  return FONTP (x) && PVSIZE (x) == FONT_ENTITY_MAX;
}

<<<<<<< HEAD
/* Like FONT_ENTITY_P, but can be used in the garbage collector.  */
INLINE bool
GC_FONT_ENTITY_P (Lisp_Object x)
{
  return FONT_ENTITY_P(x);
  //return FONTP (x) && (gc_asize (x) & PSEUDOVECTOR_SIZE_MASK) == FONT_ENTITY_MAX;
}

=======
>>>>>>> f79fd9e8
/* True iff X is font-object.  */
INLINE bool
FONT_OBJECT_P (Lisp_Object x)
{
  return FONTP (x) && PVSIZE (x) == FONT_OBJECT_MAX;
}

<<<<<<< HEAD
/* Like FONT_OBJECT_P, but can be used in the garbage collector.  */
INLINE bool
GC_FONT_OBJECT_P (Lisp_Object x)
{
  return FONT_OBJECT_P(x);
  //return FONTP (x) && (gc_asize (x) & PSEUDOVECTOR_SIZE_MASK) == FONT_OBJECT_MAX;
}

=======
>>>>>>> f79fd9e8
/* Type checking functions for various font-related objects.  */

INLINE void
CHECK_FONT (Lisp_Object x)
{
  CHECK_TYPE (FONTP (x), Qfont, x);
}

INLINE void
CHECK_FONT_SPEC (Lisp_Object x)
{
  CHECK_TYPE (FONT_SPEC_P (x), Qfont_spec, x);
}

INLINE void
CHECK_FONT_ENTITY (Lisp_Object x)
{
  CHECK_TYPE (FONT_ENTITY_P (x), Qfont_entity, x);
}

INLINE void
CHECK_FONT_OBJECT (Lisp_Object x)
{
  CHECK_TYPE (FONT_OBJECT_P (x), Qfont_object, x);
}

/* C pointer extraction functions for various font-related objects.  */

INLINE struct font_spec *
XFONT_SPEC (Lisp_Object p)
{
  eassert (FONT_SPEC_P (p));
<<<<<<< HEAD
  return SMOB_PTR(p); // XUNTAG (p, Lisp_Vectorlike);
}

INLINE struct font_spec *
GC_XFONT_SPEC (Lisp_Object p)
{
  eassert (GC_FONT_SPEC_P (p));
  return SMOB_PTR(p); // XUNTAG (p, Lisp_Vectorlike);
=======
  return SMOB_PTR(p); // return XUNTAG (p, Lisp_Vectorlike, struct font_spec);
>>>>>>> f79fd9e8
}

INLINE struct font_entity *
XFONT_ENTITY (Lisp_Object p)
{
  eassert (FONT_ENTITY_P (p));
<<<<<<< HEAD
  return SMOB_PTR(p); // XUNTAG (p, Lisp_Vectorlike);
}

INLINE struct font_entity *
GC_XFONT_ENTITY (Lisp_Object p)
{
  eassert (GC_FONT_ENTITY_P (p));
  return SMOB_PTR(p); // XUNTAG (p, Lisp_Vectorlike);
=======
  return SMOB_PTR(p); // return XUNTAG (p, Lisp_Vectorlike, struct font_entity);
>>>>>>> f79fd9e8
}

INLINE struct font *
XFONT_OBJECT (Lisp_Object p)
{
  eassert (FONT_OBJECT_P (p));
<<<<<<< HEAD
  return SMOB_PTR(p); // XUNTAG (p, Lisp_Vectorlike);
}

INLINE struct font *
GC_XFONT_OBJECT (Lisp_Object p)
{
  eassert (GC_FONT_OBJECT_P (p));
  return SMOB_PTR(p); // XUNTAG (p, Lisp_Vectorlike);
=======
  return SMOB_PTR(p); // return XUNTAG (p, Lisp_Vectorlike, struct font);
>>>>>>> f79fd9e8
}

#define XSETFONT(a, b) (XSETPSEUDOVECTOR (a, b, PVEC_FONT))

INLINE struct font *
CHECK_FONT_GET_OBJECT (Lisp_Object x)
{
  CHECK_FONT_OBJECT (x);
  return XFONT_OBJECT (x);
}

/* Number of pt per inch (from the TeXbook).  */
#define PT_PER_INCH 72.27

/* Return a pixel size (integer) corresponding to POINT size (double)
   on resolution DPI.  */
#define POINT_TO_PIXEL(POINT, DPI) ((POINT) * (DPI) / PT_PER_INCH + 0.5)

/* Return a point size corresponding to POINT size (integer)
   on resolution DPI.  Note that though point size is a double, we expect
   it to be rounded to an int, so we add 0.5 here.  If the desired value
   is tenths of points (as in xfld specs), then the pixel size should
   be multiplied BEFORE the conversion to avoid magnifying the error.  */
#define PIXEL_TO_POINT(PIXEL, DPI) ((PIXEL) * PT_PER_INCH / (DPI) + 0.5)

/* Ignore the difference of font pixel sizes less than or equal to
   this value.  */
#define FONT_PIXEL_SIZE_QUANTUM 1

#define FONT_INVALID_CODE 0xFFFFFFFF

/* Font driver.  Members specified as "optional" can be NULL.  */

struct font_driver
{
  /* Symbol indicating the type of the font-driver.  */
  Lisp_Object type;

  /* True iff the font's foundry, family, and adstyle names are case
     sensitive.  */
  bool case_sensitive;

  /* Return a cache of font-entities on frame F.  The cache must be a
     cons whose cdr part is the actual cache area.  */
  Lisp_Object (*get_cache) (struct frame *f);

  /* List fonts exactly matching FONT_SPEC on FRAME.  The value is
     a list of font-entities.  The font properties to be considered
     are: :foundry, :family, :adstyle, :registry, :script, :lang, and
     :otf.  See the function `font-spec' for their meanings.  Note
     that the last three properties are stored in FONT_EXTRA_INDEX
     slot of FONT_SPEC.

     The returned value is a list of font-entities.  Each font-entity
     has :type property whose value is the same as the above `type'.
     It also has these properties if they are available from the
     corresponding font; :foundry, :family, :adstyle, :registry,
     :weight, :slant, :width, :size, :dpi, :spacing, :avgwidth.  If
     the font is scalable, :size and :avgwidth must be 0.

     The `open' method of the same font-backend is called with one of
     the returned font-entities.  If the backend needs additional
     information to be used in `open' method, this method can add any
     Lispy value using the property :font-entity to the entities.

     This and the following `match' are the only APIs that allocate
     font-entities.  */
  Lisp_Object (*list) (struct frame *frame, Lisp_Object font_spec);

  /* Return a font-entity most closely matching FONT_SPEC on FRAME.
     Which font property to consider, and how to calculate the
     closeness, is determined by the font backend, thus
     `face-font-selection-order' is ignored here.

     The properties that the font-entity has are the same as described
     for the `list' method above.  */
  Lisp_Object (*match) (struct frame *f, Lisp_Object font_spec);

  /* Optional.
     List available families.  The value is a list of family names
     (symbols).  */
  Lisp_Object (*list_family) (struct frame *f);

  /* Optional.
     Free FONT_EXTRA_INDEX field of FONT_ENTITY.  */
  void (*free_entity) (Lisp_Object font_entity);

  /* Open a font specified by FONT_ENTITY on frame F.  If the font is
     scalable, open it with PIXEL_SIZE.  */
  Lisp_Object (*open) (struct frame *f, Lisp_Object font_entity,
                       int pixel_size);

  /* Close FONT.  NOTE: this can be called by GC.  */
  void (*close) (struct font *font);

  /* Prepare FACE for displaying characters by FONT on frame F by
     storing some data in FACE->extra.  */
  void (*prepare_face) (struct frame *f, struct face *face);

  /* Optional.
     Done with FACE for displaying characters by FACE->font on frame F.  */
  void (*done_face) (struct frame *f, struct face *face);

  /* Optional.
     If FONT (FONT-ENTITY or FONT-OBJECT) has a glyph for character C
     (Unicode code point), return 1.  If not, return 0.  If FONT is
     FONT-ENTITY and it must be opened to check it, return -1.  */
  int (*has_char) (Lisp_Object font, int c);

  /* Return a glyph code of FONT for character C (Unicode code point).
     If FONT doesn't have such a glyph, return FONT_INVALID_CODE.  */
  unsigned (*encode_char) (struct font *font, int c);

  /* Compute the total metrics of the NGLYPHS glyphs specified by
     the font FONT and the sequence of glyph codes CODE, and store the
     result in METRICS.  */
  void (*text_extents) (struct font *font,
			const unsigned *code, int nglyphs,
			struct font_metrics *metrics);

#ifdef HAVE_WINDOW_SYSTEM

  /* Optional.
     Draw glyphs between FROM and TO of S->char2b at (X Y) pixel
     position of frame F with S->FACE and S->GC.  If WITH_BACKGROUND,
     fill the background in advance.  It is assured that WITH_BACKGROUND
     is false when (FROM > 0 || TO < S->nchars).  */
  int (*draw) (struct glyph_string *s, int from, int to,
               int x, int y, bool with_background);

  /* Optional.
     Store bitmap data for glyph-code CODE of FONT in BITMAP.  It is
     intended that this method is called from other font-driver
     methods for actual drawing.  */
  int (*get_bitmap) (struct font *font, unsigned code,
                     struct font_bitmap *bitmap,
                     int bits_per_pixel);

  /* Optional.
     Free bitmap data in BITMAP.  */
  void (*free_bitmap) (struct font *font, struct font_bitmap *bitmap);

#endif /* HAVE_WINDOW_SYSTEM */

  /* Optional.
     Get coordinates of the INDEXth anchor point of the glyph whose
     code is CODE.  Store the coordinates in *X and *Y.  Return 0 if
     the operation was successful.  Otherwise return -1.  */
  int (*anchor_point) (struct font *font, unsigned code, int index,
                       int *x, int *y);

  /* Optional.
     Return a list describing which scripts/languages FONT
     supports by which GSUB/GPOS features of OpenType tables.
     The list should be of the form (GSUB GPOS), where both
     GSUB and GPOS are lists of the form
     ((SCRIPT (LANGSYS FEATURE ...) ...) ...)  */
  Lisp_Object (*otf_capability) (struct font *font);

  /* Optional.
     Apply FONT's OTF-FEATURES to the glyph string.

     FEATURES specifies which OTF features to apply in this format:
	(SCRIPT LANGSYS GSUB-FEATURE GPOS-FEATURE)
     See the documentation of `font-drive-otf' for the details.

     This method applies the specified features to the codes in the
     elements of GSTRING-IN (between FROMth and TOth).  The output
     codes are stored in GSTRING-OUT at the IDXth element and the
     following elements.

     Return the number of output codes.  If none of the features are
     applicable to the input data, return 0.  If GSTRING-OUT is too
     short, return -1.

     Note: This method is currently not implemented by any font
     back-end, and is only called by 'font-drive-otf' and
     'font-otf-alternates', which are themselves ifdef'ed away. */
  int (*otf_drive) (struct font *font, Lisp_Object features,
                    Lisp_Object gstring_in, int from, int to,
                    Lisp_Object gstring_out, int idx, bool alternate_subst);

  /* Optional.
     Make the font driver ready for frame F.  Usually this function
     makes some data specific to F and stores it in F's font_data
     member by calling font_put_frame_data.  */
  int (*start_for_frame) (struct frame *f);

  /* Optional.
     End using the driver for frame F.  Usually this function frees
     some font data stored in frame F's font_data member.  */
  int (*end_for_frame) (struct frame *f);

  /* Optional.
     Shape text in GSTRING.  See the docstring of
     `composition-get-gstring' for the format of GSTRING.  If the
     (N+1)th element of GSTRING is nil, input of shaping is from the
     1st to (N)th elements.  In each input glyph, FROM, TO, CHAR, and
     CODE are already set.
     DIRECTION is either L2R or R2L, or nil if unknown.  During
     redisplay, this comes from applying the UBA, is passed from
     composition_reseat_it, and is used by the HarfBuzz shaper.

     This function updates all fields of the input glyphs.  If the
     output glyphs (M) are more than the input glyphs (N), (N+1)th
     through (M)th elements of GSTRING are updated possibly by making
     a new glyph object and storing it in GSTRING.  If (M) is greater
     than the length of GSTRING, this method should return nil.  In
     that case, the method is called again with a larger GSTRING.  */
  Lisp_Object (*shape) (Lisp_Object lgstring, Lisp_Object direction);

  /* Optional.
     If FONT is usable on frame F, return 0.  Otherwise return -1.
     This method is used only for debugging.  If this method is NULL,
     Emacs assumes that the font is usable on any frame.  */
  int (*check) (struct frame *f, struct font *font);

  /* Optional.
     Return the number of variation glyphs of character C supported by
     FONT.  VARIATIONS is an array of 256 elements.  If the variation
     selector N (1..256) defines a glyph, that glyph code is stored in
     the (N-1)th element of VARIATIONS.  */
  int (*get_variation_glyphs) (struct font *font,
                               int c, unsigned variations[256]);

  /* Optional.
     Set attributes of FONT according to PROPERTIES.
     PROPERTIES is an alist of pairs (KEY . VALUE) that specifies
     font properties.  This method should use font-put to set
     properties of FONT supported by the font driver.
     See font_filter_properties for more details.  */
  void (*filter_properties) (Lisp_Object font, Lisp_Object properties);

  /* Optional.
     Return non-zero if FONT_OBJECT can be used as a (cached) font
     for ENTITY on frame F.  */
  bool (*cached_font_ok) (struct frame *f,
                          Lisp_Object font_object,
                          Lisp_Object entity);

  /* Optional.
     Return non-nil if the driver supports rendering of combining
     characters for FONT according to Unicode combining class.  */
  Lisp_Object (*combining_capability) (struct font *font);

  /* Optional.
     Called when frame F is double-buffered and its size changes; Xft
     relies on this hook to throw away its old XftDraw (which won't
     work after the size change) and get a new one.  */
  void (*drop_xrender_surfaces) (struct frame *f);

#ifdef HAVE_HARFBUZZ
  /* Optional.
     Return a HarfBuzz font object for FONT and store to
     *POSITION_UNIT the scale factor to convert a hb_position_t value
     to the number of pixels.  Return NULL if HarfBuzz font object is
     not available for FONT.  */
  hb_font_t *(*begin_hb_font) (struct font *font, double *position_unit);

  /* Optional.
     Called when the return value (passed as HB_FONT) of begin_hb_font
     above is no longer used.  Not called if the return value of
     begin_hb_font was NULL.  */
  void (*end_hb_font) (struct font *font, hb_font_t *hb_font);
#endif	/* HAVE_HARFBUZZ */
};


/* Chain of font drivers.  There's one global font driver list
   (font_driver_list in font.c).  In addition, each frame has
   its own font driver list at F->font_driver_list.  */

struct font_driver_list
{
  /* True iff this driver is currently used.  It is ignored in the global
     font driver list.*/
  bool on;
  /* Pointer to the font driver.  */
  struct font_driver const *driver;
  /* Pointer to the next element of the chain.  */
  struct font_driver_list *next;
};

extern Lisp_Object copy_font_spec (Lisp_Object);
extern Lisp_Object merge_font_spec (Lisp_Object, Lisp_Object);

extern Lisp_Object font_make_entity (void);
extern Lisp_Object font_make_object (int, Lisp_Object, int);
#if defined (HAVE_XFT) || defined (HAVE_FREETYPE) || defined (HAVE_NS)
extern Lisp_Object font_build_object (int, Lisp_Object, Lisp_Object, double);
#endif

extern Lisp_Object find_font_encoding (Lisp_Object);
extern int font_registry_charsets (Lisp_Object, struct charset **,
                                   struct charset **);
extern int font_style_to_value (enum font_property_index prop,
                                Lisp_Object name, bool noerror);
extern Lisp_Object font_style_symbolic (Lisp_Object font,
                                        enum font_property_index prop,
                                        bool for_face);

extern bool font_match_p (Lisp_Object spec, Lisp_Object font);
extern Lisp_Object font_list_entities (struct frame *, Lisp_Object);

extern Lisp_Object font_get_name (Lisp_Object font_object);
extern Lisp_Object font_spec_from_name (Lisp_Object font_name);
extern Lisp_Object font_get_frame (Lisp_Object font_object);
extern int font_has_char (struct frame *, Lisp_Object, int);

extern void font_clear_prop (Lisp_Object *attrs,
                             enum font_property_index prop);
extern Lisp_Object font_find_for_lface (struct frame *f, Lisp_Object *lface,
                                        Lisp_Object spec, int c);
extern Lisp_Object font_open_for_lface (struct frame *f, Lisp_Object entity,
                                        Lisp_Object *lface,
                                        Lisp_Object spec);
extern Lisp_Object font_load_for_lface (struct frame *f, Lisp_Object *lface,
                                        Lisp_Object spec);
extern void font_prepare_for_face (struct frame *f, struct face *face);
extern void font_done_for_face (struct frame *f, struct face *face);
extern void clear_font_cache (struct frame *);

extern Lisp_Object font_open_by_spec (struct frame *f, Lisp_Object spec);
extern Lisp_Object font_open_by_name (struct frame *f, Lisp_Object name);

extern Lisp_Object font_intern_prop (const char *str, ptrdiff_t len,
				     bool force_symbol);
extern void font_update_sort_order (int *order);

extern void font_parse_family_registry (Lisp_Object family,
                                        Lisp_Object registry,
                                        Lisp_Object spec);

extern int font_parse_xlfd (char *name, ptrdiff_t len, Lisp_Object font);
extern ptrdiff_t font_unparse_xlfd (Lisp_Object font, int pixel_size,
				    char *name, int bytes);
extern void register_font_driver (struct font_driver const *, struct frame *);
extern void free_font_driver_list (struct frame *f);
#ifdef ENABLE_CHECKING
extern bool valid_font_driver (struct font_driver const *);
#else
INLINE bool
valid_font_driver (struct font_driver const *d)
{
  return true;
}
#endif
extern Lisp_Object font_update_drivers (struct frame *f, Lisp_Object list);
extern Lisp_Object font_range (ptrdiff_t, ptrdiff_t, ptrdiff_t *,
			       struct window *, struct face *,
			       Lisp_Object);
extern void font_fill_lglyph_metrics (Lisp_Object, Lisp_Object);

extern Lisp_Object font_put_extra (Lisp_Object font, Lisp_Object prop,
                                   Lisp_Object val);

#ifdef HAVE_HARFBUZZ
extern Lisp_Object hbfont_shape (Lisp_Object, Lisp_Object);
extern Lisp_Object hbfont_combining_capability (struct font *);
#endif

#if defined (HAVE_XFT) || defined (HAVE_FREETYPE)
extern void font_put_frame_data (struct frame *, Lisp_Object, void *);
extern void *font_get_frame_data (struct frame *f, Lisp_Object);
#endif /* HAVE_XFT || HAVE_FREETYPE */

extern void font_filter_properties (Lisp_Object font,
				    Lisp_Object alist,
				    const char *const boolean_properties[],
                                    const char *const non_boolean_properties[]);

extern void font_drop_xrender_surfaces (struct frame *f);

#ifdef HAVE_FREETYPE
extern int ftfont_anchor_point (struct font *, unsigned int, int,
				int *, int *);
extern int ftfont_get_bitmap (struct font *, unsigned int,
			      struct font_bitmap *, int);
extern int ftfont_has_char (Lisp_Object, int);
extern int ftfont_variation_glyphs (struct font *, int, unsigned[256]);
extern Lisp_Object ftfont_combining_capability (struct font *);
extern Lisp_Object ftfont_get_cache (struct frame *);
extern Lisp_Object ftfont_list2 (struct frame *, Lisp_Object, Lisp_Object);
extern Lisp_Object ftfont_list_family (struct frame *);
extern Lisp_Object ftfont_match2 (struct frame *, Lisp_Object, Lisp_Object);
extern Lisp_Object ftfont_open (struct frame *, Lisp_Object, int);
extern Lisp_Object ftfont_otf_capability (struct font *);
extern Lisp_Object ftfont_shape (Lisp_Object, Lisp_Object);
extern unsigned ftfont_encode_char (struct font *, int);
extern void ftfont_close (struct font *);
extern void ftfont_filter_properties (Lisp_Object, Lisp_Object);
extern void ftfont_text_extents (struct font *, const unsigned *, int,
				 struct font_metrics *);
#ifdef HAVE_HARFBUZZ
extern hb_font_t *fthbfont_begin_hb_font (struct font *, double *);
#endif	/* HAVE_HARFBUZZ */
extern void syms_of_ftfont (void);
#endif	/* HAVE_FREETYPE */
#ifdef HAVE_X_WINDOWS
extern struct font_driver const xfont_driver;
extern Lisp_Object xfont_get_cache (struct frame *);
extern void syms_of_xfont (void);
extern void syms_of_ftxfont (void);
#ifdef HAVE_XFT
extern struct font_driver const xftfont_driver;
#ifdef HAVE_HARFBUZZ
extern struct font_driver xfthbfont_driver;
#endif	/* HAVE_HARFBUZZ */
#endif
#if defined HAVE_FREETYPE || defined HAVE_XFT
extern struct font_driver const ftxfont_driver;
extern void syms_of_xftfont (void);
#endif
#ifdef HAVE_BDFFONT
extern void syms_of_bdffont (void);
#endif	/* HAVE_BDFFONT */
#endif	/* HAVE_X_WINDOWS */
#ifdef HAVE_NTGUI
extern struct font_driver w32font_driver;
extern struct font_driver uniscribe_font_driver;
#ifdef HAVE_HARFBUZZ
extern struct font_driver harfbuzz_font_driver;
#endif
extern void syms_of_w32font (void);
#endif	/* HAVE_NTGUI */
#ifdef HAVE_NS
extern struct font_driver const nsfont_driver;
extern void syms_of_nsfont (void);
extern void syms_of_macfont (void);
#endif	/* HAVE_NS */
#ifdef USE_CAIRO
extern struct font_driver const ftcrfont_driver;
#ifdef HAVE_HARFBUZZ
extern struct font_driver ftcrhbfont_driver;
#endif	/* HAVE_HARFBUZZ */
extern void syms_of_ftcrfont (void);
#endif

#ifndef FONT_DEBUG
#define FONT_DEBUG
#endif

extern void font_add_log (const char *, Lisp_Object, Lisp_Object);
extern void font_deferred_log (const char *, Lisp_Object, Lisp_Object);

#define FONT_ADD_LOG(ACTION, ARG, RESULT)	\
  do {						\
    if (! EQ (Vfont_log, Qt))			\
      font_add_log ((ACTION), (ARG), (RESULT));	\
  } while (false)

#define FONT_DEFERRED_LOG(ACTION, ARG, RESULT)		\
  do {							\
    if (! EQ (Vfont_log, Qt))				\
      font_deferred_log ((ACTION), (ARG), (RESULT));	\
  } while (false)

/* FIXME: This is for use in functions that can be called while
   garbage-collecting, but which assume that Lisp data structures are
   properly-formed.  This invalid assumption can lead to core dumps
   (Bug#20890).  */
INLINE bool
font_data_structures_may_be_ill_formed (void)
{
#ifdef USE_CAIRO
  /* Although this works around Bug#20890, it is probably not the
     right thing to do.  */
  return gc_in_progress;
#else
  return false;
#endif
}

INLINE_HEADER_END

#endif	/* not EMACS_FONT_H */<|MERGE_RESOLUTION|>--- conflicted
+++ resolved
@@ -431,17 +431,6 @@
   return FONTP (x) && PVSIZE (x) == FONT_SPEC_MAX;
 }
 
-<<<<<<< HEAD
-/* Like FONT_SPEC_P, but can be used in the garbage collector.  */
-INLINE bool
-GC_FONT_SPEC_P (Lisp_Object x)
-{
-  return FONT_SPEC_P(x);
-  //return FONTP (x) && (gc_asize (x) & PSEUDOVECTOR_SIZE_MASK) == FONT_SPEC_MAX;
-}
-
-=======
->>>>>>> f79fd9e8
 /* True iff X is font-entity.  */
 INLINE bool
 FONT_ENTITY_P (Lisp_Object x)
@@ -449,17 +438,6 @@
   return FONTP (x) && PVSIZE (x) == FONT_ENTITY_MAX;
 }
 
-<<<<<<< HEAD
-/* Like FONT_ENTITY_P, but can be used in the garbage collector.  */
-INLINE bool
-GC_FONT_ENTITY_P (Lisp_Object x)
-{
-  return FONT_ENTITY_P(x);
-  //return FONTP (x) && (gc_asize (x) & PSEUDOVECTOR_SIZE_MASK) == FONT_ENTITY_MAX;
-}
-
-=======
->>>>>>> f79fd9e8
 /* True iff X is font-object.  */
 INLINE bool
 FONT_OBJECT_P (Lisp_Object x)
@@ -467,17 +445,6 @@
   return FONTP (x) && PVSIZE (x) == FONT_OBJECT_MAX;
 }
 
-<<<<<<< HEAD
-/* Like FONT_OBJECT_P, but can be used in the garbage collector.  */
-INLINE bool
-GC_FONT_OBJECT_P (Lisp_Object x)
-{
-  return FONT_OBJECT_P(x);
-  //return FONTP (x) && (gc_asize (x) & PSEUDOVECTOR_SIZE_MASK) == FONT_OBJECT_MAX;
-}
-
-=======
->>>>>>> f79fd9e8
 /* Type checking functions for various font-related objects.  */
 
 INLINE void
@@ -510,54 +477,21 @@
 XFONT_SPEC (Lisp_Object p)
 {
   eassert (FONT_SPEC_P (p));
-<<<<<<< HEAD
-  return SMOB_PTR(p); // XUNTAG (p, Lisp_Vectorlike);
-}
-
-INLINE struct font_spec *
-GC_XFONT_SPEC (Lisp_Object p)
-{
-  eassert (GC_FONT_SPEC_P (p));
-  return SMOB_PTR(p); // XUNTAG (p, Lisp_Vectorlike);
-=======
   return SMOB_PTR(p); // return XUNTAG (p, Lisp_Vectorlike, struct font_spec);
->>>>>>> f79fd9e8
 }
 
 INLINE struct font_entity *
 XFONT_ENTITY (Lisp_Object p)
 {
   eassert (FONT_ENTITY_P (p));
-<<<<<<< HEAD
-  return SMOB_PTR(p); // XUNTAG (p, Lisp_Vectorlike);
-}
-
-INLINE struct font_entity *
-GC_XFONT_ENTITY (Lisp_Object p)
-{
-  eassert (GC_FONT_ENTITY_P (p));
-  return SMOB_PTR(p); // XUNTAG (p, Lisp_Vectorlike);
-=======
   return SMOB_PTR(p); // return XUNTAG (p, Lisp_Vectorlike, struct font_entity);
->>>>>>> f79fd9e8
 }
 
 INLINE struct font *
 XFONT_OBJECT (Lisp_Object p)
 {
   eassert (FONT_OBJECT_P (p));
-<<<<<<< HEAD
-  return SMOB_PTR(p); // XUNTAG (p, Lisp_Vectorlike);
-}
-
-INLINE struct font *
-GC_XFONT_OBJECT (Lisp_Object p)
-{
-  eassert (GC_FONT_OBJECT_P (p));
-  return SMOB_PTR(p); // XUNTAG (p, Lisp_Vectorlike);
-=======
   return SMOB_PTR(p); // return XUNTAG (p, Lisp_Vectorlike, struct font);
->>>>>>> f79fd9e8
 }
 
 #define XSETFONT(a, b) (XSETPSEUDOVECTOR (a, b, PVEC_FONT))
