/* GNU Emacs routines to deal with category tables.

Copyright (C) 1998, 2001-2019 Free Software Foundation, Inc.
Copyright (C) 1995, 1996, 1997, 1998, 1999, 2000, 2001, 2002, 2003, 2004,
  2005, 2006, 2007, 2008, 2009, 2010, 2011
  National Institute of Advanced Industrial Science and Technology (AIST)
  Registration Number H14PRO021
Copyright (C) 2003
  National Institute of Advanced Industrial Science and Technology (AIST)
  Registration Number H13PRO009

This file is part of GNU Emacs.

GNU Emacs is free software: you can redistribute it and/or modify
it under the terms of the GNU General Public License as published by
the Free Software Foundation, either version 3 of the License, or (at
your option) any later version.

GNU Emacs is distributed in the hope that it will be useful,
but WITHOUT ANY WARRANTY; without even the implied warranty of
MERCHANTABILITY or FITNESS FOR A PARTICULAR PURPOSE.  See the
GNU General Public License for more details.

You should have received a copy of the GNU General Public License
along with GNU Emacs.  If not, see <https://www.gnu.org/licenses/>.  */


/* Here we handle three objects: category, category set, and category
   table.  Read comments in the file category.h to understand them.  */

#include <config.h>

#include "lisp.h"
#include "character.h"
#include "buffer.h"
#include "category.h"

/* This setter is used only in this file, so it can be private.  */
static void
bset_category_table (struct buffer *b, Lisp_Object val)
{
  b->category_table_ = val;
}


/* Category set staff.  */

static Lisp_Object
hash_get_category_set (Lisp_Object table, Lisp_Object category_set)
{
  struct Lisp_Hash_Table *h;
  ptrdiff_t i;
  EMACS_UINT hash;

  if (NILP (XCHAR_TABLE (table)->extras[1]))
    set_char_table_extras
      (table, 1,
       make_hash_table (hashtest_equal, DEFAULT_HASH_SIZE,
			DEFAULT_REHASH_SIZE, DEFAULT_REHASH_THRESHOLD,
			Qnil, false));
  h = XHASH_TABLE (XCHAR_TABLE (table)->extras[1]);
  i = hash_lookup (h, category_set, &hash);
  if (i >= 0)
    return HASH_KEY (h, i);
  hash_put (h, category_set, Qnil, hash);
  return category_set;
}

/* Make CATEGORY_SET include (if VAL) or exclude (if !VAL) CATEGORY.  */

static void
set_category_set (Lisp_Object category_set, EMACS_INT category, bool val)
{
  bool_vector_set (category_set, category, val);
}

DEFUN ("make-category-set", Fmake_category_set, Smake_category_set, 1, 1, 0,
       doc: /* Return a newly created category-set which contains CATEGORIES.
CATEGORIES is a string of category mnemonics.
The value is a bool-vector which has t at the indices corresponding to
those categories.  */)
  (Lisp_Object categories)
{
  Lisp_Object val;
  ptrdiff_t len;

  CHECK_STRING (categories);
  val = MAKE_CATEGORY_SET;

  if (STRING_MULTIBYTE (categories))
    error ("Multibyte string in `make-category-set'");

  len = SCHARS (categories);
  while (--len >= 0)
    {
      unsigned char cat = SREF (categories, len);
      Lisp_Object category = make_fixnum (cat);

      CHECK_CATEGORY (category);
      set_category_set (val, cat, 1);
    }
  return val;
}


/* Category staff.  */

static Lisp_Object check_category_table (Lisp_Object table);

DEFUN ("define-category", Fdefine_category, Sdefine_category, 2, 3, 0,
       doc: /* Define CATEGORY as a category which is described by DOCSTRING.
CATEGORY should be an ASCII printing character in the range ` ' to `~'.
DOCSTRING is the documentation string of the category.  The first line
should be a terse text (preferably less than 16 characters),
and the rest lines should be the full description.
The category is defined only in category table TABLE, which defaults to
the current buffer's category table.  */)
  (Lisp_Object category, Lisp_Object docstring, Lisp_Object table)
{
  CHECK_CATEGORY (category);
  CHECK_STRING (docstring);
  table = check_category_table (table);

  if (!NILP (CATEGORY_DOCSTRING (table, XFIXNAT (category))))
    error ("Category `%c' is already defined", (int) XFIXNAT (category));
  SET_CATEGORY_DOCSTRING (table, XFIXNAT (category), docstring);

  return Qnil;
}

DEFUN ("category-docstring", Fcategory_docstring, Scategory_docstring, 1, 2, 0,
       doc: /* Return the documentation string of CATEGORY, as defined in TABLE.
TABLE should be a category table and defaults to the current buffer's
category table.  */)
  (Lisp_Object category, Lisp_Object table)
{
  CHECK_CATEGORY (category);
  table = check_category_table (table);

  return CATEGORY_DOCSTRING (table, XFIXNAT (category));
}

DEFUN ("get-unused-category", Fget_unused_category, Sget_unused_category,
       0, 1, 0,
       doc: /* Return a category which is not yet defined in TABLE.
If no category remains available, return nil.
The optional argument TABLE specifies which category table to modify;
it defaults to the current buffer's category table.  */)
  (Lisp_Object table)
{
  int i;

  table = check_category_table (table);

  for (i = ' '; i <= '~'; i++)
    if (NILP (CATEGORY_DOCSTRING (table, i)))
      return make_fixnum (i);

  return Qnil;
}


/* Category-table staff.  */

DEFUN ("category-table-p", Fcategory_table_p, Scategory_table_p, 1, 1, 0,
       doc: /* Return t if ARG is a category table.  */)
  (Lisp_Object arg)
{
  if (CHAR_TABLE_P (arg)
      && EQ (XCHAR_TABLE (arg)->purpose, Qcategory_table))
    return Qt;
  return Qnil;
}

/* If TABLE is nil, return the current category table.  If TABLE is
   not nil, check the validity of TABLE as a category table.  If
   valid, return TABLE itself, but if not valid, signal an error of
   wrong-type-argument.  */

static Lisp_Object
check_category_table (Lisp_Object table)
{
  if (NILP (table))
    return BVAR (current_buffer, category_table);
  CHECK_TYPE (!NILP (Fcategory_table_p (table)), Qcategory_table_p, table);
  return table;
}

DEFUN ("category-table", Fcategory_table, Scategory_table, 0, 0, 0,
       doc: /* Return the current category table.
This is the one specified by the current buffer.  */)
  (void)
{
  return BVAR (current_buffer, category_table);
}

DEFUN ("standard-category-table", Fstandard_category_table,
   Sstandard_category_table, 0, 0, 0,
       doc: /* Return the standard category table.
This is the one used for new buffers.  */)
  (void)
{
  return Vstandard_category_table;
}


static void
copy_category_entry (Lisp_Object table, Lisp_Object c, Lisp_Object val)
{
  val = Fcopy_sequence (val);
  if (CONSP (c))
    char_table_set_range (table, XFIXNUM (XCAR (c)), XFIXNUM (XCDR (c)), val);
  else
    char_table_set (table, XFIXNUM (c), val);
}

/* Return a copy of category table TABLE.  We can't simply use the
   function copy-sequence because no contents should be shared between
   the original and the copy.  This function is called recursively by
   binding TABLE to a sub char table.  */

static Lisp_Object
copy_category_table (Lisp_Object table)
{
  table = copy_char_table (table);

  if (! NILP (XCHAR_TABLE (table)->defalt))
    set_char_table_defalt (table,
			   Fcopy_sequence (XCHAR_TABLE (table)->defalt));
  set_char_table_extras
    (table, 0, Fcopy_sequence (XCHAR_TABLE (table)->extras[0]));
  map_char_table (copy_category_entry, Qnil, table, table);

  return table;
}

DEFUN ("copy-category-table", Fcopy_category_table, Scopy_category_table,
       0, 1, 0,
       doc: /* Construct a new category table and return it.
It is a copy of the TABLE, which defaults to the standard category table.  */)
  (Lisp_Object table)
{
  if (!NILP (table))
    check_category_table (table);
  else
    table = Vstandard_category_table;

  return copy_category_table (table);
}

DEFUN ("make-category-table", Fmake_category_table, Smake_category_table,
       0, 0, 0,
       doc: /* Construct a new and empty category table and return it.  */)
  (void)
{
  Lisp_Object val;
  int i;

  val = Fmake_char_table (Qcategory_table, Qnil);
  set_char_table_defalt (val, MAKE_CATEGORY_SET);
  for (i = 0; i < (1 << CHARTAB_SIZE_BITS_0); i++)
    set_char_table_contents (val, i, MAKE_CATEGORY_SET);
  Fset_char_table_extra_slot (val, make_fixnum (0), make_nil_vector (95));
  return val;
}

DEFUN ("set-category-table", Fset_category_table, Sset_category_table, 1, 1, 0,
       doc: /* Specify TABLE as the category table for the current buffer.
Return TABLE.  */)
  (Lisp_Object table)
{
  int idx;
  table = check_category_table (table);
  bset_category_table (current_buffer, table);
  /* Indicate that this buffer now has a specified category table.  */
  idx = PER_BUFFER_VAR_IDX (category_table);
  SET_PER_BUFFER_VALUE_P (current_buffer, idx, 1);
  return table;
}


Lisp_Object
char_category_set (int c)
{
  return CHAR_TABLE_REF (BVAR (current_buffer, category_table), c);
}

DEFUN ("char-category-set", Fchar_category_set, Schar_category_set, 1, 1, 0,
       doc: /* Return the category set of CHAR.
usage: (char-category-set CHAR)  */)
  (Lisp_Object ch)
{
  CHECK_CHARACTER (ch);
  return CATEGORY_SET (XFIXNAT (ch));
}

DEFUN ("category-set-mnemonics", Fcategory_set_mnemonics,
       Scategory_set_mnemonics, 1, 1, 0,
       doc: /* Return a string containing mnemonics of the categories in CATEGORY-SET.
CATEGORY-SET is a bool-vector, and the categories \"in\" it are those
that are indexes where t occurs in the bool-vector.
The return value is a string containing those same categories.  */)
  (Lisp_Object category_set)
{
  int i, j;
  char str[96];

  CHECK_CATEGORY_SET (category_set);

  j = 0;
  for (i = 32; i < 127; i++)
    if (CATEGORY_MEMBER (i, category_set))
      str[j++] = i;
  str[j] = '\0';

  return build_string (str);
}

DEFUN ("modify-category-entry", Fmodify_category_entry,
       Smodify_category_entry, 2, 4, 0,
       doc: /* Modify the category set of CHARACTER by adding CATEGORY to it.
The category is changed only for table TABLE, which defaults to
the current buffer's category table.
CHARACTER can be either a single character or a cons representing the
lower and upper ends of an inclusive character range to modify.
CATEGORY must be a category name (a character between ` ' and `~').
Use `describe-categories' to see existing category names.
If optional fourth argument RESET is non-nil,
then delete CATEGORY from the category set instead of adding it.  */)
  (Lisp_Object character, Lisp_Object category, Lisp_Object table, Lisp_Object reset)
{
  bool set_value;	/* Actual value to be set in category sets.  */
  Lisp_Object category_set;
  int start, end;
  int from, to;

  if (FIXNUMP (character))
    {
      CHECK_CHARACTER (character);
      start = end = XFIXNAT (character);
    }
  else
    {
      CHECK_CONS (character);
      CHECK_CHARACTER_CAR (character);
      CHECK_CHARACTER_CDR (character);
      start = XFIXNAT (XCAR (character));
      end = XFIXNAT (XCDR (character));
    }

  CHECK_CATEGORY (category);
  table = check_category_table (table);

  if (NILP (CATEGORY_DOCSTRING (table, XFIXNAT (category))))
    error ("Undefined category: %c", (int) XFIXNAT (category));

  set_value = NILP (reset);

  while (start <= end)
    {
      from = start, to = end;
      category_set = char_table_ref_and_range (table, start, &from, &to);
      if (CATEGORY_MEMBER (XFIXNAT (category), category_set) != NILP (reset))
	{
	  category_set = Fcopy_sequence (category_set);
	  set_category_set (category_set, XFIXNAT (category), set_value);
	  category_set = hash_get_category_set (table, category_set);
	  char_table_set_range (table, start, to, category_set);
	}
      start = to + 1;
    }

  return Qnil;
}

/* Return true if there is a word boundary between two word-constituent
   characters C1 and C2 if they appear in this order.
   Use the macro WORD_BOUNDARY_P instead of calling this function
   directly.  */

bool
word_boundary_p (int c1, int c2)
{
  Lisp_Object category_set1, category_set2;
  Lisp_Object tail;
  bool default_result;

  if (EQ (CHAR_TABLE_REF (Vchar_script_table, c1),
	  CHAR_TABLE_REF (Vchar_script_table, c2)))
    {
      tail = Vword_separating_categories;
      default_result = 0;
    }
  else
    {
      tail = Vword_combining_categories;
      default_result = 1;
    }

  category_set1 = CATEGORY_SET (c1);
  if (NILP (category_set1))
    return default_result;
  category_set2 = CATEGORY_SET (c2);
  if (NILP (category_set2))
    return default_result;

  for (; CONSP (tail); tail = XCDR (tail))
    {
      Lisp_Object elt = XCAR (tail);

      if (CONSP (elt)
	  && (NILP (XCAR (elt))
	      || (CATEGORYP (XCAR (elt))
		  && CATEGORY_MEMBER (XFIXNAT (XCAR (elt)), category_set1)
		  && ! CATEGORY_MEMBER (XFIXNAT (XCAR (elt)), category_set2)))
	  && (NILP (XCDR (elt))
	      || (CATEGORYP (XCDR (elt))
		  && ! CATEGORY_MEMBER (XFIXNAT (XCDR (elt)), category_set1)
		  && CATEGORY_MEMBER (XFIXNAT (XCDR (elt)), category_set2))))
	return !default_result;
    }
  return default_result;
}


void
init_category_once (void)
{
  /* This has to be done here, before we call Fmake_char_table.  */
  DEFSYM (Qcategory_table, "category-table");
  Fput (Qcategory_table, Qchar_table_extra_slots, make_fixnum (2));

  Vstandard_category_table = Fmake_char_table (Qcategory_table, Qnil);
  /* Set a category set which contains nothing to the default.  */
  set_char_table_defalt (Vstandard_category_table, MAKE_CATEGORY_SET);
  Fset_char_table_extra_slot (Vstandard_category_table, make_fixnum (0),
			      make_nil_vector (95));
}

void
syms_of_category (void)
{
#include "category.x"

  DEFSYM (Qcategoryp, "categoryp");
  DEFSYM (Qcategorysetp, "categorysetp");
  DEFSYM (Qcategory_table_p, "category-table-p");

  DEFVAR_LISP ("word-combining-categories", Vword_combining_categories,
	       doc: /* List of pair (cons) of categories to determine word boundary.

Emacs treats a sequence of word constituent characters as a single
word (i.e. finds no word boundary between them) only if they belong to
the same script.  But, exceptions are allowed in the following cases.

\(1) The case that characters are in different scripts is controlled
by the variable `word-combining-categories'.

Emacs finds no word boundary between characters of different scripts
if they have categories matching some element of this list.

More precisely, if an element of this list is a cons of category CAT1
and CAT2, and a multibyte character C1 which has CAT1 is followed by
C2 which has CAT2, there's no word boundary between C1 and C2.

For instance, to tell that Han characters followed by Hiragana
characters can form a single word, the element `(?C . ?H)' should be
in this list.

\(2) The case that character are in the same script is controlled by
the variable `word-separating-categories'.

Emacs finds a word boundary between characters of the same script
if they have categories matching some element of this list.

More precisely, if an element of this list is a cons of category CAT1
and CAT2, and a multibyte character C1 which has CAT1 but not CAT2 is
followed by C2 which has CAT2 but not CAT1, there's a word boundary
between C1 and C2.

For instance, to tell that there's a word boundary between Hiragana
and Katakana (both are in the same script `kana'),
the element `(?H . ?K)' should be in this list.  */);

  Vword_combining_categories = Qnil;

  DEFVAR_LISP ("word-separating-categories", Vword_separating_categories,
	       doc: /* List of pair (cons) of categories to determine word boundary.
See the documentation of the variable `word-combining-categories'.  */);

  Vword_separating_categories = Qnil;

<<<<<<< HEAD
  category_table_version = 0;
=======
>>>>>>> f79fd9e8
}<|MERGE_RESOLUTION|>--- conflicted
+++ resolved
@@ -496,8 +496,4 @@
 
   Vword_separating_categories = Qnil;
 
-<<<<<<< HEAD
-  category_table_version = 0;
-=======
->>>>>>> f79fd9e8
 }