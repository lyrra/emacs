--- conflicted
+++ resolved
@@ -927,16 +927,8 @@
 
   if (nchars == 0)
     {
-<<<<<<< HEAD
       coding->produced = 0;
       return NULL;
-=======
-      run_pre_write_conversin_on_c_str (&encode_terminal_buf,
-					&encode_terminal_bufsize,
-					nchars, nbytes, coding);
-      nchars = coding->produced_char;
-      nbytes = coding->produced;
->>>>>>> 292f71fe
     }
 
   nbytes = buf - encode_terminal_src;
