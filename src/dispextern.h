--- conflicted
+++ resolved
@@ -3396,9 +3396,3 @@
 #endif /* HAVE_WINDOW_SYSTEM */
 
 #endif /* not DISPEXTERN_H_INCLUDED */
-<<<<<<< HEAD
-
-/* arch-tag: c65c475f-1c1e-4534-8795-990b8509fd65
-   (do not change this comment) */
-=======
->>>>>>> 9bcaafce
