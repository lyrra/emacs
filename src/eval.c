/* Evaluator for GNU Emacs Lisp interpreter.

Copyright (C) 1985-1987, 1993-1995, 1999-2022 Free Software Foundation,
Inc.

This file is part of GNU Emacs.

GNU Emacs is free software: you can redistribute it and/or modify
it under the terms of the GNU General Public License as published by
the Free Software Foundation, either version 3 of the License, or (at
your option) any later version.

GNU Emacs is distributed in the hope that it will be useful,
but WITHOUT ANY WARRANTY; without even the implied warranty of
MERCHANTABILITY or FITNESS FOR A PARTICULAR PURPOSE.  See the
GNU General Public License for more details.

You should have received a copy of the GNU General Public License
along with GNU Emacs.  If not, see <https://www.gnu.org/licenses/>.  */


#include <config.h>
#include <limits.h>
#include <stdlib.h>
#include "lisp.h"
#include "blockinput.h"
#include "commands.h"
#include "keyboard.h"
#include "dispextern.h"
#include "buffer.h"
#include "pdumper.h"

//FIX, placeholder for a merged commit, stuff in commit SPECPDL_FRAME belongs to this commit

/* CACHEABLE is ordinarily nothing, except it is 'volatile' if
   necessary to cajole GCC into not warning incorrectly that a
   variable should be volatile.  */
#if defined GCC_LINT || defined lint
# define CACHEABLE volatile
#else
# define CACHEABLE /* empty */
#endif
#include "guile.h"

void c_gdbbreak ()
{
<<<<<<< HEAD
  fprintf(stderr, "-- c_gdb_break\n");
=======
>>>>>>> 9adc93e6
}

DEFUN ("gdbbreak", Fgdbbreak, Sgdbbreak, 0, 0, 0,
       doc: /* call this, and put a break point on gdb_break
*/)
  ()
{
<<<<<<< HEAD
  fprintf(stderr, "-- gdb-break\n");
  c_gdbbreak();
  fprintf(stderr, "-- gdb-break done\n");
=======
  c_gdbbreak();
>>>>>>> 9adc93e6
  return Qnil;
}

static void unbind_once (void *ignore);

/* Non-nil means record all fset's and provide's, to be undone
   if the file being autoloaded is not fully loaded.
   They are recorded by being consed onto the front of Vautoload_queue:
   (FUN . ODEF) for a defun, (0 . OFEATURES) for a provide.  */

Lisp_Object Vautoload_queue;

/* This holds either the symbol `run-hooks' or nil.
   It is nil at an early stage of startup, and when Emacs
   is shutting down.  */
Lisp_Object Vrun_hooks;

/* The commented-out variables below are macros defined in thread.h.  */

/* Current number of specbindings allocated in specpdl, not counting
   the dummy entry specpdl[-1].  */

/* ptrdiff_t specpdl_size; */

/* Pointer to beginning of specpdl.  A dummy entry specpdl[-1] exists
   only so that its address can be taken.  */

/* union specbinding *specpdl; */

/* Pointer to the dummy entry before the specpdl.  */

union specbinding *specpdl_base;

/* Pointer to first unused element in specpdl.  */

/* union specbinding *specpdl_ptr; */

/* Depth in Lisp evaluations and function calls.  */

/* static EMACS_INT lisp_eval_depth; */

/* The value of num_nonmacro_input_events as of the last time we
   started to enter the debugger.  If we decide to enter the debugger
   again when this is still equal to num_nonmacro_input_events, then we
   know that the debugger itself has an error, and we should just
   signal the error instead of entering an infinite loop of debugger
   invocations.  */

//static EMACS_INT when_entered_debugger;

/* The function from which the last `signal' was called.  Set in
   Fsignal.  */
/* FIXME: We should probably get rid of this!  */
Lisp_Object Vsignaling_function;

static Lisp_Object funcall_lambda (Lisp_Object, ptrdiff_t, Lisp_Object *);
static Lisp_Object apply_lambda (Lisp_Object, Lisp_Object, ptrdiff_t);
static Lisp_Object lambda_arity (Lisp_Object);

Lisp_Object
unbind_to (ptrdiff_t count, Lisp_Object value);

static Lisp_Object
unbind_to (ptrdiff_t count, Lisp_Object value);

static Lisp_Object
specpdl_symbol (union specbinding *pdl)
{
  eassert (pdl->kind >= SPECPDL_LET);
  return pdl->let.symbol;
}

static enum specbind_tag
specpdl_kind (union specbinding *pdl)
{
  eassert (pdl->kind >= SPECPDL_LET);
  return pdl->let.kind;
}

static Lisp_Object
specpdl_old_value (union specbinding *pdl)
{
  eassert (pdl->kind >= SPECPDL_LET);
  return pdl->let.old_value;
}

static void
set_specpdl_old_value (union specbinding *pdl, Lisp_Object val)
{
  eassert (pdl->kind >= SPECPDL_LET);
  pdl->let.old_value = val;
}

static Lisp_Object
specpdl_where (union specbinding *pdl)
{
  eassert (pdl->kind > SPECPDL_LET);
  return pdl->let.where;
}

struct handler *
make_catch_handler (Lisp_Object tag)
{
  struct handler *c = xmalloc (sizeof (*c));
  c->type = CATCHER;
  c->tag_or_ch = tag;
  c->val = Qnil;
  c->var = Qnil;
  c->body = Qnil;
  c->next = handlerlist;
  //c->lisp_eval_depth = lisp_eval_depth; //FIX: 20190629 LAV too deep macrology to follow
  c->interrupt_input_blocked = interrupt_input_blocked;
  c->ptag = make_prompt_tag ();
  return c;
}

struct handler *
make_condition_handler (Lisp_Object tag)
{
  struct handler *c = xmalloc (sizeof (*c));
  c->type = CONDITION_CASE;
  c->tag_or_ch = tag;
  c->val = Qnil;
  c->var = Qnil;
  c->body = Qnil;
  c->next = handlerlist;
  //c->lisp_eval_depth = lisp_eval_depth;
  c->interrupt_input_blocked = interrupt_input_blocked;
  c->ptag = make_prompt_tag ();
  return c;
}

static Lisp_Object eval_fn;
static Lisp_Object funcall_fn;
#ifdef HAVE_PDUMPER
static void init_eval_once_for_pdumper (void);
#endif

void
init_eval_once (void)
{
  enum { size = 50 };
  union specbinding *pdlvec = xmalloc ((size + 1) * sizeof *specpdl);
  specpdl_base = pdlvec;
  specpdl_size = size;
  specpdl = specpdl_ptr = pdlvec + 1;
  /* Don't forget to update docs (lispref node "Local Variables").  */
<<<<<<< HEAD
  //max_specpdl_size = 1500; /* 1300 is not enough for cl-generic.el.  */
  //max_lisp_eval_depth = 800;
  max_specpdl_size = 10000; /* 1000 is not enough for CEDET's c-by.el.  */
  max_lisp_eval_depth = 10000;
=======
#ifndef HAVE_NATIVE_COMP
  max_specpdl_size = 1800; /* See bug#46818.  */
  max_lisp_eval_depth = 800;
#else
  /* Original values increased for comp.el.  */
  /* Original values increased for comp.el.  */
  // max_specpdl_size = 1800; /* See bug#46818. 1500 is not enough for cl-generic.el.  */
  // max_lisp_eval_depth = 800;
  //max_specpdl_size = 2500;
  //max_lisp_eval_depth = 1600;
  max_specpdl_size = 10000; /* 1000 is not enough for CEDET's c-by.el.  */
  max_lisp_eval_depth = 10000;
#endif
>>>>>>> 9adc93e6
  Vrun_hooks = Qnil;
  eval_fn = scm_c_public_ref ("language elisp runtime", "eval-elisp");
  funcall_fn = scm_c_public_ref ("elisp-functions", "funcall");
  //scm_set_smob_apply (lisp_vectorlike_tag, apply_lambda, 0, 0, 1);
#ifdef HAVE_PDUMPER
  pdumper_do_now_and_after_load (init_eval_once_for_pdumper);
#endif
}

#ifdef HAVE_PDUMPER
static void
init_eval_once_for_pdumper (void)
{
  enum { size = 50 };
  union specbinding *pdlvec = malloc ((size + 1) * sizeof *specpdl);
  specpdl_size = size;
  specpdl = specpdl_ptr = pdlvec + 1;
}
#endif

/* static struct handler *handlerlist_sentinel; */

void
init_eval (void)
{
  specpdl_ptr = specpdl;
  //handlerlist = handlerlist_sentinel; //FIX: 20190629 LAV, macrology
  Vquit_flag = Qnil;
  debug_on_next_call = 0;
  lisp_eval_depth = 0;
  /* This is less than the initial value of num_nonmacro_input_events.  */
  when_entered_debugger = -1;
}

/* Ensure that *M is at least A + B if possible, or is its maximum
   value otherwise.  */

static void
max_ensure_room (intmax_t *m, intmax_t a, intmax_t b)
{
  intmax_t sum = INT_ADD_WRAPV (a, b, &sum) ? INTMAX_MAX : sum;
  *m = max (*m, sum);
}

/* Unwind-protect function used by call_debugger.  */

static void
restore_stack_limits (Lisp_Object data)
{
  integer_to_intmax (XCAR (data), &max_specpdl_size);
  integer_to_intmax (XCDR (data), &max_lisp_eval_depth);
}

static void grow_specpdl (void);

/* Call the Lisp debugger, giving it argument ARG.  */

Lisp_Object
call_debugger (Lisp_Object arg)
{
  bool debug_while_redisplaying;
  ptrdiff_t count = SPECPDL_INDEX ();
  dynwind_begin ();
  Lisp_Object val;
  intmax_t old_depth = max_lisp_eval_depth;
  /* Do not allow max_specpdl_size less than actual depth (Bug#16603).  */
  intmax_t old_max = max (max_specpdl_size, count);

  /* The previous value of 40 is too small now that the debugger
     prints using cl-prin1 instead of prin1.  Printing lists nested 8
     deep (which is the value of print-level used in the debugger)
     currently requires 77 additional frames.  See bug#31919.  */
  max_ensure_room (&max_lisp_eval_depth, lisp_eval_depth, 100);

  /* While debugging Bug#16603, previous value of 100 was found
     too small to avoid specpdl overflow in the debugger itself.  */
  max_ensure_room (&max_specpdl_size, count, 200);

  if (old_max == count)
    {
      /* We can enter the debugger due to specpdl overflow (Bug#16603).  */
      specpdl_ptr--;
      grow_specpdl ();
    }

  /* Restore limits after leaving the debugger.  */
  record_unwind_protect (restore_stack_limits,
			 Fcons (make_int (old_max), make_int (old_depth)));

#ifdef HAVE_WINDOW_SYSTEM
  if (display_hourglass_p)
    cancel_hourglass ();
#endif

  debug_on_next_call = 0;
  when_entered_debugger = num_nonmacro_input_events;

  /* Resetting redisplaying_p to 0 makes sure that debug output is
     displayed if the debugger is invoked during redisplay.  */
  debug_while_redisplaying = redisplaying_p;
  redisplaying_p = 0;
  specbind (intern ("debugger-may-continue"),
	    debug_while_redisplaying ? Qnil : Qt);
  specbind (Qinhibit_redisplay, Qnil);
  specbind (Qinhibit_debugger, Qt);

  /* If we are debugging an error while `inhibit-changing-match-data'
     is bound to non-nil (e.g., within a call to `string-match-p'),
     then make sure debugger code can still use match data.  */
  specbind (Qinhibit_changing_match_data, Qnil);

#if 0 /* Binding this prevents execution of Lisp code during
	 redisplay, which necessarily leads to display problems.  */
  specbind (Qinhibit_eval_during_redisplay, Qt);
#endif

  val = apply1 (Vdebugger, arg);

  /* Interrupting redisplay and resuming it later is not safe under
     all circumstances.  So, when the debugger returns, abort the
     interrupted redisplay by going back to the top-level.  */
  if (debug_while_redisplaying)
    Ftop_level ();

  dynwind_end ();
  return val;
}

static Lisp_Object
Fprogn (Lisp_Object body)
{
  Lisp_Object CACHEABLE val = Qnil;

  while (CONSP (body))
    {
      Lisp_Object form = XCAR (body);
      body = XCDR (body);
      val = eval_sub (form);
    }

  return val;
}

/* Evaluate BODY sequentially, discarding its value.  */

void
prog_ignore (Lisp_Object body)
{
  Fprogn (body);
}

Lisp_Object
Ffunction (Lisp_Object args)
{
  Lisp_Object quoted = XCAR (args);

  if (!NILP (XCDR (args)))
    xsignal2 (Qwrong_number_of_arguments, Qfunction, Flength (args));

  if (!NILP (Vinternal_interpreter_environment)
      && CONSP (quoted)
      && EQ (XCAR (quoted), Qlambda))
    { /* This is a lambda expression within a lexical environment;
	 return an interpreted closure instead of a simple lambda.  */
      Lisp_Object cdr = XCDR (quoted);
      Lisp_Object tmp = cdr;
      if (CONSP (tmp)
	  && (tmp = XCDR (tmp), CONSP (tmp))
	  && (tmp = XCAR (tmp), CONSP (tmp))
	  && (EQ (QCdocumentation, XCAR (tmp))))
	{ /* Handle the special (:documentation <form>) to build the docstring
	     dynamically.  */
	  Lisp_Object docstring = eval_sub (Fcar (XCDR (tmp)));
	  CHECK_STRING (docstring);
	  cdr = Fcons (XCAR (cdr), Fcons (docstring, XCDR (XCDR (cdr))));
	}
      return Fcons (Qclosure, Fcons (Vinternal_interpreter_environment,
				     cdr));
    }
  else
    /* Simply quote the argument.  */
    return quoted;
}

DEFUN ("defvaralias", Fdefvaralias, Sdefvaralias, 2, 3, 0,
       doc: /* Make NEW-ALIAS a variable alias for symbol BASE-VARIABLE.
Aliased variables always have the same value; setting one sets the other.
Third arg DOCSTRING, if non-nil, is documentation for NEW-ALIAS.  If it is
omitted or nil, NEW-ALIAS gets the documentation string of BASE-VARIABLE,
or of the variable at the end of the chain of aliases, if BASE-VARIABLE is
itself an alias.  If NEW-ALIAS is bound, and BASE-VARIABLE is not,
then the value of BASE-VARIABLE is set to that of NEW-ALIAS.
The return value is BASE-VARIABLE.  */)
  (Lisp_Object new_alias, Lisp_Object base_variable, Lisp_Object docstring)
{
  sym_t sym;

  CHECK_SYMBOL (new_alias);
  CHECK_SYMBOL (base_variable);

  if (SYMBOL_CONSTANT_P (new_alias))
    /* Making it an alias effectively changes its value.  */
    error ("Cannot make a constant an alias");

  sym = XSYMBOL (new_alias);

  switch (SYMBOL_REDIRECT (sym))
    {
    case SYMBOL_FORWARDED:
      error ("Cannot make an internal variable an alias");
    case SYMBOL_LOCALIZED:
      error ("Don't know how to make a localized variable an alias");
    case SYMBOL_PLAINVAL:
    case SYMBOL_VARALIAS:
      break;
    default:
      emacs_abort ();
    }

  /* https://lists.gnu.org/r/emacs-devel/2008-04/msg00834.html
     If n_a is bound, but b_v is not, set the value of b_v to n_a,
     so that old-code that affects n_a before the aliasing is setup
     still works.  */
  if (NILP (Fboundp (base_variable)))
    set_internal (base_variable, find_symbol_value (new_alias),
                  Qnil, SET_INTERNAL_BIND);
  else if (!NILP (Fboundp (new_alias))
           && !EQ (find_symbol_value (new_alias),
                   find_symbol_value (base_variable)))
    call2 (intern ("display-warning"),
           list3 (Qdefvaralias, intern ("losing-value"), new_alias),
           CALLN (Fformat_message,
                  build_string
                  ("Overwriting value of `%s' by aliasing to `%s'"),
                  new_alias, base_variable));

  {
    union specbinding *p;

    for (p = specpdl_ptr; p > specpdl; )
      if ((--p)->kind >= SPECPDL_LET
	  && (EQ (new_alias, specpdl_symbol (p))))
	error ("Don't know how to make a let-bound variable an alias");
  }

  //if (SYMBOL_CONSTANT_P(sym)) // sym->u.s.trapped_write == SYMBOL_TRAPPED_WRITE)
  //  notify_variable_watchers (new_alias, base_variable, Qdefvaralias, Qnil);

  SET_SYMBOL_DECLARED_SPECIAL (sym);
  SET_SYMBOL_DECLARED_SPECIAL (XSYMBOL (base_variable));
  SET_SYMBOL_REDIRECT (sym, SYMBOL_VARALIAS);

  SET_SYMBOL_ALIAS (sym, XSYMBOL (base_variable));
  if(SYMBOL_CONSTANT_P (base_variable))
    SET_SYMBOL_CONSTANT (sym);
  LOADHIST_ATTACH (new_alias);
  /* Even if docstring is nil: remove old docstring.  */
  Fput (new_alias, Qvariable_documentation, docstring);

  return base_variable;
}

static union specbinding *
default_toplevel_binding (Lisp_Object symbol)
{
  union specbinding *binding = NULL;
  union specbinding *pdl = specpdl_ptr;
  while (pdl > specpdl)
    {
      int k = (--pdl)->kind;
      switch (k)
	{
	case SPECPDL_LET_DEFAULT:
	case SPECPDL_LET:
	  if (EQ (specpdl_symbol (pdl), symbol))
	    binding = pdl;
	  break;
	case SPECPDL_LET_LOCAL:
	  break;

	default:
          fprintf(stderr, "ERROR: default_toplevel_binding, unknown spec: %d\n", k);
	  emacs_abort ();
	}
    }
  return binding;
}

/* Look for a lexical-binding of SYMBOL somewhere up the stack.
   This will only find bindings created with interpreted code, since once
   compiled names of lexical variables are basically gone anyway.  */
static bool
lexbound_p (Lisp_Object symbol)
{
  union specbinding *pdl = specpdl_ptr;
  while (pdl > specpdl)
    {
      switch ((--pdl)->kind)
	{
	case SPECPDL_LET_DEFAULT:
	case SPECPDL_LET:
	  if (EQ (specpdl_symbol (pdl), Qinternal_interpreter_environment))
	    {
	      Lisp_Object env = specpdl_old_value (pdl);
	      if (CONSP (env) && !NILP (Fassq (symbol, env)))
	        return true;
	    }
	  break;

#ifdef HAVE_MODULES
        case SPECPDL_MODULE_RUNTIME:
        case SPECPDL_MODULE_ENVIRONMENT:
#endif
	case SPECPDL_LET_LOCAL:
	  break;

	default:
	  emacs_abort ();
	}
    }
  return false;
}

DEFUN ("default-toplevel-value", Fdefault_toplevel_value, Sdefault_toplevel_value, 1, 1, 0,
       doc: /* Return SYMBOL's toplevel default value.
"Toplevel" means outside of any let binding.  */)
  (Lisp_Object symbol)
{
  union specbinding *binding = default_toplevel_binding (symbol);
  Lisp_Object value
    = binding ? specpdl_old_value (binding) : Fdefault_value (symbol);
  if (!EQ (value, Qunbound))
    return value;
  xsignal1 (Qvoid_variable, symbol);
}

DEFUN ("set-default-toplevel-value", Fset_default_toplevel_value,
       Sset_default_toplevel_value, 2, 2, 0,
       doc: /* Set SYMBOL's toplevel default value to VALUE.
"Toplevel" means outside of any let binding.  */)
     (Lisp_Object symbol, Lisp_Object value)
{
  union specbinding *binding = default_toplevel_binding (symbol);
  if (binding)
    set_specpdl_old_value (binding, value);
  else
    Fset_default (symbol, value);
  return Qnil;
}

DEFUN ("internal--define-uninitialized-variable",
       Finternal__define_uninitialized_variable,
       Sinternal__define_uninitialized_variable, 1, 2, 0,
       doc: /* Define SYMBOL as a variable, with DOC as its docstring.
This is like `defvar' and `defconst' but without affecting the variable's
value.  */)
  (Lisp_Object symbol, Lisp_Object doc)
{
<<<<<<< HEAD
=======
  if (!SYMBOL_DECLARED_SPECIAL (XSYMBOL (symbol))
      && lexbound_p (symbol))
    /* This test tries to catch the situation where we do
       (let ((<foo-var> ...)) ...(<foo-function> ...)....)
       and where the `foo` package only gets loaded when <foo-function>
       is called, so the outer `let` incorrectly made the binding lexical
       because the <foo-var> wasn't yet declared as dynamic at that point.  */
    error ("Defining as dynamic an already lexical var");

>>>>>>> 9adc93e6
  SET_SYMBOL_DECLARED_SPECIAL (XSYMBOL (symbol));
  if (!NILP (doc))
    {
      Fput (symbol, Qvariable_documentation, doc);
    }
  LOADHIST_ATTACH (symbol);
  return Qnil;
}

/* Make SYMBOL lexically scoped.  */
DEFUN ("internal-make-var-non-special", Fmake_var_non_special,
       Smake_var_non_special, 1, 1, 0,
       doc: /* Internal function.  */)
     (Lisp_Object symbol)
{
  CHECK_SYMBOL (symbol);
  CLR_SYMBOL_DECLARED_SPECIAL (XSYMBOL (symbol));
  return Qnil;
}



DEFUN ("macroexpand", Fmacroexpand, Smacroexpand, 1, 2, 0,
       doc: /* Return result of expanding macros at top level of FORM.
If FORM is not a macro call, it is returned unchanged.
Otherwise, the macro is expanded and the expansion is considered
in place of FORM.  When a non-macro-call results, it is returned.

The second optional arg ENVIRONMENT specifies an environment of macro
definitions to shadow the loaded ones for use in file byte-compilation.  */)
  (Lisp_Object form, Lisp_Object environment)
{
  /* With cleanups from Hallvard Furuseth.  */
  register Lisp_Object expander, sym, def, tem;

  while (1)
    {
      /* Come back here each time we expand a macro call,
	 in case it expands into another macro call.  */
      if (!CONSP (form))
	break;
      /* Set SYM, give DEF and TEM right values in case SYM is not a symbol. */
      def = sym = XCAR (form);
      tem = Qnil;
      /* Trace symbols aliases to other symbols
	 until we get a symbol that is not an alias.  */
      while (SYMBOLP (def))
	{
	  maybe_quit ();
	  sym = def;
	  tem = Fassq (sym, environment);
	  if (NILP (tem))
	    {
	      def = SYMBOL_FUNCTION (sym);
	      if (!NILP (def))
		continue;
	    }
	  break;
	}
      /* Right now TEM is the result from SYM in ENVIRONMENT,
	 and if TEM is nil then DEF is SYM's function definition.  */
      if (NILP (tem))
	{
	  /* SYM is not mentioned in ENVIRONMENT.
	     Look at its function definition.  */
	  def = Fautoload_do_load (def, sym, Qmacro);
	  if (!CONSP (def))
	    /* Not defined or definition not suitable.  */
	    break;
	  if (!EQ (XCAR (def), Qmacro))
	    break;
	  else expander = XCDR (def);
	}
      else
	{
	  expander = XCDR (tem);
	  if (NILP (expander))
	    break;
	}
      {
	Lisp_Object newform = apply1 (expander, XCDR (form));
	if (EQ (form, newform))
	  break;
	else
	  form = newform;
      }
    }
  return form;
}

DEFUN ("call-with-catch", Fcatch, Scatch, 2, 2, 0,
       doc: /* Eval BODY allowing nonlocal exits using `throw'.
TAG is evalled to get the tag to use; it must not be nil.

Then the BODY is executed.
Within BODY, a call to `throw' with the same TAG exits BODY and this `catch'.
If no throw happens, `catch' returns the value of the last BODY form.
If a throw happens, it specifies the value to return from `catch'.
usage: (catch TAG BODY...)  */)
  (Lisp_Object tag, Lisp_Object thunk)
{
  return internal_catch (tag, call0, thunk);
}

/* Assert that E is true, but do not evaluate E.  Use this instead of
   eassert (E) when E contains variables that might be clobbered by a
   longjmp.  */

#define clobbered_eassert(E) verify (sizeof (E) != 0)

static void
set_handlerlist (void *data)
{
  handlerlist = data;
}

static void
restore_handler (void *data)
{
  struct handler *c = data;
  unblock_input_to (c->interrupt_input_blocked);
  //immediate_quit = 0;
}

struct icc_thunk_env
{
<<<<<<< HEAD
  enum { ICC_0, ICC_1, ICC_2, ICC_3, ICC_N } type;
=======
  enum { ICC_0, ICC_1, ICC_2, ICC_3, ICC_4, ICC_5, ICC_N } type;
>>>>>>> 9adc93e6
  union
  {
    Lisp_Object (*fun0) (void);
    Lisp_Object (*fun1) (Lisp_Object);
    Lisp_Object (*fun2) (Lisp_Object, Lisp_Object);
    Lisp_Object (*fun3) (Lisp_Object, Lisp_Object, Lisp_Object);
<<<<<<< HEAD
=======
    Lisp_Object (*fun4) (Lisp_Object, Lisp_Object, Lisp_Object, Lisp_Object);
    Lisp_Object (*fun5) (Lisp_Object, Lisp_Object, Lisp_Object, Lisp_Object, Lisp_Object);
>>>>>>> 9adc93e6
    Lisp_Object (*funn) (ptrdiff_t, Lisp_Object *);
  };
  union
  {
    struct
    {
      Lisp_Object arg1;
      Lisp_Object arg2;
      Lisp_Object arg3;
<<<<<<< HEAD
=======
      Lisp_Object arg4;
      Lisp_Object arg5;
>>>>>>> 9adc93e6
    };
    struct
    {
      ptrdiff_t nargs;
      Lisp_Object *args;
    };
  };
  struct handler *c;
};

static Lisp_Object
icc_thunk (void *data)
{
  Lisp_Object tem;
  struct icc_thunk_env *e = data;
  scm_dynwind_begin (0);
  scm_dynwind_unwind_handler (restore_handler, e->c, 0);
  scm_dynwind_unwind_handler (set_handlerlist,
                              handlerlist,
                              SCM_F_WIND_EXPLICITLY);
  handlerlist = e->c;
  switch (e->type)
    {
    case ICC_0:
      tem = e->fun0 ();
      break;
    case ICC_1:
      tem = e->fun1 (e->arg1);
      break;
    case ICC_2:
      tem = e->fun2 (e->arg1, e->arg2);
      break;
    case ICC_3:
      tem = e->fun3 (e->arg1, e->arg2, e->arg3);
      break;
    case ICC_N:
      tem = e->funn (e->nargs, e->args);
      break;
    default:
      emacs_abort ();
    }
  scm_dynwind_end ();
  return tem;
}

static Lisp_Object
icc_handler (void *data, Lisp_Object k, Lisp_Object v)
{
  Lisp_Object (*f) (Lisp_Object) = data;
  return f (v);
}

struct icc_handler_n_env
{
  Lisp_Object (*fun) (Lisp_Object, ptrdiff_t, Lisp_Object *);
  ptrdiff_t nargs;
  Lisp_Object *args;
};

static Lisp_Object
icc_handler_n (void *data, Lisp_Object k, Lisp_Object v)
{
  struct icc_handler_n_env *e = data;
  return e->fun (v, e->nargs, e->args);
}

static Lisp_Object
icc_lisp_handler (void *data, Lisp_Object k, Lisp_Object val)
{
  Lisp_Object tem;
  struct handler *h = data;
  Lisp_Object var = h->var;
  scm_dynwind_begin (0);
  if (!NILP (var))
    {
#if 0
      if (!NILP (Vinternal_interpreter_environment))
        specbind (Qinternal_interpreter_environment,
                  Fcons (Fcons (var, val),
                         Vinternal_interpreter_environment));
      else
#endif
        specbind (var, val);
    }
  tem = Fprogn (h->body);
  scm_dynwind_end ();
  return tem;
}

/* Set up a catch, then call C function FUNC on argument ARG.
   FUNC should return a Lisp_Object.
   This is how catches are done from within C code.  */

Lisp_Object
internal_catch (Lisp_Object tag,
		Lisp_Object (*func) (Lisp_Object), Lisp_Object arg)
{
  struct handler *c = make_catch_handler (tag);
  struct icc_thunk_env env = { .type = ICC_1,
                               .fun1 = func,
                               .arg1 = arg,
                               .c = c };
  return call_with_prompt (c->ptag,
                           make_c_closure (icc_thunk, &env, 0, 0),
                           make_c_closure (icc_handler, Fidentity, 2, 0));
}

/* Unwind the specbind, catch, and handler stacks back to CATCH, and
   jump to that CATCH, returning VALUE as the value of that catch.

   This is the guts of Fthrow and Fsignal; they differ only in the way
   they choose the catch tag to throw to.  A catch tag for a
   condition-case form has a TAG of Qnil.

   Before each catch is discarded, unbind all special bindings and
   execute all unwind-protect clauses made above that catch.  Unwind
   the handler stack as we go, so that the proper handlers are in
   effect for each unwind-protect clause we run.  At the end, restore
   some static info saved in CATCH, and longjmp to the location
   specified there.

   This is used for correct unwinding in Fthrow and Fsignal.  */

static Lisp_Object unbind_to_1 (ptrdiff_t, Lisp_Object, bool);

static AVOID
unwind_to_catch (struct handler *catch, enum nonlocal_exit type,
                 Lisp_Object value)
{
  abort_to_prompt (catch->ptag, scm_list_1 (value));
}

DEFUN ("throw", Fthrow, Sthrow, 2, 2, 0,
       doc: /* Throw to the catch for TAG and return VALUE from it.
Both TAG and VALUE are evalled.  */
       attributes: noreturn)
  (register Lisp_Object tag, Lisp_Object value)
{
  struct handler *c;

  if (!NILP (tag))
    for (c = handlerlist; c; c = c->next)
      {
	if (c->type == CATCHER_ALL)
          unwind_to_catch (c, NONLOCAL_EXIT_THROW, Fcons (tag, value));
        if (c->type == CATCHER && EQ (c->tag_or_ch, tag))
	  unwind_to_catch (c, NONLOCAL_EXIT_THROW, value);
      }
  xsignal2 (Qno_catch, tag, value);
}

DEFUN ("call-with-handler", Fcall_with_handler, Scall_with_handler, 4, 4, 0,
       doc: /* Regain control when an error is signaled.
Executes BODYFORM and returns its value if no error happens.
Each element of HANDLERS looks like (CONDITION-NAME BODY...)
or (:success BODY...), where the BODY is made of Lisp expressions.

A handler is applicable to an error if CONDITION-NAME is one of the
error's condition names.  Handlers may also apply when non-error
symbols are signaled (e.g., `quit').  A CONDITION-NAME of t applies to
any symbol, including non-error symbols.  If multiple handlers are
applicable, only the first one runs.

The car of a handler may be a list of condition names instead of a
single condition name; then it handles all of them.  If the special
condition name `debug' is present in this list, it allows another
condition in the list to run the debugger if `debug-on-error' and the
other usual mechanisms say it should (otherwise, `condition-case'
suppresses the debugger).

When a handler handles an error, control returns to the `condition-case'
and it executes the handler's BODY...
with VAR bound to (ERROR-SYMBOL . SIGNAL-DATA) from the error.
\(If VAR is nil, the handler can't access that information.)
Then the value of the last BODY form is returned from the `condition-case'
expression.

The special handler (:success BODY...) is invoked if BODYFORM terminated
without signalling an error.  BODY is then evaluated with VAR bound to
the value returned by BODYFORM.

See also the function `signal' for more info.
usage: (condition-case VAR BODYFORM &rest HANDLERS)  */)
  (Lisp_Object var,
   Lisp_Object conditions,
   Lisp_Object hthunk,
   Lisp_Object thunk)
{
  return internal_lisp_condition_case (var,
                                       list2 (intern ("funcall"), thunk),
                                       list1 (list2 (conditions, list2 (intern ("funcall"), hthunk))));
}

static Lisp_Object
ilcc1 (Lisp_Object var, Lisp_Object bodyform, Lisp_Object handlers)
{
  if (CONSP (handlers))
    {
      Lisp_Object clause = XCAR (handlers);
      Lisp_Object condition = XCAR (clause);
      Lisp_Object body = XCDR (clause);
      if (!CONSP (condition))
        condition = Fcons (condition, Qnil);
      struct handler *c = make_condition_handler (condition);
      c->var = var;
      c->body = body;
      struct icc_thunk_env env = { .type = ICC_3,
                                   .fun3 = ilcc1,
                                   .arg1 = var,
                                   .arg2 = bodyform,
                                   .arg3 = XCDR (handlers),
                                   .c = c };
      return call_with_prompt (c->ptag,
                               make_c_closure (icc_thunk, &env, 0, 0),
                               make_c_closure (icc_lisp_handler, c, 2, 0));
    }
  else
    {
      return eval_sub (bodyform);
    }
}

/* Like Fcondition_case, but the args are separate
   rather than passed in a list.  Used by Fbyte_code.  */

Lisp_Object
internal_lisp_condition_case (Lisp_Object var, Lisp_Object bodyform,
			      Lisp_Object handlers)
{
  struct handler *oldhandlerlist = handlerlist;

  CHECK_SYMBOL (var);

  for (Lisp_Object tail = handlers; CONSP (tail); tail = XCDR (tail))
    {
      Lisp_Object tem = XCAR (tail);
      if (! (NILP (tem)
	     || (CONSP (tem)
		 && (SYMBOLP (XCAR (tem))
		     || CONSP (XCAR (tem))))))
	error ("Invalid condition handler: %s",
	       SDATA (Fprin1_to_string (tem, Qt)));
    }

  return ilcc1 (var, bodyform, Freverse (handlers));
}

/* Call the function BFUN with no arguments, catching errors within it
   according to HANDLERS.  If there is an error, call HFUN with
   one argument which is the data that describes the error:
   (SIGNALNAME . DATA)

   HANDLERS can be a list of conditions to catch.
   If HANDLERS is Qt, catch all errors.
   If HANDLERS is Qerror, catch all errors
   but allow the debugger to run if that is enabled.  */

Lisp_Object
internal_condition_case (Lisp_Object (*bfun) (void), Lisp_Object handlers,
			 Lisp_Object (*hfun) (Lisp_Object))
{
  struct handler *c = make_condition_handler (handlers);

  struct icc_thunk_env env = { .type = ICC_0, .fun0 = bfun, .c = c };
  return call_with_prompt (c->ptag,
                           make_c_closure (icc_thunk, &env, 0, 0),
                           make_c_closure (icc_handler, hfun, 2, 0));
}

/* Like internal_condition_case but call BFUN with ARG as its argument.  */

Lisp_Object
internal_condition_case_1 (Lisp_Object (*bfun) (Lisp_Object), Lisp_Object arg,
			   Lisp_Object handlers,
			   Lisp_Object (*hfun) (Lisp_Object))
{
<<<<<<< HEAD
  Lisp_Object val;
=======
>>>>>>> 9adc93e6
  struct handler *c = make_condition_handler (handlers);

  struct icc_thunk_env env = { .type = ICC_1,
                               .fun1 = bfun,
                               .arg1 = arg,
                               .c = c };
  return call_with_prompt (c->ptag,
                           make_c_closure (icc_thunk, &env, 0, 0),
                           make_c_closure (icc_handler, hfun, 2, 0));
}

/* Like internal_condition_case_1 but call BFUN with ARG1 and ARG2 as
   its arguments.  */

Lisp_Object
internal_condition_case_2 (Lisp_Object (*bfun) (Lisp_Object, Lisp_Object),
			   Lisp_Object arg1,
			   Lisp_Object arg2,
			   Lisp_Object handlers,
			   Lisp_Object (*hfun) (Lisp_Object))
{
  struct handler *c = make_condition_handler (handlers);
  struct icc_thunk_env env = { .type = ICC_2,
                               .fun2 = bfun,
                               .arg1 = arg1,
                               .arg2 = arg2,
                               .c = c };
  return call_with_prompt (c->ptag,
                           make_c_closure (icc_thunk, &env, 0, 0),
                           make_c_closure (icc_handler, hfun, 2, 0));
<<<<<<< HEAD
=======
}

/* Like internal_condition_case_1 but call BFUN with ARG1, ARG2, ARG3 as
   its arguments.  */

Lisp_Object
internal_condition_case_3 (Lisp_Object (*bfun) (Lisp_Object, Lisp_Object,
                                                Lisp_Object),
                           Lisp_Object arg1, Lisp_Object arg2, Lisp_Object arg3,
                           Lisp_Object handlers,
                           Lisp_Object (*hfun) (Lisp_Object))
{
  struct handler *c = make_condition_handler (handlers);
  struct icc_thunk_env env = { .type = ICC_3,
                               .fun2 = bfun,
                               .arg1 = arg1,
                               .arg2 = arg2,
                               .arg3 = arg3,
                               .c = c };
  return call_with_prompt (c->ptag,
                           make_c_closure (icc_thunk, &env, 0, 0),
                           make_c_closure (icc_handler, hfun, 2, 0));
}

/* Like internal_condition_case_1 but call BFUN with ARG1, ARG2, ARG3, ARG4 as
   its arguments.  */

Lisp_Object
internal_condition_case_4 (Lisp_Object (*bfun) (Lisp_Object, Lisp_Object,
                                                Lisp_Object, Lisp_Object),
                           Lisp_Object arg1, Lisp_Object arg2,
                           Lisp_Object arg3, Lisp_Object arg4,
                           Lisp_Object handlers,
                           Lisp_Object (*hfun) (Lisp_Object))
{
  struct handler *c = make_condition_handler (handlers);
  struct icc_thunk_env env = { .type = ICC_4,
                               .fun2 = bfun,
                               .arg1 = arg1,
                               .arg2 = arg2,
                               .arg3 = arg3,
                               .arg4 = arg4,
                               .c = c };
  return call_with_prompt (c->ptag,
                           make_c_closure (icc_thunk, &env, 0, 0),
                           make_c_closure (icc_handler, hfun, 2, 0));
}

/* Like internal_condition_case_1 but call BFUN with ARG1, ARG2, ARG3,
   ARG4, ARG5 as its arguments.  */

Lisp_Object
internal_condition_case_5 (Lisp_Object (*bfun) (Lisp_Object, Lisp_Object,
                                                Lisp_Object, Lisp_Object,
						Lisp_Object),
                           Lisp_Object arg1, Lisp_Object arg2,
                           Lisp_Object arg3, Lisp_Object arg4,
			   Lisp_Object arg5, Lisp_Object handlers,
                           Lisp_Object (*hfun) (Lisp_Object))
{
  struct handler *c = make_condition_handler (handlers);
  struct icc_thunk_env env = { .type = ICC_5,
                               .fun2 = bfun,
                               .arg1 = arg1,
                               .arg2 = arg2,
                               .arg3 = arg3,
                               .arg4 = arg4,
                               .arg5 = arg5,
                               .c = c };
  return call_with_prompt (c->ptag,
                           make_c_closure (icc_thunk, &env, 0, 0),
                           make_c_closure (icc_handler, hfun, 2, 0));
>>>>>>> 9adc93e6
}

/* Like internal_condition_case but call BFUN with NARGS as first,
   and ARGS as second argument.  */

Lisp_Object
internal_condition_case_n (Lisp_Object (*bfun) (ptrdiff_t, Lisp_Object *),
			   ptrdiff_t nargs,
			   Lisp_Object *args,
			   Lisp_Object handlers,
			   Lisp_Object (*hfun) (Lisp_Object err,
						ptrdiff_t nargs,
						Lisp_Object *args))
{
  Lisp_Object val;
  struct handler *c = make_condition_handler (handlers);
  struct icc_thunk_env env = { .type = ICC_N,
                               .funn = bfun,
                               .nargs = nargs,
                               .args = args,
                               .c = c };
  struct icc_handler_n_env henv = { .fun = hfun, .nargs = nargs, .args = args };
  return call_with_prompt (c->ptag,
                           make_c_closure (icc_thunk, &env, 0, 0),
                           make_c_closure (icc_handler_n, &henv, 2, 0));
}

static Lisp_Object Qcatch_all_memory_full;

/* Like a combination of internal_condition_case_1 and internal_catch.
   Catches all signals and throws.  Never exits nonlocally; returns
   Qcatch_all_memory_full if no handler could be allocated.  */

Lisp_Object
internal_catch_all (Lisp_Object (*function) (void *), void *argument,
                    Lisp_Object (*handler) (enum nonlocal_exit, Lisp_Object))
{
  //FIX-20230205-LAV: deal with this as internal_condition_case_n does?
  return Qnil;
}



static Lisp_Object signal_or_quit (Lisp_Object, Lisp_Object, bool);
static Lisp_Object find_handler_clause (Lisp_Object, Lisp_Object);
static bool maybe_call_debugger (Lisp_Object conditions, Lisp_Object sig,
				 Lisp_Object data);

static void
process_quit_flag (void)
{
  Lisp_Object flag = Vquit_flag;
  Vquit_flag = Qnil;
  if (EQ (flag, Qkill_emacs))
    Fkill_emacs (Qnil);
  if (EQ (Vthrow_on_input, flag))
    Fthrow (Vthrow_on_input, Qt);
  quit ();
}

/* Check quit-flag and quit if it is non-nil.  Typing C-g does not
   directly cause a quit; it only sets Vquit_flag.  So the program
   needs to call maybe_quit at times when it is safe to quit.  Every
   loop that might run for a long time or might not exit ought to call
   maybe_quit at least once, at a safe place.  Unless that is
   impossible, of course.  But it is very desirable to avoid creating
   loops where maybe_quit is impossible.

   If quit-flag is set to `kill-emacs' the SIGINT handler has received
   a request to exit Emacs when it is safe to do.

   When not quitting, process any pending signals.  */

void
maybe_quit (void)
{
  if (!NILP (Vquit_flag) && NILP (Vinhibit_quit))
    process_quit_flag ();
  else if (pending_signals)
    process_pending_signals ();
}

DEFUN ("signal", Fsignal, Ssignal, 2, 2, 0,
       doc: /* Signal an error.  Args are ERROR-SYMBOL and associated DATA.
This function does not return.

An error symbol is a symbol with an `error-conditions' property
that is a list of condition names.  The symbol should be non-nil.
A handler for any of those names will get to handle this signal.
The symbol `error' should normally be one of them.

DATA should be a list.  Its elements are printed as part of the error message.
See Info anchor `(elisp)Definition of signal' for some details on how this
error message is constructed.
If the signal is handled, DATA is made available to the handler.
See also the function `condition-case'.  */
       attributes: noreturn)
  (Lisp_Object error_symbol, Lisp_Object data)
{
  /* If they call us with nonsensical arguments, produce "peculiar error".  */
  if (NILP (error_symbol) && NILP (data))
    error_symbol = Qerror;
  signal_or_quit (error_symbol, data, false);
  eassume (false);
}

/* Quit, in response to a keyboard quit request.  */
Lisp_Object
quit (void)
{
  return signal_or_quit (Qquit, Qnil, true);
}

/* Signal an error, or quit.  ERROR_SYMBOL and DATA are as with Fsignal.
   If KEYBOARD_QUIT, this is a quit; ERROR_SYMBOL should be
   Qquit and DATA should be Qnil, and this function may return.
   Otherwise this function is like Fsignal and does not return.  */

static Lisp_Object
signal_or_quit (Lisp_Object error_symbol, Lisp_Object data, bool keyboard_quit)
{
  /* When memory is full, ERROR-SYMBOL is nil,
     and DATA is (REAL-ERROR-SYMBOL . REAL-DATA).
     That is a special case--don't do this in other situations.  */
  Lisp_Object conditions;
  Lisp_Object string;
  Lisp_Object real_error_symbol
    = (NILP (error_symbol) ? Fcar (data) : error_symbol);
  Lisp_Object clause = Qnil;
  struct handler *h;

  if (waiting_for_input)
    emacs_abort ();

#if 0 /* rms: I don't know why this was here,
	 but it is surely wrong for an error that is handled.  */
#ifdef HAVE_WINDOW_SYSTEM
  if (display_hourglass_p)
    cancel_hourglass ();
#endif
#endif

  /* This hook is used by edebug.  */
  if (! NILP (Vsignal_hook_function)
      && ! NILP (error_symbol)
      /* Don't try to call a lisp function if we've already overflowed
         the specpdl stack.  */
      && specpdl_ptr < specpdl + specpdl_size)
    {
      /* Edebug takes care of restoring these variables when it exits.  */
      max_ensure_room (&max_lisp_eval_depth, lisp_eval_depth, 20);
      max_ensure_room (&max_specpdl_size, SPECPDL_INDEX (), 40);

      call2 (Vsignal_hook_function, error_symbol, data);
    }

  conditions = Fget (real_error_symbol, Qerror_conditions);

  for (h = handlerlist; h; h = h->next)
    {
      if (h->type == CATCHER_ALL)
        {
          clause = Qt;
          break;
        }
      if (h->type != CONDITION_CASE)
	continue;
      clause = find_handler_clause (h->tag_or_ch, conditions);
      if (!NILP (clause))
	break;
    }

  bool debugger_called = false;
  if (/* Don't run the debugger for a memory-full error.
	 (There is no room in memory to do that!)  */
      !NILP (error_symbol)
      && (!NILP (Vdebug_on_signal)
	  /* If no handler is present now, try to run the debugger.  */
	  || NILP (clause)
	  /* A `debug' symbol in the handler list disables the normal
	     suppression of the debugger.  */
	  || (CONSP (clause) && !NILP (Fmemq (Qdebug, clause)))
	  /* Special handler that means "print a message and run debugger
	     if requested".  */
	  || EQ (h->tag_or_ch, Qerror)))
    {
      debugger_called
	= maybe_call_debugger (conditions, error_symbol, data);
      /* We can't return values to code which signaled an error, but we
	 can continue code which has signaled a quit.  */
      if (keyboard_quit && debugger_called && EQ (real_error_symbol, Qquit))
	return Qnil;
    }

  /* If we're in batch mode, print a backtrace unconditionally to help
     with debugging.  Make sure to use `debug' unconditionally to not
     interfere with ERT or other packages that install custom
     debuggers.  Don't try to call the debugger while dumping or
     bootstrapping, it wouldn't work anyway.  */
  if (!debugger_called && !NILP (error_symbol)
      && (NILP (clause) || EQ (h->tag_or_ch, Qerror))
      && noninteractive && backtrace_on_error_noninteractive
      && !will_dump_p () && !will_bootstrap_p ()
      && NILP (Vinhibit_debugger))
    {
      ptrdiff_t count = SPECPDL_INDEX ();
      specbind (Qdebugger, Qdebug);
      call_debugger (list2 (Qerror, Fcons (error_symbol, data)));
      unbind_to (count, Qnil);
    }

  if (!NILP (clause))
    {
      Lisp_Object unwind_data
	= (NILP (error_symbol) ? data : Fcons (error_symbol, data));

      unwind_to_catch (h, NONLOCAL_EXIT_SIGNAL, unwind_data);
    }
  else
    {
      //if (handlerlist != handlerlist_sentinel)
	/* FIXME: This will come right back here if there's no `top-level'
	   catcher.  A better solution would be to abort here, and instead
	   add a catch-all condition handler so we never come here.  */
	Fthrow (Qtop_level, Qt);
    }

  if (! NILP (error_symbol))
    data = Fcons (error_symbol, data);

  string = Ferror_message_string (data);
  fatal ("%s", SDATA (string));
}

/* Like xsignal, but takes 0, 1, 2, or 3 args instead of a list.  */

void
xsignal0 (Lisp_Object error_symbol)
{
  xsignal (error_symbol, Qnil);
}

void
xsignal1 (Lisp_Object error_symbol, Lisp_Object arg)
{
  xsignal (error_symbol, list1 (arg));
}

void
xsignal2 (Lisp_Object error_symbol, Lisp_Object arg1, Lisp_Object arg2)
{
  xsignal (error_symbol, list2 (arg1, arg2));
}

void
xsignal3 (Lisp_Object error_symbol, Lisp_Object arg1, Lisp_Object arg2, Lisp_Object arg3)
{
  xsignal (error_symbol, list3 (arg1, arg2, arg3));
}

/* Signal `error' with message S, and additional arg ARG.
   If ARG is not a proper list, make it a one-element list.  */

void
signal_error (const char *s, Lisp_Object arg)
{
  if (NILP (Fproper_list_p (arg)))
    arg = list1 (arg);

  xsignal (Qerror, Fcons (build_string (s), arg));
}

/* Use this for arithmetic overflow, e.g., when an integer result is
   too large even for a bignum.  */
void
overflow_error (void)
{
  xsignal0 (Qoverflow_error);
}


/* Return true if LIST is a non-nil atom or
   a list containing one of CONDITIONS.  */

static bool
wants_debugger (Lisp_Object list, Lisp_Object conditions)
{
  if (NILP (list))
    return 0;
  if (! CONSP (list))
    return 1;

  while (CONSP (conditions))
    {
      Lisp_Object this, tail;
      this = XCAR (conditions);
      for (tail = list; CONSP (tail); tail = XCDR (tail))
	if (EQ (XCAR (tail), this))
	  return 1;
      conditions = XCDR (conditions);
    }
  return 0;
}

/* Return true if an error with condition-symbols CONDITIONS,
   and described by SIGNAL-DATA, should skip the debugger
   according to debugger-ignored-errors.  */

static bool
skip_debugger (Lisp_Object conditions, Lisp_Object data)
{
  Lisp_Object tail;
  bool first_string = 1;
  Lisp_Object error_message;

  error_message = Qnil;
  for (tail = Vdebug_ignored_errors; CONSP (tail); tail = XCDR (tail))
    {
      if (STRINGP (XCAR (tail)))
	{
	  if (first_string)
	    {
	      error_message = Ferror_message_string (data);
	      first_string = 0;
	    }

	  if (fast_string_match (XCAR (tail), error_message) >= 0)
	    return 1;
	}
      else
	{
	  Lisp_Object contail;

	  for (contail = conditions; CONSP (contail); contail = XCDR (contail))
	    if (EQ (XCAR (tail), XCAR (contail)))
	      return 1;
	}
    }

  return 0;
}

/* Say whether SIGNAL is a `quit' symbol (or inherits from it).  */
bool
signal_quit_p (Lisp_Object signal)
{
  Lisp_Object list;

  return EQ (signal, Qquit)
    || (!NILP (Fsymbolp (signal))
	&& CONSP (list = Fget (signal, Qerror_conditions))
	&& !NILP (Fmemq (Qquit, list)));
}

/* Call the debugger if calling it is currently enabled for CONDITIONS.
   SIG and DATA describe the signal.  There are two ways to pass them:
    = SIG is the error symbol, and DATA is the rest of the data.
    = SIG is nil, and DATA is (SYMBOL . REST-OF-DATA).
      This is for memory-full errors only.  */
static bool
maybe_call_debugger (Lisp_Object conditions, Lisp_Object sig, Lisp_Object data)
{
  Lisp_Object combined_data;

  combined_data = Fcons (sig, data);

  if (
      /* Don't try to run the debugger with interrupts blocked.
	 The editing loop would return anyway.  */
      ! input_blocked_p ()
      && NILP (Vinhibit_debugger)
      /* Does user want to enter debugger for this kind of error?  */
      && (signal_quit_p (sig)
	  ? debug_on_quit
	  : wants_debugger (Vdebug_on_error, conditions))
      && ! skip_debugger (conditions, combined_data)
      /* See commentary on definition of
         `internal-when-entered-debugger'.  */
      && when_entered_debugger < num_nonmacro_input_events)
    {
      call_debugger (list2 (Qerror, combined_data));
      return 1;
    }

  return 0;
}

static Lisp_Object
find_handler_clause (Lisp_Object handlers, Lisp_Object conditions)
{
  register Lisp_Object h;

  /* t is used by handlers for all conditions, set up by C code.  */
  if (EQ (handlers, Qt))
    return Qt;

  /* error is used similarly, but means print an error message
     and run the debugger if that is enabled.  */
  if (EQ (handlers, Qerror))
    return Qt;

  for (h = handlers; CONSP (h); h = XCDR (h))
    {
      Lisp_Object handler = XCAR (h);
      if (!NILP (Fmemq (handler, conditions))
          /* t is also used as a catch-all by Lisp code.  */
          || EQ (handler, Qt))
	return handlers;
    }

  return Qnil;
}


/* Format and return a string; called like vprintf.  */
Lisp_Object
vformat_string (const char *m, va_list ap)
{
  char buf[4000];
  ptrdiff_t size = sizeof buf;
  ptrdiff_t size_max = STRING_BYTES_BOUND + 1;
  char *buffer = buf;
  ptrdiff_t used;
  Lisp_Object string;

  used = evxprintf (&buffer, &size, buf, size_max, m, ap);
  string = make_string (buffer, used);
  if (buffer != buf)
    xfree (buffer);

  return string;
}

/* Dump an error message; called like vprintf.  */
void
verror (const char *m, va_list ap)
{
  xsignal1 (Qerror, vformat_string (m, ap));
}


/* Dump an error message; called like printf.  */

void
error (const char *m, ...)
{
  va_list ap;
  va_start (ap, m);
  verror (m, ap);
}

DEFUN ("commandp", Fcommandp, Scommandp, 1, 2, 0,
       doc: /* Non-nil if FUNCTION makes provisions for interactive calling.
This means it contains a description for how to read arguments to give it.
The value is nil for an invalid function or a symbol with no function
definition.

Interactively callable functions include strings and vectors (treated
as keyboard macros), lambda-expressions that contain a top-level call
to `interactive', autoload definitions made by `autoload' with non-nil
fourth argument, and some of the built-in functions of Lisp.

Also, a symbol satisfies `commandp' if its function definition does so.

If the optional argument FOR-CALL-INTERACTIVELY is non-nil,
then strings and vectors are not accepted.  */)
  (Lisp_Object function, Lisp_Object for_call_interactively)
{
  register Lisp_Object fun;
  register Lisp_Object funcar;
  Lisp_Object if_prop = Qnil;

  fun = function;

  fun = indirect_function (fun); /* Check cycles.  */
  if (NILP (fun))
    return Qnil;

  /* Check an `interactive-form' property if present, analogous to the
     function-documentation property.  */
  fun = function;
  while (SYMBOLP (fun))
    {
      Lisp_Object tmp = Fget (fun, Qinteractive_form);
      if (!NILP (tmp))
	if_prop = Qt;
      fun = Fsymbol_function (fun);
    }

  if (scm_is_true (scm_procedure_p (fun)))
    return (scm_is_pair (scm_assq (Qinteractive_form,
                                   scm_procedure_properties (fun)))
            ? Qt : if_prop);
  /* Bytecode objects are interactive if they are long enough to
     have an element whose index is COMPILED_INTERACTIVE, which is
     where the interactive spec is stored.  */
  else if (COMPILEDP (fun))
    return (PVSIZE (fun) > COMPILED_INTERACTIVE ? Qt : if_prop);

#ifdef HAVE_MODULES
  /* Module functions are interactive if their `interactive_form'
     field is non-nil. */
  else if (MODULE_FUNCTIONP (fun))
    return NILP (module_function_interactive_form (XMODULE_FUNCTION (fun)))
             ? if_prop
             : Qt;
#endif

  /* Strings and vectors are keyboard macros.  */
  if (STRINGP (fun) || VECTORP (fun))
    return (NILP (for_call_interactively) ? Qt : Qnil);

  /* Lists may represent commands.  */
  if (!CONSP (fun))
    return Qnil;
  funcar = XCAR (fun);
  if (EQ (funcar, Qclosure))
    return (!NILP (Fassq (Qinteractive, Fcdr (Fcdr (XCDR (fun)))))
	    ? Qt : if_prop);
  else if (EQ (funcar, Qlambda))
    return !NILP (Fassq (Qinteractive, Fcdr (XCDR (fun)))) ? Qt : if_prop;
  else if (EQ (funcar, Qautoload))
    return !NILP (Fcar (Fcdr (Fcdr (XCDR (fun))))) ? Qt : if_prop;
  else
    return Qnil;
}

DEFUN ("autoload", Fautoload, Sautoload, 2, 5, 0,
       doc: /* Define FUNCTION to autoload from FILE.
FUNCTION is a symbol; FILE is a file name string to pass to `load'.

Third arg DOCSTRING is documentation for the function.

Fourth arg INTERACTIVE if non-nil says function can be called
interactively.  If INTERACTIVE is a list, it is interpreted as a list
of modes the function is applicable for.

Fifth arg TYPE indicates the type of the object:
   nil or omitted says FUNCTION is a function,
   `keymap' says FUNCTION is really a keymap, and
   `macro' or t says FUNCTION is really a macro.

Third through fifth args give info about the real definition.
They default to nil.

If FUNCTION is already defined other than as an autoload,
this does nothing and returns nil.  */)
  (Lisp_Object function, Lisp_Object file, Lisp_Object docstring, Lisp_Object interactive, Lisp_Object type)
{
  CHECK_SYMBOL (function);
  CHECK_STRING (file);

  /* If function is defined and not as an autoload, don't override.  */
  if (!NILP (SYMBOL_FUNCTION (function))
      && !AUTOLOADP (SYMBOL_FUNCTION (function)))
    return Qnil;

  if (EQ (docstring, make_fixnum (0)))
    /* `read1' in lread.c has found the docstring starting with "\
       and assumed the docstring will be provided by Snarf-documentation, so it
       passed us 0 instead.  But that leads to accidental sharing in purecopy's
       hash-consing, so we use a (hopefully) unique integer instead.  */
    docstring = make_ufixnum (XHASH (function));
  return Fdefalias (function,
		    list5 (Qautoload, file, docstring, interactive, type),
		    Qnil);
}

void
un_autoload (Lisp_Object oldqueue)
{
  Lisp_Object queue, first, second;

  /* Queue to unwind is current value of Vautoload_queue.
     oldqueue is the shadowed value to leave in Vautoload_queue.  */
  queue = Vautoload_queue;
  Vautoload_queue = oldqueue;
  while (CONSP (queue))
    {
      first = XCAR (queue);
      second = Fcdr (first);
      first = Fcar (first);
      if (EQ (first, make_fixnum (0)))
	Vfeatures = second;
      else
	Ffset (first, second);
      queue = XCDR (queue);
    }
}

/* Load an autoloaded function.
   FUNNAME is the symbol which is the function's name.
   FUNDEF is the autoload definition (a list).  */

DEFUN ("autoload-do-load", Fautoload_do_load, Sautoload_do_load, 1, 3, 0,
       doc: /* Load FUNDEF which should be an autoload.
If non-nil, FUNNAME should be the symbol whose function value is FUNDEF,
in which case the function returns the new autoloaded function value.
If equal to `macro', MACRO-ONLY specifies that FUNDEF should only be loaded if
it defines a macro.  */)
  (Lisp_Object fundef, Lisp_Object funname, Lisp_Object macro_only)
{
  dynwind_begin ();

  if (!CONSP (fundef) || !EQ (Qautoload, XCAR (fundef))) {
    dynwind_end ();
    return fundef;
  }

  Lisp_Object kind = Fnth (make_fixnum (4), fundef);
  if (EQ (macro_only, Qmacro)
      && !(EQ (kind, Qt) || EQ (kind, Qmacro)))
    {
      dynwind_end ();
      return fundef;
    }

  /* This is to make sure that loadup.el gives a clear picture
     of what files are preloaded and when.  */
  /* if (will_dump_p () && !will_bootstrap_p ())
    error ("Attempt to autoload %s while preparing to dump",
    SDATA (SYMBOL_NAME (funname)));*/

  CHECK_SYMBOL (funname);

  /* If autoloading gets an error (which includes the error of failing
     to define the function being called), we use Vautoload_queue
     to undo function definitions and `provide' calls made by
     the function.  We do this in the specific case of autoloading
     because autoloading is not an explicit request "load this file",
     but rather a request to "call this function".

     The value saved here is to be restored into Vautoload_queue.  */
  record_unwind_protect (un_autoload, Vautoload_queue);
  Vautoload_queue = Qt;
  /* If `macro_only' is set and fundef isn't a macro, assume this autoload to
     be a "best-effort" (e.g. to try and find a compiler macro),
     so don't signal an error if autoloading fails.  */
  Lisp_Object ignore_errors
    = (EQ (kind, Qt) || EQ (kind, Qmacro)) ? Qnil : macro_only;
  save_match_data_load (Fcar (Fcdr (fundef)), ignore_errors, Qt, Qnil, Qt);

  /* Once loading finishes, don't undo it.  */
  Vautoload_queue = Qt;
  dynwind_end ();

  if (NILP (funname) || !NILP (ignore_errors))
    return Qnil;
  else
    {
      Lisp_Object fun = Findirect_function (funname, Qnil);

      if (!NILP (Fequal (fun, fundef)))
	error ("Autoloading file %s failed to define function %s",
	       SDATA (Fcar (Fcar (Vload_history))),
	       SDATA (SYMBOL_NAME (funname)));
      else
	return fun;
    }
}


DEFUN ("eval", Feval, Seval, 1, 2, 0,
       doc: /* Evaluate FORM and return its value.
If LEXICAL is t, evaluate using lexical scoping.
LEXICAL can also be an actual lexical environment, in the form of an
alist mapping symbols to their value.  */)
  (Lisp_Object form, Lisp_Object lexical)
{
  dynwind_begin ();
  specbind (Qinternal_interpreter_environment,
	    CONSP (lexical) || NILP (lexical) ? lexical : list1 (Qt));
  Lisp_Object tem0 = eval_sub (form);
  dynwind_end ();
  return tem0;
}

/* Grow the specpdl stack by one entry.
   The caller should have already initialized the entry.
   Signal an error on stack overflow.

   Make sure that there is always one unused entry past the top of the
   stack, so that the just-initialized entry is safely unwound if
   memory exhausted and an error is signaled here.  Also, allocate a
   never-used entry just before the bottom of the stack; sometimes its
   address is taken.  */

static void
grow_specpdl (void)
{
  specpdl_ptr++;

  if (specpdl_ptr == specpdl + specpdl_size)
    {
      ptrdiff_t count = SPECPDL_INDEX ();
      ptrdiff_t max_size = min (max_specpdl_size, PTRDIFF_MAX - 1000);
      union specbinding *pdlvec = specpdl - 1;
      ptrdiff_t pdlvecsize = specpdl_size + 1;
      if (max_size <= specpdl_size)
	{
	  if (max_specpdl_size < 400)
	    max_size = max_specpdl_size = 400;
	  if (max_size <= specpdl_size)
	    signal_error ("Variable binding depth exceeds max-specpdl-size",
			  Qnil);
	}
      pdlvec = xpalloc (pdlvec, &pdlvecsize, 1, max_size + 1, sizeof *specpdl);
      specpdl_base = pdlvec;
      specpdl = pdlvec + 1;
      specpdl_size = pdlvecsize - 1;
      specpdl_ptr = specpdl + count;
    }
}

static void
set_lisp_eval_depth (void *data)
{
  EMACS_INT n = (EMACS_INT) data;
  lisp_eval_depth = n;
}

/* Eval a sub-expression of the current expression (i.e. in the same
   lexical scope).  */
static Lisp_Object
eval_sub_1 (Lisp_Object form)
{
  return scm_call_1 (eval_fn, form);
}

Lisp_Object
eval_sub (Lisp_Object form)
{
  return scm_c_value_ref (eval_sub_1 (form), 0);
}

static Lisp_Object
values_to_list (Lisp_Object values)
{
  Lisp_Object list = Qnil;
  for (int i = scm_c_nvalues (values) - 1; i >= 0; i--)
    list = Fcons (scm_c_value_ref (values, i), list);
  return list;
}

DEFUN ("multiple-value-call", Fmultiple_value_call, Smultiple_value_call,
       2, UNEVALLED, 0,
       doc: /* Call with multiple values.
usage: (multiple-value-call FUNCTION-FORM FORM)  */)
  (Lisp_Object args)
{
  Lisp_Object function_form = eval_sub (XCAR (args));
  Lisp_Object values = Qnil;
  while (CONSP (args = XCDR (args)))
    values = nconc2 (Fnreverse (values_to_list (eval_sub_1 (XCAR (args)))),
                     values);
  return apply1 (function_form, Fnreverse (values));
}

DEFUN ("values", Fvalues, Svalues, 0, MANY, 0,
       doc: /* Return multiple values. */)
  (ptrdiff_t nargs, Lisp_Object *args)
{
  return scm_c_values (args, nargs);
}

Lisp_Object
Fapply (ptrdiff_t nargs, Lisp_Object *args)
{
  ptrdiff_t i, funcall_nargs;
  Lisp_Object *funcall_args = NULL;
  Lisp_Object spread_arg = args[nargs - 1];
  Lisp_Object fun = args[0];
  USE_SAFE_ALLOCA;

  ptrdiff_t numargs = list_length (spread_arg);

  if (numargs == 0)
    return Ffuncall (max (1, nargs - 1), args);
  else if (numargs == 1)
    {
      args [nargs - 1] = XCAR (spread_arg);
      return Ffuncall (nargs, args);
    }

  numargs += nargs - 2;

  /* Optimize for no indirection.  */
  if (SYMBOLP (fun) && !NILP (fun)
      && (fun = SYMBOL_FUNCTION (fun), SYMBOLP (fun)))
    fun = indirect_function (fun);
  if (NILP (fun))
    {
      /* Let funcall get the error.  */
      fun = args[0];
    }

  /* We add 1 to numargs because funcall_args includes the
     function itself as well as its arguments.  */
  if (!funcall_args)
    {
      SAFE_ALLOCA_LISP (funcall_args, 1 + numargs);
      funcall_nargs = 1 + numargs;
    }

  memcpy (funcall_args, args, nargs * word_size);
  /* Spread the last arg we got.  Its first element goes in
     the slot that it used to occupy, hence this value of I.  */
  i = nargs - 1;
  while (!NILP (spread_arg))
    {
      funcall_args [i++] = XCAR (spread_arg);
      spread_arg = XCDR (spread_arg);
    }

  Lisp_Object retval = Ffuncall (funcall_nargs, funcall_args);

  SAFE_FREE ();
  return retval;
}

/* Run hook variables in various ways.  */

static Lisp_Object
funcall_nil (ptrdiff_t nargs, Lisp_Object *args)
{
  Ffuncall (nargs, args);
  return Qnil;
}

DEFUN ("run-hooks", Frun_hooks, Srun_hooks, 0, MANY, 0,
       doc: /* Run each hook in HOOKS.
Each argument should be a symbol, a hook variable.
These symbols are processed in the order specified.
If a hook symbol has a non-nil value, that value may be a function
or a list of functions to be called to run the hook.
If the value is a function, it is called with no arguments.
If it is a list, the elements are called, in order, with no arguments.

Major modes should not use this function directly to run their mode
hook; they should use `run-mode-hooks' instead.

Do not use `make-local-variable' to make a hook variable buffer-local.
Instead, use `add-hook' and specify t for the LOCAL argument.
usage: (run-hooks &rest HOOKS)  */)
  (ptrdiff_t nargs, Lisp_Object *args)
{
  ptrdiff_t i;

  for (i = 0; i < nargs; i++)
    run_hook (args[i]);

  return Qnil;
}

DEFUN ("run-hook-with-args", Frun_hook_with_args,
       Srun_hook_with_args, 1, MANY, 0,
       doc: /* Run HOOK with the specified arguments ARGS.
HOOK should be a symbol, a hook variable.  The value of HOOK
may be nil, a function, or a list of functions.  Call each
function in order with arguments ARGS.  The final return value
is unspecified.

Do not use `make-local-variable' to make a hook variable buffer-local.
Instead, use `add-hook' and specify t for the LOCAL argument.
usage: (run-hook-with-args HOOK &rest ARGS)  */)
  (ptrdiff_t nargs, Lisp_Object *args)
{
  return run_hook_with_args (nargs, args, funcall_nil);
}

/* NB this one still documents a specific non-nil return value.
   (As did run-hook-with-args and run-hook-with-args-until-failure
   until they were changed in 24.1.)  */
DEFUN ("run-hook-with-args-until-success", Frun_hook_with_args_until_success,
       Srun_hook_with_args_until_success, 1, MANY, 0,
       doc: /* Run HOOK with the specified arguments ARGS.
HOOK should be a symbol, a hook variable.  The value of HOOK
may be nil, a function, or a list of functions.  Call each
function in order with arguments ARGS, stopping at the first
one that returns non-nil, and return that value.  Otherwise (if
all functions return nil, or if there are no functions to call),
return nil.

Do not use `make-local-variable' to make a hook variable buffer-local.
Instead, use `add-hook' and specify t for the LOCAL argument.
usage: (run-hook-with-args-until-success HOOK &rest ARGS)  */)
  (ptrdiff_t nargs, Lisp_Object *args)
{
  return run_hook_with_args (nargs, args, Ffuncall);
}

static Lisp_Object
funcall_not (ptrdiff_t nargs, Lisp_Object *args)
{
  return NILP (Ffuncall (nargs, args)) ? Qt : Qnil;
}

DEFUN ("run-hook-with-args-until-failure", Frun_hook_with_args_until_failure,
       Srun_hook_with_args_until_failure, 1, MANY, 0,
       doc: /* Run HOOK with the specified arguments ARGS.
HOOK should be a symbol, a hook variable.  The value of HOOK
may be nil, a function, or a list of functions.  Call each
function in order with arguments ARGS, stopping at the first
one that returns nil, and return nil.  Otherwise (if all functions
return non-nil, or if there are no functions to call), return non-nil
\(do not rely on the precise return value in this case).

Do not use `make-local-variable' to make a hook variable buffer-local.
Instead, use `add-hook' and specify t for the LOCAL argument.
usage: (run-hook-with-args-until-failure HOOK &rest ARGS)  */)
  (ptrdiff_t nargs, Lisp_Object *args)
{
  return NILP (run_hook_with_args (nargs, args, funcall_not)) ? Qt : Qnil;
}

static Lisp_Object
run_hook_wrapped_funcall (ptrdiff_t nargs, Lisp_Object *args)
{
  Lisp_Object tmp = args[0], ret;
  args[0] = args[1];
  args[1] = tmp;
  ret = Ffuncall (nargs, args);
  args[1] = args[0];
  args[0] = tmp;
  return ret;
}

DEFUN ("run-hook-wrapped", Frun_hook_wrapped, Srun_hook_wrapped, 2, MANY, 0,
       doc: /* Run HOOK, passing each function through WRAP-FUNCTION.
I.e. instead of calling each function FUN directly with arguments ARGS,
it calls WRAP-FUNCTION with arguments FUN and ARGS.
As soon as a call to WRAP-FUNCTION returns non-nil, `run-hook-wrapped'
aborts and returns that value.
usage: (run-hook-wrapped HOOK WRAP-FUNCTION &rest ARGS)  */)
     (ptrdiff_t nargs, Lisp_Object *args)
{
  return run_hook_with_args (nargs, args, run_hook_wrapped_funcall);
}

/* ARGS[0] should be a hook symbol.
   Call each of the functions in the hook value, passing each of them
   as arguments all the rest of ARGS (all NARGS - 1 elements).
   FUNCALL specifies how to call each function on the hook.  */

Lisp_Object
run_hook_with_args (ptrdiff_t nargs, Lisp_Object *args,
		    Lisp_Object (*funcall) (ptrdiff_t nargs, Lisp_Object *args))
{
  Lisp_Object sym, val, ret = Qnil;

  /* If we are dying or still initializing,
     don't do anything--it would probably crash if we tried.  */
  if (NILP (Vrun_hooks))
    return Qnil;

  sym = args[0];
  val = find_symbol_value (sym);

  if (EQ (val, Qunbound) || NILP (val))
    return ret;
  else if (!CONSP (val) || FUNCTIONP (val))
    {
      args[0] = val;
      return funcall (nargs, args);
    }
  else
    {
      Lisp_Object global_vals = Qnil;

      for (;
	   CONSP (val) && NILP (ret);
	   val = XCDR (val))
	{
	  if (EQ (XCAR (val), Qt))
	    {
	      /* t indicates this hook has a local binding;
		 it means to run the global binding too.  */
	      global_vals = Fdefault_value (sym);
	      if (NILP (global_vals)) continue;

	      if (!CONSP (global_vals) || EQ (XCAR (global_vals), Qlambda))
		{
		  args[0] = global_vals;
		  ret = funcall (nargs, args);
		}
	      else
		{
		  for (;
		       CONSP (global_vals) && NILP (ret);
		       global_vals = XCDR (global_vals))
		    {
		      args[0] = XCAR (global_vals);
		      /* In a global value, t should not occur.  If it does, we
			 must ignore it to avoid an endless loop.  */
		      if (!EQ (args[0], Qt))
			ret = funcall (nargs, args);
		    }
		}
	    }
	  else
	    {
	      args[0] = XCAR (val);
	      ret = funcall (nargs, args);
	    }
	}

      return ret;
    }
}

/* Run the hook HOOK, giving each function no args.  */

void
run_hook (Lisp_Object hook)
{
  Frun_hook_with_args (1, &hook);
}

/* Run the hook HOOK, giving each function the two args ARG1 and ARG2.  */

void
run_hook_with_args_2 (Lisp_Object hook, Lisp_Object arg1, Lisp_Object arg2)
{
  CALLN (Frun_hook_with_args, hook, arg1, arg2);
}

/* Apply fn to arg.  */
Lisp_Object
apply1 (Lisp_Object fn, Lisp_Object arg)
{
  return NILP (arg) ? Ffuncall (1, &fn) : CALLN (Fapply, fn, arg);
}

/* Call function fn on no arguments.  */
Lisp_Object
call0 (Lisp_Object fn)
{
  return Ffuncall (1, &fn);
}

/* Call function fn with 1 argument arg1.  */
Lisp_Object
call1 (Lisp_Object fn, Lisp_Object arg1)
{
  return CALLN (Ffuncall, fn, arg1);
}

/* Call function fn with 2 arguments arg1, arg2.  */
Lisp_Object
call2 (Lisp_Object fn, Lisp_Object arg1, Lisp_Object arg2)
{
  return CALLN (Ffuncall, fn, arg1, arg2);
}

/* Call function fn with 3 arguments arg1, arg2, arg3.  */
Lisp_Object
call3 (Lisp_Object fn, Lisp_Object arg1, Lisp_Object arg2, Lisp_Object arg3)
{
  return CALLN (Ffuncall, fn, arg1, arg2, arg3);
}

/* Call function fn with 4 arguments arg1, arg2, arg3, arg4.  */
Lisp_Object
call4 (Lisp_Object fn, Lisp_Object arg1, Lisp_Object arg2, Lisp_Object arg3,
       Lisp_Object arg4)
{
  return CALLN (Ffuncall, fn, arg1, arg2, arg3, arg4);
}

/* Call function fn with 5 arguments arg1, arg2, arg3, arg4, arg5.  */
Lisp_Object
call5 (Lisp_Object fn, Lisp_Object arg1, Lisp_Object arg2, Lisp_Object arg3,
       Lisp_Object arg4, Lisp_Object arg5)
{
  return CALLN (Ffuncall, fn, arg1, arg2, arg3, arg4, arg5);
}

/* Call function fn with 6 arguments arg1, arg2, arg3, arg4, arg5, arg6.  */
Lisp_Object
call6 (Lisp_Object fn, Lisp_Object arg1, Lisp_Object arg2, Lisp_Object arg3,
       Lisp_Object arg4, Lisp_Object arg5, Lisp_Object arg6)
{
  return CALLN (Ffuncall, fn, arg1, arg2, arg3, arg4, arg5, arg6);
}

/* Call function fn with 7 arguments arg1, arg2, arg3, arg4, arg5, arg6, arg7.  */
Lisp_Object
call7 (Lisp_Object fn, Lisp_Object arg1, Lisp_Object arg2, Lisp_Object arg3,
       Lisp_Object arg4, Lisp_Object arg5, Lisp_Object arg6, Lisp_Object arg7)
{
  return CALLN (Ffuncall, fn, arg1, arg2, arg3, arg4, arg5, arg6, arg7);
}

/* Call function fn with 8 arguments arg1, arg2, arg3, arg4, arg5,
   arg6, arg7, arg8.  */
Lisp_Object
call8 (Lisp_Object fn, Lisp_Object arg1, Lisp_Object arg2, Lisp_Object arg3,
       Lisp_Object arg4, Lisp_Object arg5, Lisp_Object arg6, Lisp_Object arg7,
       Lisp_Object arg8)
{
  return CALLN (Ffuncall, fn, arg1, arg2, arg3, arg4, arg5, arg6, arg7, arg8);
}

DEFUN ("functionp", Ffunctionp, Sfunctionp, 1, 1, 0,
       doc: /* Return t if OBJECT is a function.  */)
     (Lisp_Object object)
{
  if (FUNCTIONP (object))
    return Qt;
  return Qnil;
}

static Lisp_Object
Ffuncall1 (ptrdiff_t nargs, Lisp_Object *args)
{
  return scm_call_n (funcall_fn, args, nargs);
}

Lisp_Object
Ffuncall (ptrdiff_t nargs, Lisp_Object *args)
{
  return scm_c_value_ref (Ffuncall1 (nargs, args), 0);
}


/* Apply a C subroutine SUBR to the NUMARGS evaluated arguments in ARG_VECTOR
   and return the result of evaluation.  */
#if 0
Lisp_Object
funcall_subr (struct Lisp_Subr *subr, ptrdiff_t numargs, Lisp_Object *args)
{
  if (numargs < subr->min_args
      || (subr->max_args >= 0 && subr->max_args < numargs))
    {
      Lisp_Object fun;
      //XSETSUBR (fun, subr); //FIX-20230211-LAV XSETSUBR doesn't exist
      xsignal2 (Qwrong_number_of_arguments, fun, make_fixnum (numargs));
    }

  else if (subr->max_args == UNEVALLED)
    {
      Lisp_Object fun;
      //XSETSUBR (fun, subr); //FIX-20230211-LAV XSETSUBR doesn't exist
      xsignal1 (Qinvalid_function, fun);
    }

  else if (subr->max_args == MANY)
    return (subr->function.aMANY) (numargs, args);
  else
    {
      Lisp_Object internal_argbuf[8];
      Lisp_Object *internal_args;
      if (subr->max_args > numargs)
        {
          eassert (subr->max_args <= ARRAYELTS (internal_argbuf));
          internal_args = internal_argbuf;
          memcpy (internal_args, args, numargs * word_size);
          memclear (internal_args + numargs,
                    (subr->max_args - numargs) * word_size);
        }
      else
        internal_args = args;
      switch (subr->max_args)
        {
        case 0:
          return (subr->function.a0 ());
        case 1:
          return (subr->function.a1 (internal_args[0]));
        case 2:
          return (subr->function.a2
                  (internal_args[0], internal_args[1]));
        case 3:
          return (subr->function.a3
                  (internal_args[0], internal_args[1], internal_args[2]));
        case 4:
          return (subr->function.a4
                  (internal_args[0], internal_args[1], internal_args[2],
                   internal_args[3]));
        case 5:
          return (subr->function.a5
                  (internal_args[0], internal_args[1], internal_args[2],
                   internal_args[3], internal_args[4]));
        case 6:
          return (subr->function.a6
                  (internal_args[0], internal_args[1], internal_args[2],
                   internal_args[3], internal_args[4], internal_args[5]));
        case 7:
          return (subr->function.a7
                  (internal_args[0], internal_args[1], internal_args[2],
                   internal_args[3], internal_args[4], internal_args[5],
                   internal_args[6]));
        case 8:
          return (subr->function.a8
                  (internal_args[0], internal_args[1], internal_args[2],
                   internal_args[3], internal_args[4], internal_args[5],
                   internal_args[6], internal_args[7]));

        default:

          /* If a subr takes more than 8 arguments without using MANY
             or UNEVALLED, we need to extend this function to support it.
             Until this is done, there is no way to call the function.  */
          emacs_abort ();
        }
    }
}
#endif
<<<<<<< HEAD
=======

/* Call the compiled Lisp function FUN.  If we have not yet read FUN's
   bytecode string and constants vector, fetch them from the file first.  */

static Lisp_Object
fetch_and_exec_byte_code (Lisp_Object fun, Lisp_Object syms_left,
			  ptrdiff_t nargs, Lisp_Object *args)
{
  if (CONSP (AREF (fun, COMPILED_BYTECODE)))
    Ffetch_bytecode (fun);
  return exec_byte_code (AREF (fun, COMPILED_BYTECODE),
			 AREF (fun, COMPILED_CONSTANTS),
			 AREF (fun, COMPILED_STACK_DEPTH),
			 syms_left, nargs, args);
}
>>>>>>> 9adc93e6

static Lisp_Object
apply_lambda (Lisp_Object fun, Lisp_Object args, ptrdiff_t count)
{
  Lisp_Object *arg_vector;
  Lisp_Object tem;
  USE_SAFE_ALLOCA;

  ptrdiff_t numargs = list_length (args);
  SAFE_ALLOCA_LISP (arg_vector, numargs);
  Lisp_Object args_left = args;

  for (ptrdiff_t i = 0; i < numargs; i++)
    {
      tem = Fcar (args_left), args_left = Fcdr (args_left);
      arg_vector[i++] = tem;
    }

  tem = funcall_lambda (fun, numargs, arg_vector);

  SAFE_FREE ();
<<<<<<< HEAD
  fprintf(stderr, "C #### apply_lambda ####\n");
=======
>>>>>>> 9adc93e6
  //specpdl_ptr--; //FIX: 20190627 LAV, dont think this is used? //20230219 leave this unREM
  return tem;
}

/* Apply a Lisp function FUN to the NARGS evaluated arguments in ARG_VECTOR
   and return the result of evaluation.
   FUN must be either a lambda-expression, a compiled-code object,
   or a module function.  */

static Lisp_Object
funcall_lambda (Lisp_Object fun, ptrdiff_t nargs,
		register Lisp_Object *arg_vector)
{
  Lisp_Object val, syms_left, next, lexenv;
  dynwind_begin ();
  ptrdiff_t i;
  bool optional, rest;

  if (CONSP (fun))
    {
      if (EQ (XCAR (fun), Qclosure))
	{
	  Lisp_Object cdr = XCDR (fun);	/* Drop `closure'.  */
	  if (! CONSP (cdr))
	    xsignal1 (Qinvalid_function, fun);
	  fun = cdr;
	  lexenv = XCAR (fun);
	}
      else
	lexenv = Qnil;
      syms_left = XCDR (fun);
      if (CONSP (syms_left))
	syms_left = XCAR (syms_left);
      else
	xsignal1 (Qinvalid_function, fun);
    }
#ifdef HAVE_MODULES
  else if (MODULE_FUNCTIONP (fun))
    return funcall_module (fun, nargs, arg_vector);
#endif
#ifdef HAVE_NATIVE_COMP
  else if (SUBR_NATIVE_COMPILED_DYNP (fun))
    {
      syms_left = XSUBR (fun)->lambda_list;
      lexenv = Qnil;
    }
#endif
  else
    emacs_abort ();

  i = optional = rest = 0;
  bool previous_rest = false;
  for (; CONSP (syms_left); syms_left = XCDR (syms_left))
    {
      maybe_quit ();

      next = XCAR (syms_left);
      if (!SYMBOLP (next))
	xsignal1 (Qinvalid_function, fun);

      if (EQ (next, Qand_rest))
        {
          if (rest || previous_rest)
            xsignal1 (Qinvalid_function, fun);
          rest = 1;
	  previous_rest = true;
        }
      else if (EQ (next, Qand_optional))
        {
          if (optional || rest || previous_rest)
            xsignal1 (Qinvalid_function, fun);
          optional = 1;
        }
      else
	{
	  Lisp_Object arg;
	  if (rest)
	    {
	      arg = Flist (nargs - i, &arg_vector[i]);
	      i = nargs;
	    }
	  else if (i < nargs)
	    arg = arg_vector[i++];
	  else if (!optional)
	    xsignal2 (Qwrong_number_of_arguments, fun, make_fixnum (nargs));
	  else
	    arg = Qnil;

	  /* Bind the argument.  */
	  if (!NILP (lexenv) && SYMBOLP (next))
	    /* Lexically bind NEXT by adding it to the lexenv alist.  */
	    lexenv = Fcons (Fcons (next, arg), lexenv);
	  else
	    /* Dynamically bind NEXT.  */
	    specbind (next, arg);
	  previous_rest = false;
	}
    }

  if (!NILP (syms_left) || previous_rest)
    xsignal1 (Qinvalid_function, fun);
  else if (i < nargs)
    xsignal2 (Qwrong_number_of_arguments, fun, make_fixnum (nargs));

  if (!EQ (lexenv, Vinternal_interpreter_environment))
    /* Instantiate a new lexical environment.  */
    specbind (Qinternal_interpreter_environment, lexenv);

  val = Fprogn (XCDR (XCDR (fun)));

  dynwind_end ();
  return val;
}

DEFUN ("func-arity", Ffunc_arity, Sfunc_arity, 1, 1, 0,
       doc: /* Return minimum and maximum number of args allowed for FUNCTION.
FUNCTION must be a function of some kind.
The returned value is a cons cell (MIN . MAX).  MIN is the minimum number
of args.  MAX is the maximum number, or the symbol `many', for a
function with `&rest' args, or `unevalled' for a special form.  */)
  (Lisp_Object function)
{
  Lisp_Object original;
  Lisp_Object funcar;
  Lisp_Object result;

  original = function;

 retry:

#if 0 //FIX-20230206-LAV symbol-function is gone
  /* Optimize for no indirection.  */
  function = original;
  if (SYMBOLP (function) && !NILP (function))
    {
      function = SYMBOL_FUNCTION(XSYMBOL (function));
      if (SYMBOLP (function))
	function = indirect_function (function);
    }
#endif

  if (CONSP (function) && EQ (XCAR (function), Qmacro))
    function = XCDR (function);

  //if (SUBRP (function)) //FIX: larv, document the replacement done in 2015 for subr
  //  result = Fsubr_arity (function);
  if (COMPILEDP (function))
    result = lambda_arity (function);
#ifdef HAVE_MODULES
  else if (MODULE_FUNCTIONP (function))
    result = module_function_arity (XMODULE_FUNCTION (function));
#endif
  else
    {
      if (NILP (function))
	xsignal1 (Qvoid_function, original);
      if (!CONSP (function))
	xsignal1 (Qinvalid_function, original);
      funcar = XCAR (function);
      if (!SYMBOLP (funcar))
	xsignal1 (Qinvalid_function, original);
      if (EQ (funcar, Qlambda)
	  || EQ (funcar, Qclosure))
	result = lambda_arity (function);
      else if (EQ (funcar, Qautoload))
	{
	  Fautoload_do_load (function, original, Qnil);
	  goto retry;
	}
      else
	xsignal1 (Qinvalid_function, original);
    }
  return result;
}

/* FUN must be either a lambda-expression or a compiled-code object.  */
static Lisp_Object
lambda_arity (Lisp_Object fun)
{
  Lisp_Object syms_left;

  if (CONSP (fun))
    {
      if (EQ (XCAR (fun), Qclosure))
	{
	  fun = XCDR (fun);	/* Drop `closure'.  */
	  CHECK_CONS (fun);
	}
      syms_left = XCDR (fun);
      if (CONSP (syms_left))
	syms_left = XCAR (syms_left);
      else
	xsignal1 (Qinvalid_function, fun);
    }
#if 0
  else if (COMPILEDP (fun))
    {
      syms_left = AREF (fun, COMPILED_ARGLIST);
      if (FIXNUMP (syms_left))
	xsignal1 (Qinvalid_function, Qnil); //FIX-LAV can this be triggered?
        // FIX-20230211-LAV: was: return get_byte_code_arity (syms_left);
    }
#endif
  else
    emacs_abort ();

  EMACS_INT minargs = 0, maxargs = 0;
  bool optional = false;
  for (; CONSP (syms_left); syms_left = XCDR (syms_left))
    {
      Lisp_Object next = XCAR (syms_left);
      if (!SYMBOLP (next))
	xsignal1 (Qinvalid_function, fun);

      if (EQ (next, Qand_rest))
	return Fcons (make_fixnum (minargs), Qmany);
      else if (EQ (next, Qand_optional))
	optional = true;
      else
	{
          if (!optional)
            minargs++;
          maxargs++;
        }
    }

  if (!NILP (syms_left))
    xsignal1 (Qinvalid_function, fun);

  return Fcons (make_fixnum (minargs), make_fixnum (maxargs));
}

DEFUN ("fetch-bytecode", Ffetch_bytecode, Sfetch_bytecode,
       1, 1, 0,
       doc: /* If byte-compiled OBJECT is lazy-loaded, fetch it now.  */)
  (Lisp_Object object)
{
  Lisp_Object tem;

  if (COMPILEDP (object))
    {
      if (CONSP (AREF (object, COMPILED_BYTECODE)))
	{
	  tem = read_doc_string (AREF (object, COMPILED_BYTECODE));
	  if (! (CONSP (tem) && STRINGP (XCAR (tem))
		 && VECTORP (XCDR (tem))))
	    {
	      tem = AREF (object, COMPILED_BYTECODE);
	      if (CONSP (tem) && STRINGP (XCAR (tem)))
		error ("Invalid byte code in %s", SDATA (XCAR (tem)));
	      else
		error ("Invalid byte code");
	    }

	  Lisp_Object bytecode = XCAR (tem);
	  if (STRING_MULTIBYTE (bytecode))
	    {
	      /* BYTECODE must have been produced by Emacs 20.2 or earlier
		 because it produced a raw 8-bit string for byte-code and now
		 such a byte-code string is loaded as multibyte with raw 8-bit
		 characters converted to multibyte form.  Convert them back to
		 the original unibyte form.  */
	      bytecode = Fstring_as_unibyte (bytecode);
	    }

	  ASET (object, COMPILED_BYTECODE, bytecode);
	  ASET (object, COMPILED_CONSTANTS, XCDR (tem));
	}
    }
  return object;
}

/* Return true if SYMBOL currently has a let-binding
   which was made in the buffer that is now current.  */

bool
let_shadows_buffer_binding_p (sym_t symbol)
{
  union specbinding *p;
  Lisp_Object buf = Fcurrent_buffer ();

  for (p = specpdl_ptr; p > specpdl; )
    if ((--p)->kind > SPECPDL_LET)
      {
	sym_t let_bound_symbol = XSYMBOL (specpdl_symbol (p));
	eassert (SYMBOL_REDIRECT (let_bound_symbol) != SYMBOL_VARALIAS);
	if (symbol == let_bound_symbol
	    && EQ (specpdl_where (p), buf))
	  return 1;
      }

  return 0;
}

static void
do_specbind (struct Lisp_Symbol *sym, union specbinding *bind,
             Lisp_Object value, enum Set_Internal_Bind bindflag)
{
  switch (SYMBOL_REDIRECT(sym))
    {
    case SYMBOL_PLAINVAL:
      if (SYMBOL_TRAPPED_WRITE_P(sym) != SYMBOL_TRAPPED_WRITE)
	SET_SYMBOL_VAL (sym, value);
      else
        set_internal (specpdl_symbol (bind), value, Qnil, bindflag);
      break;

    case SYMBOL_FORWARDED:
      if (BUFFER_OBJFWDP (SYMBOL_FWD (sym))
	  && specpdl_kind (bind) == SPECPDL_LET_DEFAULT)
	{
          set_default_internal (specpdl_symbol (bind), value, bindflag);
	  return;
	}
      FALLTHROUGH;
    case SYMBOL_LOCALIZED:
      set_internal (specpdl_symbol (bind), value, Qnil, bindflag);
      break;

    default:
      emacs_abort ();
    }
}

/* `specpdl_ptr' describes which variable is
   let-bound, so it can be properly undone when we unbind_to.
   It can be either a plain SPECPDL_LET or a SPECPDL_LET_LOCAL/DEFAULT.
   - SYMBOL is the variable being bound.  Note that it should not be
     aliased (i.e. when let-binding V1 that's aliased to V2, we want
     to record V2 here).
   - WHERE tells us in which buffer the binding took place.
     This is used for SPECPDL_LET_LOCAL bindings (i.e. bindings to a
     buffer-local variable) as well as for SPECPDL_LET_DEFAULT bindings,
     i.e. bindings to the default value of a variable which can be
     buffer-local.  */

void
specbind (Lisp_Object symbol, Lisp_Object value)
{
  sym_t sym;

  CHECK_SYMBOL (symbol);
  sym = XSYMBOL (symbol);

 start:
  switch (SYMBOL_REDIRECT (sym))
    {
    case SYMBOL_VARALIAS:
      sym = indirect_variable (sym); XSETSYMBOL (symbol, sym); goto start;
    case SYMBOL_PLAINVAL:
      /* The most common case is that of a non-constant symbol with a
	 trivial value.  Make that as fast as we can.  */
      specpdl_ptr->let.kind = SPECPDL_LET;
      specpdl_ptr->let.symbol = symbol;
      specpdl_ptr->let.old_value = SYMBOL_VAL (sym);
      specpdl_ptr->let.saved_value = Qnil;
      grow_specpdl ();
      do_specbind (sym, specpdl_ptr - 1, value, SET_INTERNAL_BIND);
      break;
    case SYMBOL_LOCALIZED:
    case SYMBOL_FORWARDED:
      {
	Lisp_Object ovalue = find_symbol_value (symbol);
	specpdl_ptr->let.kind = SPECPDL_LET_LOCAL;
	specpdl_ptr->let.symbol = symbol;
	specpdl_ptr->let.old_value = ovalue;
	specpdl_ptr->let.where = Fcurrent_buffer ();
	specpdl_ptr->let.saved_value = Qnil;

	eassert (SYMBOL_REDIRECT (sym) != SYMBOL_LOCALIZED
		 || (EQ (SYMBOL_BLV (sym)->where, Fcurrent_buffer ())));

	if (SYMBOL_REDIRECT (sym) == SYMBOL_LOCALIZED)
	  {
	    if (!blv_found (SYMBOL_BLV (sym)))
	      specpdl_ptr->let.kind = SPECPDL_LET_DEFAULT;
	  }
	else if (BUFFER_OBJFWDP (SYMBOL_FWD (sym)))
	  {
	    /* If SYMBOL is a per-buffer variable which doesn't have a
	       buffer-local value here, make the `let' change the global
	       value by changing the value of SYMBOL in all buffers not
	       having their own value.  This is consistent with what
	       happens with other buffer-local variables.  */
	    if (NILP (Flocal_variable_p (symbol, Qnil)))
	      {
		specpdl_ptr->let.kind = SPECPDL_LET_DEFAULT;
		grow_specpdl ();
                do_specbind (sym, specpdl_ptr - 1, value, SET_INTERNAL_BIND);
		goto done;
	      }
	  }
	else
	  specpdl_ptr->let.kind = SPECPDL_LET;

	grow_specpdl ();
        do_specbind (sym, specpdl_ptr - 1, value, SET_INTERNAL_BIND);
	break;
      }
    default: emacs_abort ();
    }

 done:
  scm_dynwind_unwind_handler (unbind_once, NULL, SCM_F_WIND_EXPLICITLY);
}

/* Push unwind-protect entries of various types.  */

void
record_unwind_protect_1 (void (*function) (Lisp_Object), Lisp_Object arg,
                         bool wind_explicitly)
<<<<<<< HEAD
{
  record_unwind_protect_ptr_1 (function, arg, wind_explicitly);
}

void
record_unwind_protect (void (*function) (Lisp_Object), Lisp_Object arg)
{
  record_unwind_protect_1 (function, arg, true);
}

void
record_unwind_protect_ptr_1 (void (*function) (void *), void *arg,
                             bool wind_explicitly)
{
  scm_dynwind_unwind_handler (function,
                              arg,
                              (wind_explicitly
                               ? SCM_F_WIND_EXPLICITLY
                               : 0));
=======
{
  record_unwind_protect_ptr_1 (function, arg, wind_explicitly);
}

void
record_unwind_protect (void (*function) (Lisp_Object), Lisp_Object arg)
{
  record_unwind_protect_1 (function, arg, true);
}

void
record_unwind_protect_ptr_1 (void (*function) (void *), void *arg,
                             bool wind_explicitly)
{
  scm_dynwind_unwind_handler (function,
                              arg,
                              (wind_explicitly
                               ? SCM_F_WIND_EXPLICITLY
                               : 0));
}

void
record_unwind_protect_excursion (void)
{
  //FIX-20230219-LAV: re-add support for SPECPDL_UNWIND_EXCURSION
  //specpdl_ptr->unwind_excursion.kind = SPECPDL_UNWIND_EXCURSION;
  //save_excursion_save (specpdl_ptr);
  //fprintf(stderr, "C record_unwind_protect_excursion calling grow_specpdl\n");
  //grow_specpdl ();
>>>>>>> 9adc93e6
}

record_unwind_protect_ptr (void (*function) (void *), void *arg)
{
<<<<<<< HEAD
  //FIX-20230219-LAV: re-add support for SPECPDL_UNWIND_EXCURSION
  //specpdl_ptr->unwind_excursion.kind = SPECPDL_UNWIND_EXCURSION;
  //save_excursion_save (specpdl_ptr);
  //fprintf(stderr, "C record_unwind_protect_excursion calling grow_specpdl\n");
  //grow_specpdl ();
}

record_unwind_protect_ptr (void (*function) (void *), void *arg)
{
  record_unwind_protect_ptr_1 (function, arg, true);
=======
  record_unwind_protect_ptr_1 (function, arg, true);
}

void
record_unwind_protect_module (enum specbind_tag kind, void *ptr)
{
  specpdl_ptr->kind = kind;
  specpdl_ptr->unwind_ptr.func = NULL;
  specpdl_ptr->unwind_ptr.arg = ptr;
  grow_specpdl ();
>>>>>>> 9adc93e6
}

void
rebind_for_thread_switch (void)
{
#if 0
  union specbinding *bind;

  for (bind = specpdl; bind != specpdl_ptr; ++bind)
    {
      if (bind->kind >= SPECPDL_LET)
	{
	  Lisp_Object value = specpdl_saved_value (bind);
	  Lisp_Object sym = specpdl_symbol (bind);
	  bind->let.saved_value = Qnil;
          do_specbind (XSYMBOL (sym), bind, value,
                       SET_INTERNAL_THREAD_SWITCH);
	}
    }
#endif
}

static void
do_one_unbind (union specbinding *this_binding, bool unwinding,
               enum Set_Internal_Bind bindflag)
{
  eassert (unwinding || this_binding->kind >= SPECPDL_LET);
  switch (this_binding->kind)
    {
    case SPECPDL_LET:
      { /* If variable has a trivial value (no forwarding), and isn't
	   trapped, we can just set it.  */
	Lisp_Object sym = specpdl_symbol (this_binding);
	if (SYMBOLP (sym) && SYMBOL_REDIRECT (XSYMBOL (sym)) == SYMBOL_PLAINVAL)
	  {
//	    if (XSYMBOL (sym)->u.s.trapped_write == SYMBOL_UNTRAPPED_WRITE)
//	      SET_SYMBOL_VAL (XSYMBOL (sym), specpdl_old_value (this_binding));
//	    else
	      set_internal (sym, specpdl_old_value (this_binding),
                            Qnil, bindflag);
	    break;
	  }
      }
      /* Come here only if make_local_foo was used for the first time
	 on this var within this let.  */
      FALLTHROUGH;
    case SPECPDL_LET_DEFAULT:
      set_default_internal (specpdl_symbol (this_binding),
                            specpdl_old_value (this_binding),
                            bindflag);
      break;
    case SPECPDL_LET_LOCAL:
      {
	Lisp_Object symbol = specpdl_symbol (this_binding);
	Lisp_Object where = specpdl_where (this_binding);
	Lisp_Object old_value = specpdl_old_value (this_binding);
	eassert (BUFFERP (where));

	/* If this was a local binding, reset the value in the appropriate
	   buffer, but only if that buffer's binding still exists.  */
	if (!NILP (Flocal_variable_p (symbol, where)))
          set_internal (symbol, old_value, where, bindflag);
      }
      break;
    }
}

static void
do_nothing (void)
{}

static void
call_void (void *data)
{
  ((void (*) (void)) data) ();
}


//FIX-20230211-LAV: these needs to use guile's dynamic-wind mechanism, see https://www.gnu.org/software/guile/manual/html_node/Dynamic-Wind.html

/* Push an unwind-protect entry that does nothing, so that
   set_unwind_protect_ptr can overwrite it later.  */
void
record_unwind_protect_nothing (void)
{
}

void
record_unwind_protect_int_1 (void (*function) (int), int arg,
                             bool wind_explicitly)
{
  record_unwind_protect_ptr_1 (function, arg, wind_explicitly);
}

void
record_unwind_protect_int (void (*function) (int), int arg)
{
  record_unwind_protect_int_1 (function, arg, true);
}

void
record_unwind_protect_void_1 (void (*function) (void),
                              bool wind_explicitly)
{
  record_unwind_protect_ptr_1 (call_void, function, wind_explicitly);
}

void
record_unwind_protect_void (void (*function) (void))
{
  record_unwind_protect_void_1 (function, true);
}

void set_unwind_protect_ptr (ptrdiff_t count, void (*function) (void *), void *target)
{
}

static void
unbind_once (void *ignore)
{
  /* Decrement specpdl_ptr before we do the work to unbind it, so
     that an error in unbinding won't try to unbind the same entry
     again.  Take care to copy any parts of the binding needed
     before invoking any code that can make more bindings.  */

  specpdl_ptr--;

  switch (specpdl_ptr->kind)
    {
    case SPECPDL_LET:
      { /* If variable has a trivial value (no forwarding), we can
           just set it.  No need to check for constant symbols here,
           since that was already done by specbind.  */
        sym_t sym = XSYMBOL (specpdl_symbol (specpdl_ptr));
        if (SYMBOL_REDIRECT (sym) == SYMBOL_PLAINVAL)
          {
            SET_SYMBOL_VAL (sym, specpdl_old_value (specpdl_ptr));
            break;
          }
        else
          { /* FALLTHROUGH!!
               NOTE: we only ever come here if make_local_foo was used for
               the first time on this var within this let.  */
          }
      }
    case SPECPDL_LET_DEFAULT:
      Fset_default (specpdl_symbol (specpdl_ptr),
                    specpdl_old_value (specpdl_ptr));
      break;
    case SPECPDL_LET_LOCAL:
      {
        Lisp_Object symbol = specpdl_symbol (specpdl_ptr);
        Lisp_Object where = specpdl_where (specpdl_ptr);
        Lisp_Object old_value = specpdl_old_value (specpdl_ptr);
        eassert (BUFFERP (where));

        /* If this was a local binding, reset the value in the appropriate
           buffer, but only if that buffer's binding still exists.  */
        if (!NILP (Flocal_variable_p (symbol, where)))
          set_internal (symbol, old_value, where, 1);
      }
      break;
    }
}

void
dynwind_begin (void)
{
  scm_dynwind_begin (0);
}

void
dynwind_end (void)
{
  scm_dynwind_end ();
}

static Lisp_Object
unbind_to_1 (ptrdiff_t count, Lisp_Object value, bool explicit)
{
  Lisp_Object quitf = Vquit_flag;

  Vquit_flag = Qnil;

  while (specpdl_ptr != specpdl + count)
    unbind_once (count);

  if (NILP (Vquit_flag) && !NILP (quitf))
    Vquit_flag = quitf;

  return value;
}

void
unbind_for_thread_switch (struct thread_state *thr)
{
  union specbinding *bind;

  for (bind = thr->m_specpdl_ptr; bind > thr->m_specpdl;)
    {
      if ((--bind)->kind >= SPECPDL_LET)
	{
	  Lisp_Object sym = specpdl_symbol (bind);
	  bind->let.saved_value = find_symbol_value (sym);
          do_one_unbind (bind, false, SET_INTERNAL_THREAD_SWITCH);
	}
    }
}

Lisp_Object
unbind_to (ptrdiff_t count, Lisp_Object value)
{
  return unbind_to_1 (count, value, true);
}

DEFUN ("special-variable-p", Fspecial_variable_p, Sspecial_variable_p, 1, 1, 0,
       doc: /* Return non-nil if SYMBOL's global binding has been declared special.
A special variable is one that will be bound dynamically, even in a
context where binding is lexical by default.  */)
  (Lisp_Object symbol)
{
   CHECK_SYMBOL (symbol);
   return SYMBOL_DECLARED_SPECIAL (XSYMBOL (symbol)) ? Qt : Qnil;
}


_Noreturn SCM
abort_to_prompt (SCM tag, SCM arglst)
{
  static SCM var = SCM_UNDEFINED;
  if (SCM_UNBNDP (var))
    var = scm_c_public_lookup ("guile", "abort-to-prompt");

  scm_apply_1 (scm_variable_ref (var), tag, arglst);
  emacs_abort ();
}

SCM
call_with_prompt (SCM tag, SCM thunk, SCM handler)
{
  static SCM var = SCM_UNDEFINED;
  if (SCM_UNBNDP (var))
    var = scm_c_public_lookup ("guile", "call-with-prompt");

  return scm_call_3 (scm_variable_ref (var), tag, thunk, handler);
}

SCM
make_prompt_tag (void)
{
  static SCM var = SCM_UNDEFINED;
  if (SCM_UNBNDP (var))
    var = scm_c_public_lookup ("guile", "make-prompt-tag");

  return scm_call_0 (scm_variable_ref (var));
}

void
syms_of_eval (void)
{
#include "eval.x"

  DEFVAR_INT ("max-specpdl-size", max_specpdl_size,
	      doc: /* Limit on number of Lisp variable bindings and `unwind-protect's.
<<<<<<< HEAD
If Lisp code tries to increase the total number past this amount,
an error is signaled.
You can safely use a value considerably larger than the default value,
if that proves inconveniently small.  However, if you increase it too far,
Emacs could run out of memory trying to make the stack bigger.
Note that this limit may be silently increased by the debugger
if `debug-on-error' or `debug-on-quit' is set.  */);
=======

If Lisp code tries to use more bindings than this amount, an error is
signaled.

You can safely increase this variable substantially if the default
value proves inconveniently small.  However, if you increase it too
much, Emacs could run out of memory trying to make the stack bigger.
Note that this limit may be silently increased by the debugger if
`debug-on-error' or `debug-on-quit' is set.

\"spec\" is short for \"special variables\", i.e., dynamically bound
variables.  \"PDL\" is short for \"push-down list\", which is an old
term for \"stack\".  */);
>>>>>>> 9adc93e6

  DEFVAR_INT ("max-lisp-eval-depth", max_lisp_eval_depth,
	      doc: /* Limit on depth in `eval', `apply' and `funcall' before error.

This limit serves to catch infinite recursions for you before they cause
actual stack overflow in C, which would be fatal for Emacs.
You can safely make it considerably larger than its default value,
if that proves inconveniently small.  However, if you increase it too far,
Emacs could overflow the real C stack, and crash.  */);

  DEFVAR_LISP ("quit-flag", Vquit_flag,
	       doc: /* Non-nil causes `eval' to abort, unless `inhibit-quit' is non-nil.
If the value is t, that means do an ordinary quit.
If the value equals `throw-on-input', that means quit by throwing
to the tag specified in `throw-on-input'; it's for handling `while-no-input'.
Typing C-g sets `quit-flag' to t, regardless of `inhibit-quit',
but `inhibit-quit' non-nil prevents anything from taking notice of that.  */);
  Vquit_flag = Qnil;

  DEFVAR_LISP ("inhibit-quit", Vinhibit_quit,
	       doc: /* Non-nil inhibits C-g quitting from happening immediately.
Note that `quit-flag' will still be set by typing C-g,
so a quit will be signaled as soon as `inhibit-quit' is nil.
To prevent this happening, set `quit-flag' to nil
before making `inhibit-quit' nil.  */);
  Vinhibit_quit = Qnil;

  DEFSYM (Qinhibit_quit, "inhibit-quit");
  DEFSYM (Qautoload, "autoload");
  DEFSYM (Qinhibit_debugger, "inhibit-debugger");
  DEFSYM (Qmacro, "macro");

  /* Note that the process handling also uses Qexit, but we don't want
     to staticpro it twice, so we just do it here.  */
  DEFSYM (Qexit, "exit");

  DEFSYM (Qinteractive, "interactive");
  DEFSYM (Qcommandp, "commandp");
  DEFSYM (Qand_rest, "&rest");
  DEFSYM (Qand_optional, "&optional");
  DEFSYM (Qclosure, "closure");
  DEFSYM (QCdocumentation, ":documentation");
  DEFSYM (Qdebug, "debug");

  DEFVAR_LISP ("inhibit-debugger", Vinhibit_debugger,
	       doc: /* Non-nil means never enter the debugger.
Normally set while the debugger is already active, to avoid recursive
invocations.  */);
  Vinhibit_debugger = Qnil;

  DEFVAR_LISP ("debug-on-error", Vdebug_on_error,
	       doc: /* Non-nil means enter debugger if an error is signaled.
Does not apply to errors handled by `condition-case' or those
matched by `debug-ignored-errors'.
If the value is a list, an error only means to enter the debugger
if one of its condition symbols appears in the list.
When you evaluate an expression interactively, this variable
is temporarily non-nil if `eval-expression-debug-on-error' is non-nil.
The command `toggle-debug-on-error' toggles this.
See also the variable `debug-on-quit' and `inhibit-debugger'.  */);
  Vdebug_on_error = Qnil;

  DEFVAR_LISP ("debug-ignored-errors", Vdebug_ignored_errors,
    doc: /* List of errors for which the debugger should not be called.
Each element may be a condition-name or a regexp that matches error messages.
If any element applies to a given error, that error skips the debugger
and just returns to top level.
This overrides the variable `debug-on-error'.
It does not apply to errors handled by `condition-case'.  */);
  Vdebug_ignored_errors = Qnil;

  DEFVAR_BOOL ("debug-on-quit", debug_on_quit,
    doc: /* Non-nil means enter debugger if quit is signaled (C-g, for example).
Does not apply if quit is handled by a `condition-case'.  */);
  debug_on_quit = 0;

  DEFVAR_BOOL ("debug-on-next-call", debug_on_next_call,
	       doc: /* Non-nil means enter debugger before next `eval', `apply' or `funcall'.  */);

  DEFVAR_BOOL ("debugger-may-continue", debugger_may_continue,
	       doc: /* Non-nil means debugger may continue execution.
This is nil when the debugger is called under circumstances where it
might not be safe to continue.  */);
  debugger_may_continue = 1;

  DEFVAR_BOOL ("debugger-stack-frame-as-list", debugger_stack_frame_as_list,
	       doc: /* Non-nil means display call stack frames as lists. */);
  debugger_stack_frame_as_list = 0;

  DEFSYM (Qdebugger, "debugger");
  DEFVAR_LISP ("debugger", Vdebugger,
	       doc: /* Function to call to invoke debugger.
If due to frame exit, args are `exit' and the value being returned;
 this function's value will be returned instead of that.
If due to error, args are `error' and a list of the args to `signal'.
If due to `apply' or `funcall' entry, one arg, `lambda'.
If due to `eval' entry, one arg, t.  */);
  Vdebugger = Qnil;

  DEFVAR_LISP ("signal-hook-function", Vsignal_hook_function,
	       doc: /* If non-nil, this is a function for `signal' to call.
It receives the same arguments that `signal' was given.
The Edebug package uses this to regain control.  */);
  Vsignal_hook_function = Qnil;

  DEFVAR_LISP ("debug-on-signal", Vdebug_on_signal,
	       doc: /* Non-nil means call the debugger regardless of condition handlers.
Note that `debug-on-error', `debug-on-quit' and friends
still determine whether to handle the particular condition.  */);
  Vdebug_on_signal = Qnil;

  DEFVAR_BOOL ("backtrace-on-error-noninteractive",
               backtrace_on_error_noninteractive,
               doc: /* Non-nil means print backtrace on error in batch mode.
If this is nil, errors in batch mode will just print the error
message upon encountering an unhandled error, without showing
the Lisp backtrace.  */);
  backtrace_on_error_noninteractive = true;

  /* The value of num_nonmacro_input_events as of the last time we
   started to enter the debugger.  If we decide to enter the debugger
   again when this is still equal to num_nonmacro_input_events, then we
   know that the debugger itself has an error, and we should just
   signal the error instead of entering an infinite loop of debugger
   invocations.  */
  DEFSYM (Qinternal_when_entered_debugger, "internal-when-entered-debugger");
  DEFVAR_INT ("internal-when-entered-debugger", when_entered_debugger,
              doc: /* The number of keyboard events as of last time `debugger' was called.
Used to avoid infinite loops if the debugger itself has an error.
Don't set this unless you're sure that can't happen.  */);

  /* When lexical binding is being used,
   Vinternal_interpreter_environment is non-nil, and contains an alist
   of lexically-bound variable, or (t), indicating an empty
   environment.  The lisp name of this variable would be
   `internal-interpreter-environment' if it weren't hidden.
   Every element of this list can be either a cons (VAR . VAL)
   specifying a lexical binding, or a single symbol VAR indicating
   that this variable should use dynamic scoping.  */
  DEFSYM (Qinternal_interpreter_environment,
	  "internal-interpreter-environment");
  DEFVAR_LISP ("internal-interpreter-environment",
		Vinternal_interpreter_environment,
	       doc: /* If non-nil, the current lexical environment of the lisp interpreter.
When lexical binding is not being used, this variable is nil.
A value of `(t)' indicates an empty environment, otherwise it is an
alist of active lexical bindings.  */);
  Vinternal_interpreter_environment = Qnil;
  /* Don't export this variable to Elisp, so no one can mess with it
     (Just imagine if someone makes it buffer-local).  */
  //Funintern (Qinternal_interpreter_environment, Qnil);

  Vrun_hooks = intern_c_string ("run-hooks");
  staticpro (&Vrun_hooks);

  staticpro (&Vautoload_queue);
  Vautoload_queue = Qnil;
  staticpro (&Vsignaling_function);
  Vsignaling_function = Qnil;

  staticpro (&Qcatch_all_memory_full);
  /* Make sure Qcatch_all_memory_full is a unique object.  We could
     also use something like Fcons (Qnil, Qnil), but json.c treats any
     cons cell as error data, so use an uninterned symbol instead.  */
  Qcatch_all_memory_full
    = Fmake_symbol (build_pure_c_string ("catch-all-memory-full"));

  DEFSYM (Qdefvaralias, "defvaralias");
<<<<<<< HEAD
=======
  DEFSYM (QCsuccess, ":success");
>>>>>>> 9adc93e6
  DEFSYM (QCdebug_on_exit, ":debug-on-exit");
}<|MERGE_RESOLUTION|>--- conflicted
+++ resolved
@@ -44,10 +44,6 @@
 
 void c_gdbbreak ()
 {
-<<<<<<< HEAD
-  fprintf(stderr, "-- c_gdb_break\n");
-=======
->>>>>>> 9adc93e6
 }
 
 DEFUN ("gdbbreak", Fgdbbreak, Sgdbbreak, 0, 0, 0,
@@ -55,13 +51,7 @@
 */)
   ()
 {
-<<<<<<< HEAD
-  fprintf(stderr, "-- gdb-break\n");
   c_gdbbreak();
-  fprintf(stderr, "-- gdb-break done\n");
-=======
-  c_gdbbreak();
->>>>>>> 9adc93e6
   return Qnil;
 }
 
@@ -120,9 +110,6 @@
 static Lisp_Object funcall_lambda (Lisp_Object, ptrdiff_t, Lisp_Object *);
 static Lisp_Object apply_lambda (Lisp_Object, Lisp_Object, ptrdiff_t);
 static Lisp_Object lambda_arity (Lisp_Object);
-
-Lisp_Object
-unbind_to (ptrdiff_t count, Lisp_Object value);
 
 static Lisp_Object
 unbind_to (ptrdiff_t count, Lisp_Object value);
@@ -209,12 +196,6 @@
   specpdl_size = size;
   specpdl = specpdl_ptr = pdlvec + 1;
   /* Don't forget to update docs (lispref node "Local Variables").  */
-<<<<<<< HEAD
-  //max_specpdl_size = 1500; /* 1300 is not enough for cl-generic.el.  */
-  //max_lisp_eval_depth = 800;
-  max_specpdl_size = 10000; /* 1000 is not enough for CEDET's c-by.el.  */
-  max_lisp_eval_depth = 10000;
-=======
 #ifndef HAVE_NATIVE_COMP
   max_specpdl_size = 1800; /* See bug#46818.  */
   max_lisp_eval_depth = 800;
@@ -228,7 +209,6 @@
   max_specpdl_size = 10000; /* 1000 is not enough for CEDET's c-by.el.  */
   max_lisp_eval_depth = 10000;
 #endif
->>>>>>> 9adc93e6
   Vrun_hooks = Qnil;
   eval_fn = scm_c_public_ref ("language elisp runtime", "eval-elisp");
   funcall_fn = scm_c_public_ref ("elisp-functions", "funcall");
@@ -511,7 +491,6 @@
 	  break;
 
 	default:
-          fprintf(stderr, "ERROR: default_toplevel_binding, unknown spec: %d\n", k);
 	  emacs_abort ();
 	}
     }
@@ -588,8 +567,6 @@
 value.  */)
   (Lisp_Object symbol, Lisp_Object doc)
 {
-<<<<<<< HEAD
-=======
   if (!SYMBOL_DECLARED_SPECIAL (XSYMBOL (symbol))
       && lexbound_p (symbol))
     /* This test tries to catch the situation where we do
@@ -599,7 +576,6 @@
        because the <foo-var> wasn't yet declared as dynamic at that point.  */
     error ("Defining as dynamic an already lexical var");
 
->>>>>>> 9adc93e6
   SET_SYMBOL_DECLARED_SPECIAL (XSYMBOL (symbol));
   if (!NILP (doc))
     {
@@ -728,22 +704,15 @@
 
 struct icc_thunk_env
 {
-<<<<<<< HEAD
-  enum { ICC_0, ICC_1, ICC_2, ICC_3, ICC_N } type;
-=======
   enum { ICC_0, ICC_1, ICC_2, ICC_3, ICC_4, ICC_5, ICC_N } type;
->>>>>>> 9adc93e6
   union
   {
     Lisp_Object (*fun0) (void);
     Lisp_Object (*fun1) (Lisp_Object);
     Lisp_Object (*fun2) (Lisp_Object, Lisp_Object);
     Lisp_Object (*fun3) (Lisp_Object, Lisp_Object, Lisp_Object);
-<<<<<<< HEAD
-=======
     Lisp_Object (*fun4) (Lisp_Object, Lisp_Object, Lisp_Object, Lisp_Object);
     Lisp_Object (*fun5) (Lisp_Object, Lisp_Object, Lisp_Object, Lisp_Object, Lisp_Object);
->>>>>>> 9adc93e6
     Lisp_Object (*funn) (ptrdiff_t, Lisp_Object *);
   };
   union
@@ -753,11 +722,8 @@
       Lisp_Object arg1;
       Lisp_Object arg2;
       Lisp_Object arg3;
-<<<<<<< HEAD
-=======
       Lisp_Object arg4;
       Lisp_Object arg5;
->>>>>>> 9adc93e6
     };
     struct
     {
@@ -1035,10 +1001,6 @@
 			   Lisp_Object handlers,
 			   Lisp_Object (*hfun) (Lisp_Object))
 {
-<<<<<<< HEAD
-  Lisp_Object val;
-=======
->>>>>>> 9adc93e6
   struct handler *c = make_condition_handler (handlers);
 
   struct icc_thunk_env env = { .type = ICC_1,
@@ -1069,8 +1031,6 @@
   return call_with_prompt (c->ptag,
                            make_c_closure (icc_thunk, &env, 0, 0),
                            make_c_closure (icc_handler, hfun, 2, 0));
-<<<<<<< HEAD
-=======
 }
 
 /* Like internal_condition_case_1 but call BFUN with ARG1, ARG2, ARG3 as
@@ -1143,7 +1103,6 @@
   return call_with_prompt (c->ptag,
                            make_c_closure (icc_thunk, &env, 0, 0),
                            make_c_closure (icc_handler, hfun, 2, 0));
->>>>>>> 9adc93e6
 }
 
 /* Like internal_condition_case but call BFUN with NARGS as first,
@@ -2358,8 +2317,6 @@
     }
 }
 #endif
-<<<<<<< HEAD
-=======
 
 /* Call the compiled Lisp function FUN.  If we have not yet read FUN's
    bytecode string and constants vector, fetch them from the file first.  */
@@ -2375,7 +2332,6 @@
 			 AREF (fun, COMPILED_STACK_DEPTH),
 			 syms_left, nargs, args);
 }
->>>>>>> 9adc93e6
 
 static Lisp_Object
 apply_lambda (Lisp_Object fun, Lisp_Object args, ptrdiff_t count)
@@ -2397,10 +2353,6 @@
   tem = funcall_lambda (fun, numargs, arg_vector);
 
   SAFE_FREE ();
-<<<<<<< HEAD
-  fprintf(stderr, "C #### apply_lambda ####\n");
-=======
->>>>>>> 9adc93e6
   //specpdl_ptr--; //FIX: 20190627 LAV, dont think this is used? //20230219 leave this unREM
   return tem;
 }
@@ -2813,7 +2765,6 @@
 void
 record_unwind_protect_1 (void (*function) (Lisp_Object), Lisp_Object arg,
                          bool wind_explicitly)
-<<<<<<< HEAD
 {
   record_unwind_protect_ptr_1 (function, arg, wind_explicitly);
 }
@@ -2833,26 +2784,6 @@
                               (wind_explicitly
                                ? SCM_F_WIND_EXPLICITLY
                                : 0));
-=======
-{
-  record_unwind_protect_ptr_1 (function, arg, wind_explicitly);
-}
-
-void
-record_unwind_protect (void (*function) (Lisp_Object), Lisp_Object arg)
-{
-  record_unwind_protect_1 (function, arg, true);
-}
-
-void
-record_unwind_protect_ptr_1 (void (*function) (void *), void *arg,
-                             bool wind_explicitly)
-{
-  scm_dynwind_unwind_handler (function,
-                              arg,
-                              (wind_explicitly
-                               ? SCM_F_WIND_EXPLICITLY
-                               : 0));
 }
 
 void
@@ -2863,23 +2794,10 @@
   //save_excursion_save (specpdl_ptr);
   //fprintf(stderr, "C record_unwind_protect_excursion calling grow_specpdl\n");
   //grow_specpdl ();
->>>>>>> 9adc93e6
 }
 
 record_unwind_protect_ptr (void (*function) (void *), void *arg)
 {
-<<<<<<< HEAD
-  //FIX-20230219-LAV: re-add support for SPECPDL_UNWIND_EXCURSION
-  //specpdl_ptr->unwind_excursion.kind = SPECPDL_UNWIND_EXCURSION;
-  //save_excursion_save (specpdl_ptr);
-  //fprintf(stderr, "C record_unwind_protect_excursion calling grow_specpdl\n");
-  //grow_specpdl ();
-}
-
-record_unwind_protect_ptr (void (*function) (void *), void *arg)
-{
-  record_unwind_protect_ptr_1 (function, arg, true);
-=======
   record_unwind_protect_ptr_1 (function, arg, true);
 }
 
@@ -2890,7 +2808,6 @@
   specpdl_ptr->unwind_ptr.func = NULL;
   specpdl_ptr->unwind_ptr.arg = ptr;
   grow_specpdl ();
->>>>>>> 9adc93e6
 }
 
 void
@@ -3157,15 +3074,6 @@
 
   DEFVAR_INT ("max-specpdl-size", max_specpdl_size,
 	      doc: /* Limit on number of Lisp variable bindings and `unwind-protect's.
-<<<<<<< HEAD
-If Lisp code tries to increase the total number past this amount,
-an error is signaled.
-You can safely use a value considerably larger than the default value,
-if that proves inconveniently small.  However, if you increase it too far,
-Emacs could run out of memory trying to make the stack bigger.
-Note that this limit may be silently increased by the debugger
-if `debug-on-error' or `debug-on-quit' is set.  */);
-=======
 
 If Lisp code tries to use more bindings than this amount, an error is
 signaled.
@@ -3179,7 +3087,6 @@
 \"spec\" is short for \"special variables\", i.e., dynamically bound
 variables.  \"PDL\" is short for \"push-down list\", which is an old
 term for \"stack\".  */);
->>>>>>> 9adc93e6
 
   DEFVAR_INT ("max-lisp-eval-depth", max_lisp_eval_depth,
 	      doc: /* Limit on depth in `eval', `apply' and `funcall' before error.
@@ -3348,9 +3255,6 @@
     = Fmake_symbol (build_pure_c_string ("catch-all-memory-full"));
 
   DEFSYM (Qdefvaralias, "defvaralias");
-<<<<<<< HEAD
-=======
   DEFSYM (QCsuccess, ":success");
->>>>>>> 9adc93e6
   DEFSYM (QCdebug_on_exit, ":debug-on-exit");
 }