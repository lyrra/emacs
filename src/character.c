/* Basic character support.

Copyright (C) 2001-2022 Free Software Foundation, Inc.
Copyright (C) 1995, 1997, 1998, 2001 Electrotechnical Laboratory, JAPAN.
  Licensed to the Free Software Foundation.
Copyright (C) 2003, 2004, 2005, 2006, 2007, 2008, 2009, 2010, 2011
  National Institute of Advanced Industrial Science and Technology (AIST)
  Registration Number H13PRO009

This file is part of GNU Emacs.

GNU Emacs is free software: you can redistribute it and/or modify
it under the terms of the GNU General Public License as published by
the Free Software Foundation, either version 3 of the License, or (at
your option) any later version.

GNU Emacs is distributed in the hope that it will be useful,
but WITHOUT ANY WARRANTY; without even the implied warranty of
MERCHANTABILITY or FITNESS FOR A PARTICULAR PURPOSE.  See the
GNU General Public License for more details.

You should have received a copy of the GNU General Public License
along with GNU Emacs.  If not, see <https://www.gnu.org/licenses/>.  */

/* At first, see the document in `character.h' to understand the code
   in this file.  */

#include <config.h>

#include <stdio.h>

#include <sys/types.h>
#include <intprops.h>
#include "lisp.h"
#include "character.h"
#include "buffer.h"
#include "frame.h"
#include "dispextern.h"
#include "composite.h"
#include "disptab.h"

/* Char-table of information about which character to unify to which
   Unicode character.  Mainly used by the macro MAYBE_UNIFY_CHAR.  */
Lisp_Object Vchar_unify_table;



/* If character code C has modifier masks, reflect them to the
   character code if possible.  Return the resulting code.  */

EMACS_INT
char_resolve_modifier_mask (EMACS_INT c)
{
  /* A non-ASCII character can't reflect modifier bits to the code.  */
  if (! ASCII_CHAR_P ((c & ~CHAR_MODIFIER_MASK)))
    return c;

  /* For Meta, Shift, and Control modifiers, we need special care.  */
  if (c & CHAR_SHIFT)
    {
      /* Shift modifier is valid only with [A-Za-z].  */
      if ((c & 0377) >= 'A' && (c & 0377) <= 'Z')
	c &= ~CHAR_SHIFT;
      else if ((c & 0377) >= 'a' && (c & 0377) <= 'z')
	c = (c & ~CHAR_SHIFT) - ('a' - 'A');
      /* Shift modifier for control characters and SPC is ignored.  */
      else if ((c & ~CHAR_MODIFIER_MASK) <= 0x20)
	c &= ~CHAR_SHIFT;
    }
  if (c & CHAR_CTL)
    {
      /* Simulate the code in lread.c.  */
      /* Allow `\C- ' and `\C-?'.  */
      if ((c & 0377) == ' ')
	c &= ~0177 & ~ CHAR_CTL;
      else if ((c & 0377) == '?')
	c = 0177 | (c & ~0177 & ~CHAR_CTL);
      /* ASCII control chars are made from letters (both cases),
	 as well as the non-letters within 0100...0137.  */
      else if ((c & 0137) >= 0101 && (c & 0137) <= 0132)
	c &= (037 | (~0177 & ~CHAR_CTL));
      else if ((c & 0177) >= 0100 && (c & 0177) <= 0137)
	c &= (037 | (~0177 & ~CHAR_CTL));
    }
#if 0	/* This is outside the scope of this function.  (bug#4751)  */
  if (c & CHAR_META)
    {
      /* Move the meta bit to the right place for a string.  */
      c = (c & ~CHAR_META) | 0x80;
    }
#endif

  return c;
}


/* Store multibyte form of character C at P.  If C has modifier bits,
   handle them appropriately.  */

int
char_string (unsigned int c, unsigned char *p)
{
  int bytes;

  if (c & CHAR_MODIFIER_MASK)
    {
      c = char_resolve_modifier_mask (c);
      /* If C still has any modifier bits, just ignore it.  */
      c &= ~CHAR_MODIFIER_MASK;
    }

  if (c <= MAX_3_BYTE_CHAR)
    {
      bytes = CHAR_STRING (c, p);
    }
  else if (c <= MAX_4_BYTE_CHAR)
    {
      p[0] = (0xF0 | (c >> 18));
      p[1] = (0x80 | ((c >> 12) & 0x3F));
      p[2] = (0x80 | ((c >> 6) & 0x3F));
      p[3] = (0x80 | (c & 0x3F));
      bytes = 4;
    }
  else if (c <= MAX_5_BYTE_CHAR)
    {
      p[0] = 0xF8;
      p[1] = (0x80 | ((c >> 18) & 0x0F));
      p[2] = (0x80 | ((c >> 12) & 0x3F));
      p[3] = (0x80 | ((c >> 6) & 0x3F));
      p[4] = (0x80 | (c & 0x3F));
      bytes = 5;
    }
  else if (c <= MAX_CHAR)
    {
      c = CHAR_TO_BYTE8 (c);
      bytes = BYTE8_STRING (c, p);
    }
  else
    error ("Invalid character: %x", c);

  return bytes;
}


/* Translate character C by translation table TABLE.  If no translation is
   found in TABLE, return the untranslated character.  If TABLE is a list,
   elements are char tables.  In that case, recursively translate C by all the
   tables in the list.  */

int
translate_char (Lisp_Object table, int c)
{
  if (CHAR_TABLE_P (table))
    {
      Lisp_Object ch;

      ch = CHAR_TABLE_REF (table, c);
      if (CHARACTERP (ch))
	c = XFIXNUM (ch);
    }
  else
    {
      for (; CONSP (table); table = XCDR (table))
	c = translate_char (XCAR (table), c);
    }
  return c;
}

DEFUN ("characterp", Fcharacterp, Scharacterp, 1, 2, 0,
       doc: /* Return non-nil if OBJECT is a character.
In Emacs Lisp, characters are represented by character codes, which
are non-negative integers.  The function `max-char' returns the
maximum character code.
usage: (characterp OBJECT)  */
       attributes: const)
  (Lisp_Object object, Lisp_Object ignore)
{
  return (CHARACTERP (object) ? Qt : Qnil);
}

DEFUN ("max-char", Fmax_char, Smax_char, 0, 0, 0,
       doc: /* Return the character of the maximum code.  */
       attributes: const)
  (void)
{
  return make_fixnum (MAX_CHAR);
}

DEFUN ("unibyte-char-to-multibyte", Funibyte_char_to_multibyte,
       Sunibyte_char_to_multibyte, 1, 1, 0,
       doc: /* Convert the byte CH to multibyte character.  */)
  (Lisp_Object ch)
{
  int c;

  CHECK_CHARACTER (ch);
  c = XFIXNAT (ch);
  if (c >= 0x100)
    error ("Not a unibyte character: %d", c);
  return make_fixnum (make_char_multibyte (c));
}

DEFUN ("multibyte-char-to-unibyte", Fmultibyte_char_to_unibyte,
       Smultibyte_char_to_unibyte, 1, 1, 0,
       doc: /* Convert the multibyte character CH to a byte.
If the multibyte character does not represent a byte, return -1.  */)
  (Lisp_Object ch)
{
  int cm;

  CHECK_CHARACTER (ch);
  cm = XFIXNAT (ch);
  if (cm < 256)
    /* Can't distinguish a byte read from a unibyte buffer from
       a latin1 char, so let's let it slide.  */
    return ch;
  else
    {
      int cu = CHAR_TO_BYTE_SAFE (cm);
      return make_fixnum (cu);
    }
}


/* Return width (columns) of C considering the buffer display table DP. */

static ptrdiff_t
char_width (int c, struct Lisp_Char_Table *dp)
{
  ptrdiff_t width = CHARACTER_WIDTH (c);

  if (dp)
    {
      Lisp_Object disp = DISP_CHAR_VECTOR (dp, c), ch;
      int i;

      if (VECTORP (disp))
	for (i = 0, width = 0; i < ASIZE (disp); i++)
	  {
	    int c = -1;
	    ch = AREF (disp, i);
	    if (GLYPH_CODE_P (ch))
	      c = GLYPH_CODE_CHAR (ch);
	    else if (CHARACTERP (ch))
	      c = XFIXNUM (ch);
	    if (c >= 0)
	      {
		int w = CHARACTER_WIDTH (c);
		if (INT_ADD_WRAPV (width, w, &width))
		  string_overflow ();
	      }
	  }
    }
  return width;
}


DEFUN ("char-width", Fchar_width, Schar_width, 1, 1, 0,
       doc: /* Return width of CHAR when displayed in the current buffer.
The width is measured by how many columns it occupies on the screen.
Tab is taken to occupy `tab-width' columns.
usage: (char-width CHAR)  */)
  (Lisp_Object ch)
{
  int c;
  ptrdiff_t width;

  CHECK_CHARACTER (ch);
  c = XFIXNUM (ch);
  width = char_width (c, buffer_display_table ());
  return make_fixnum (width);
}

/* Return width of string STR of length LEN when displayed in the
   current buffer.  The width is measured by how many columns it
   occupies on the screen.  If PRECISION > 0, return the width of
   longest substring that doesn't exceed PRECISION, and set number of
   characters and bytes of the substring in *NCHARS and *NBYTES
   respectively.  */

ptrdiff_t
c_string_width (const unsigned char *str, ptrdiff_t len, int precision,
		ptrdiff_t *nchars, ptrdiff_t *nbytes)
{
  ptrdiff_t i = 0, i_byte = 0;
  ptrdiff_t width = 0;
  struct Lisp_Char_Table *dp = buffer_display_table ();

  while (i_byte < len)
    {
      int bytes, c = string_char_and_length (str + i_byte, &bytes);
      ptrdiff_t thiswidth = char_width (c, dp);

      if (0 < precision && precision - width < thiswidth)
	{
	  *nchars = i;
	  *nbytes = i_byte;
	  return width;
	}
      if (INT_ADD_WRAPV (thiswidth, width, &width))
	string_overflow ();
      i++;
      i_byte += bytes;
  }

  if (precision > 0)
    {
      *nchars = i;
      *nbytes = i_byte;
    }

  return width;
}

/* Return width of string STR of length LEN when displayed in the
   current buffer.  The width is measured by how many columns it
   occupies on the screen.  */

ptrdiff_t
strwidth (const char *str, ptrdiff_t len)
{
  return c_string_width ((const unsigned char *) str, len, -1, NULL, NULL);
}

/* Return width of a (substring of a) Lisp string STRING when
   displayed in the current buffer.  The width is measured by how many
   columns it occupies on the screen while paying attention to
   compositions.  If PRECISION > 0, return the width of longest
   substring that doesn't exceed PRECISION, and set number of
   characters and bytes of the substring in *NCHARS and *NBYTES
   respectively.  FROM and TO are zero-based character indices that
   define the substring of STRING to consider.  If AUTO_COMP is
   non-zero, account for automatic compositions in STRING.  */

ptrdiff_t
lisp_string_width (Lisp_Object string, ptrdiff_t from, ptrdiff_t to,
		   ptrdiff_t precision, ptrdiff_t *nchars, ptrdiff_t *nbytes,
		   bool auto_comp)
{
  /* This set multibyte to 0 even if STRING is multibyte when it
     contains only ascii and eight-bit-graphic, but that's
     intentional.  */
  bool multibyte = SCHARS (string) < SBYTES (string);
  ptrdiff_t i = from, i_byte = from ? string_char_to_byte (string, from) : 0;
  ptrdiff_t from_byte = i_byte;
  ptrdiff_t width = 0;
  struct Lisp_Char_Table *dp = buffer_display_table ();
#ifdef HAVE_WINDOW_SYSTEM
  struct frame *f =
    (FRAMEP (selected_frame) && FRAME_LIVE_P (XFRAME (selected_frame)))
    ? XFRAME (selected_frame)
    : NULL;
  int font_width = -1;
  Lisp_Object default_font, frame_font;
#endif

  eassert (precision <= 0 || (nchars && nbytes));

  while (i < to)
    {
      ptrdiff_t chars, bytes, thiswidth;
      Lisp_Object val;
      ptrdiff_t cmp_id;
      ptrdiff_t ignore, end;

      if (find_composition (i, -1, &ignore, &end, &val, string)
	  && ((cmp_id = get_composition_id (i, i_byte, end - i, val, string))
	      >= 0))
	{
	  thiswidth = composition_table[cmp_id]->width;
	  chars = end - i;
	  bytes = string_char_to_byte (string, end) - i_byte;
	}
#ifdef HAVE_WINDOW_SYSTEM
      else if (auto_comp
	       && f && FRAME_WINDOW_P (f)
	       && multibyte
	       && find_automatic_composition (i, -1, i, &ignore,
					      &end, &val, string)
	       && end > i)
	{
	  int j;
	  for (j = 0; j < LGSTRING_GLYPH_LEN (val); j++)
	    if (NILP (LGSTRING_GLYPH (val, j)))
	      break;

	  int pixelwidth = composition_gstring_width (val, 0, j, NULL);

	  /* The below is somewhat expensive, so compute it only once
	     for the entire loop, and only if needed.  */
	  if (font_width < 0)
	    {
	      font_width = FRAME_COLUMN_WIDTH (f);
	      default_font = Fface_font (Qdefault, Qnil, Qnil);
	      frame_font = Fframe_parameter (Qnil, Qfont);

	      if (STRINGP (default_font) && STRINGP (frame_font)
		  && (SCHARS (default_font) != SCHARS (frame_font)
		      || SBYTES (default_font) != SBYTES (frame_font)
		      || memcmp (SDATA (default_font), SDATA (frame_font),
				 SBYTES (default_font))))
		{
		  Lisp_Object font_info = Ffont_info (default_font, Qnil);
		  if (VECTORP (font_info))
		    {
		      font_width = XFIXNUM (AREF (font_info, 11));
		      if (font_width <= 0)
			font_width = XFIXNUM (AREF (font_info, 10));
		    }
		}
	    }
	  thiswidth = (double) pixelwidth / font_width + 0.5;
	  chars = end - i;
	  bytes = string_char_to_byte (string, end) - i_byte;
	}
#endif	/* HAVE_WINDOW_SYSTEM */
      else
	{
	  int c;
	  unsigned char *str = SDATA (string);

	  if (multibyte)
	    {
	      int cbytes;
	      c = string_char_and_length (str + i_byte, &cbytes);
	      bytes = cbytes;
	    }
	  else
	    c = str[i_byte], bytes = 1;
	  chars = 1;
	  thiswidth = char_width (c, dp);
	}

      if (0 < precision && precision - width < thiswidth)
	{
	  *nchars = i - from;
	  *nbytes = i_byte - from_byte;
	  return width;
	}
      if (INT_ADD_WRAPV (thiswidth, width, &width))
	string_overflow ();
      i += chars;
      i_byte += bytes;
    }

  if (precision > 0)
    {
      *nchars = i - from;
      *nbytes = i_byte - from_byte;
    }

  return width;
}

DEFUN ("string-width", Fstring_width, Sstring_width, 1, 3, 0,
       doc: /* Return width of STRING when displayed in the current buffer.
Width is measured by how many columns it occupies on the screen.
Optional arguments FROM and TO specify the substring of STRING to
consider, and are interpreted as in `substring'.

When calculating width of a multibyte character in STRING,
only the base leading-code is considered; the validity of
the following bytes is not checked.  Tabs in STRING are always
taken to occupy `tab-width' columns.  The effect of faces and fonts
used for non-Latin and other unusual characters (such as emoji) is
ignored as well, as are display properties and invisible text.
For these reasons, the results are not generally reliable;
for accurate dimensions of text as it will be displayed,
use `window-text-pixel-size' instead.
usage: (string-width STRING &optional FROM TO)  */)
  (Lisp_Object str, Lisp_Object from, Lisp_Object to)
{
  Lisp_Object val;
  ptrdiff_t ifrom, ito;

  CHECK_STRING (str);
  validate_subarray (str, from, to, SCHARS (str), &ifrom, &ito);
  XSETFASTINT (val, lisp_string_width (str, ifrom, ito, -1, NULL, NULL, true));
  return val;
}

/* Return the number of characters in the NBYTES bytes at PTR.
   This works by looking at the contents and checking for multibyte
   sequences while assuming that there's no invalid sequence.
   However, if the current buffer has enable-multibyte-characters =
   nil, we treat each byte as a character.  */

ptrdiff_t
chars_in_text (const unsigned char *ptr, ptrdiff_t nbytes)
{
  /* current_buffer is null at early stages of Emacs initialization.  */
  if (current_buffer == 0
      || NILP (BVAR (current_buffer, enable_multibyte_characters)))
    return nbytes;

  return multibyte_chars_in_text (ptr, nbytes);
}

/* Return the number of characters in the NBYTES bytes at PTR.
   This works by looking at the contents and checking for multibyte
   sequences while assuming that there's no invalid sequence.  It
   ignores enable-multibyte-characters.  */

ptrdiff_t
multibyte_chars_in_text (const unsigned char *ptr, ptrdiff_t nbytes)
{
  const unsigned char *endp = ptr + nbytes;
  ptrdiff_t chars = 0;

  while (ptr < endp)
    {
      int len = multibyte_length (ptr, endp, true, true);

      if (len == 0)
	emacs_abort ();
      ptr += len;
      chars++;
    }

  return chars;
}

/* Parse unibyte text at STR of LEN bytes as a multibyte text, count
   characters and bytes in it, and store them in *NCHARS and *NBYTES
   respectively.  On counting bytes, pay attention to that 8-bit
   characters not constructing a valid multibyte sequence are
   represented by 2-byte in a multibyte text.  */

void
parse_str_as_multibyte (const unsigned char *str, ptrdiff_t len,
			ptrdiff_t *nchars, ptrdiff_t *nbytes)
{
  const unsigned char *endp = str + len;
  ptrdiff_t chars = 0, bytes = 0;

  if (len >= MAX_MULTIBYTE_LENGTH)
    {
      const unsigned char *adjusted_endp = endp - (MAX_MULTIBYTE_LENGTH - 1);
      while (str < adjusted_endp)
	{
	  int n = multibyte_length (str, NULL, false, false);
	  if (0 < n)
	    str += n, bytes += n;
	  else
	    str++, bytes += 2;
	  chars++;
	}
    }
  while (str < endp)
    {
      int n = multibyte_length (str, endp, true, false);
      if (0 < n)
	str += n, bytes += n;
      else
	str++, bytes += 2;
      chars++;
    }

  *nchars = chars;
  *nbytes = bytes;
  return;
}

/* Arrange unibyte text at STR of NBYTES bytes as a multibyte text.
   It actually converts only such 8-bit characters that don't construct
   a multibyte sequence to multibyte forms of raw bytes.  If NCHARS
   is nonzero, set *NCHARS to the number of characters in the text.
   It is assured that we can use LEN bytes at STR as a work
   area and that is enough.  Return the number of bytes of the
   resulting text.  */

ptrdiff_t
str_as_multibyte (unsigned char *str, ptrdiff_t len, ptrdiff_t nbytes,
		  ptrdiff_t *nchars)
{
  unsigned char *p = str, *endp = str + nbytes;
  unsigned char *to;
  ptrdiff_t chars = 0;

  if (nbytes >= MAX_MULTIBYTE_LENGTH)
    {
      unsigned char *adjusted_endp = endp - (MAX_MULTIBYTE_LENGTH - 1);
      while (p < adjusted_endp)
	{
	  int n = multibyte_length (p, NULL, false, false);
	  if (n <= 0)
	    break;
	  p += n, chars++;
	}
    }
  while (true)
    {
      int n = multibyte_length (p, endp, true, false);
      if (n <= 0)
	break;
      p += n, chars++;
    }
  if (nchars)
    *nchars = chars;
  if (p == endp)
    return nbytes;

  to = p;
  nbytes = endp - p;
  endp = str + len;
  memmove (endp - nbytes, p, nbytes);
  p = endp - nbytes;

  if (nbytes >= MAX_MULTIBYTE_LENGTH)
    {
      unsigned char *adjusted_endp = endp - (MAX_MULTIBYTE_LENGTH - 1);
      while (p < adjusted_endp)
	{
	  int n = multibyte_length (p, NULL, false, false);
	  if (0 < n)
	    {
	      while (n--)
		*to++ = *p++;
	    }
	  else
	    {
	      int c = *p++;
	      c = BYTE8_TO_CHAR (c);
	      to += CHAR_STRING (c, to);
	    }
	}
      chars++;
    }
  while (p < endp)
    {
      int n = multibyte_length (p, endp, true, false);
      if (0 < n)
	{
	  while (n--)
	    *to++ = *p++;
	}
      else
	{
	  int c = *p++;
	  c = BYTE8_TO_CHAR (c);
	  to += CHAR_STRING (c, to);
	}
      chars++;
    }
  if (nchars)
    *nchars = chars;
  return (to - str);
}

/* Parse unibyte string at STR of LEN bytes, and return the number of
   bytes it may occupy when converted to multibyte string by
   `str_to_multibyte'.  */

ptrdiff_t
count_size_as_multibyte (const unsigned char *str, ptrdiff_t len)
{
  const unsigned char *endp = str + len;
  ptrdiff_t bytes;

  for (bytes = 0; str < endp; str++)
    {
      int n = *str < 0x80 ? 1 : 2;
      if (INT_ADD_WRAPV (bytes, n, &bytes))
        string_overflow ();
    }
  return bytes;
}


/* Convert unibyte text at STR of BYTES bytes to a multibyte text
   that contains the same single-byte characters.  It actually
   converts all 8-bit characters to multibyte forms.  It is assured
   that we can use LEN bytes at STR as a work area and that is
   enough.  */

ptrdiff_t
str_to_multibyte (unsigned char *str, ptrdiff_t len, ptrdiff_t bytes)
{
  unsigned char *p = str, *endp = str + bytes;
  unsigned char *to;

  while (p < endp && *p < 0x80) p++;
  if (p == endp)
    return bytes;
  to = p;
  bytes = endp - p;
  endp = str + len;
  memmove (endp - bytes, p, bytes);
  p = endp - bytes;
  while (p < endp)
    {
      int c = *p++;

      if (c >= 0x80)
	c = BYTE8_TO_CHAR (c);
      to += CHAR_STRING (c, to);
    }
  return (to - str);
}

/* Arrange multibyte text at STR of LEN bytes as a unibyte text.  It
   actually converts characters in the range 0x80..0xFF to
   unibyte.  */

ptrdiff_t
str_as_unibyte (unsigned char *str, ptrdiff_t bytes)
{
  const unsigned char *p = str, *endp = str + bytes;
  unsigned char *to;
  int c, len;

  while (p < endp)
    {
      c = *p;
      len = BYTES_BY_CHAR_HEAD (c);
      if (CHAR_BYTE8_HEAD_P (c))
	break;
      p += len;
    }
  to = str + (p - str);
  while (p < endp)
    {
      c = *p;
      len = BYTES_BY_CHAR_HEAD (c);
      if (CHAR_BYTE8_HEAD_P (c))
	{
	  c = string_char_advance (&p);
	  *to++ = CHAR_TO_BYTE8 (c);
	}
      else
	{
	  while (len--) *to++ = *p++;
	}
    }
  return (to - str);
}

/* Convert eight-bit chars in SRC (in multibyte form) to the
   corresponding byte and store in DST.  CHARS is the number of
   characters in SRC.  The value is the number of bytes stored in DST.
   Usually, the value is the same as CHARS, but is less than it if SRC
   contains a non-ASCII, non-eight-bit character.  */

ptrdiff_t
str_to_unibyte (const unsigned char *src, unsigned char *dst, ptrdiff_t chars)
{
  ptrdiff_t i;

  for (i = 0; i < chars; i++)
    {
      int c = string_char_advance (&src);

      if (CHAR_BYTE8_P (c))
	c = CHAR_TO_BYTE8 (c);
      else if (! ASCII_CHAR_P (c))
	return i;
      *dst++ = c;
    }
  return i;
}


static ptrdiff_t
string_count_byte8 (Lisp_Object string)
{
  bool multibyte = STRING_MULTIBYTE (string);
  ptrdiff_t nbytes = SBYTES (string);
  unsigned char *p = SDATA (string);
  unsigned char *pend = p + nbytes;
  ptrdiff_t count = 0;
  int c, len;

  if (multibyte)
    while (p < pend)
      {
	c = *p;
	len = BYTES_BY_CHAR_HEAD (c);

	if (CHAR_BYTE8_HEAD_P (c))
	  count++;
	p += len;
      }
  else
    while (p < pend)
      {
	if (*p++ >= 0x80)
	  count++;
      }
  return count;
}


Lisp_Object
string_escape_byte8 (Lisp_Object string)
{
  ptrdiff_t nchars = SCHARS (string);
  ptrdiff_t nbytes = SBYTES (string);
  bool multibyte = STRING_MULTIBYTE (string);
  ptrdiff_t byte8_count;
  ptrdiff_t thrice_byte8_count, uninit_nchars, uninit_nbytes;
  const unsigned char *src, *src_end;
  unsigned char *dst;
  Lisp_Object val;
  int c, len;

  if (multibyte && nchars == nbytes)
    return string;

  byte8_count = string_count_byte8 (string);

  if (byte8_count == 0)
    return string;

  if (INT_MULTIPLY_WRAPV (byte8_count, 3, &thrice_byte8_count))
    string_overflow ();

  if (multibyte)
    {
      /* Convert 2-byte sequence of byte8 chars to 4-byte octal.  */
      if (INT_ADD_WRAPV (nchars, thrice_byte8_count, &uninit_nchars)
	  || INT_ADD_WRAPV (nbytes, 2 * byte8_count, &uninit_nbytes))
	string_overflow ();
      val = make_uninit_multibyte_string (uninit_nchars, uninit_nbytes);
    }
  else
    {
      /* Convert 1-byte sequence of byte8 chars to 4-byte octal.  */
      if (INT_ADD_WRAPV (thrice_byte8_count, nbytes, &uninit_nbytes))
	string_overflow ();
      val = make_uninit_string (uninit_nbytes);
    }

  src = SDATA (string);
  src_end = src + nbytes;
  dst = SDATA (val);
  if (multibyte)
    while (src < src_end)
      {
	c = *src;
	len = BYTES_BY_CHAR_HEAD (c);

	if (CHAR_BYTE8_HEAD_P (c))
	  {
	    c = string_char_advance (&src);
	    c = CHAR_TO_BYTE8 (c);
	    dst += sprintf ((char *) dst, "\\%03o", c + 0u);
	  }
	else
	  while (len--) *dst++ = *src++;
      }
  else
    while (src < src_end)
      {
	c = *src++;
	if (c >= 0x80)
	  dst += sprintf ((char *) dst, "\\%03o", c + 0u);
	else
	  *dst++ = c;
      }
  return val;
}


DEFUN ("string", Fstring, Sstring, 0, MANY, 0,
       doc: /*
Concatenate all the argument characters and make the result a string.
usage: (string &rest CHARACTERS)  */)
  (ptrdiff_t n, Lisp_Object *args)
{
  ptrdiff_t nbytes = 0;
  for (ptrdiff_t i = 0; i < n; i++)
    {
      CHECK_CHARACTER (args[i]);
      nbytes += CHAR_BYTES (XFIXNUM (args[i]));
    }
  if (nbytes == n)
    return Funibyte_string (n, args);
  Lisp_Object str = make_uninit_multibyte_string (n, nbytes);
  unsigned char *p = SDATA (str);
  for (ptrdiff_t i = 0; i < n; i++)
    {
      eassume (CHARACTERP (args[i]));
      int c = XFIXNUM (args[i]);
      p += CHAR_STRING (c, p);
    }
  return str;
}

DEFUN ("unibyte-string", Funibyte_string, Sunibyte_string, 0, MANY, 0,
       doc: /* Concatenate all the argument bytes and make the result a unibyte string.
usage: (unibyte-string &rest BYTES)  */)
  (ptrdiff_t n, Lisp_Object *args)
{
  Lisp_Object str = make_uninit_string (n);
  unsigned char *p = SDATA (str);
  for (ptrdiff_t i = 0; i < n; i++)
    *p++ = check_integer_range (args[i], 0, 255);
  return str;
}

DEFUN ("char-resolve-modifiers", Fchar_resolve_modifiers,
       Schar_resolve_modifiers, 1, 1, 0,
       doc: /* Resolve modifiers in the character CHAR.
The value is a character with modifiers resolved into the character
code.  Unresolved modifiers are kept in the value.
usage: (char-resolve-modifiers CHAR)  */)
  (Lisp_Object character)
{
  EMACS_INT c;

  CHECK_FIXNUM (character);
  c = XFIXNUM (character);
  return make_fixnum (char_resolve_modifier_mask (c));
}

DEFUN ("get-byte", Fget_byte, Sget_byte, 0, 2, 0,
       doc: /* Return a byte value of a character at point.
Optional 1st arg POSITION, if non-nil, is a position of a character to get
a byte value.
Optional 2nd arg STRING, if non-nil, is a string of which first
character is a target to get a byte value.  In this case, POSITION, if
non-nil, is an index of a target character in the string.

If the current buffer (or STRING) is multibyte, and the target
character is not ASCII nor 8-bit character, an error is signaled.  */)
  (Lisp_Object position, Lisp_Object string)
{
  int c;
  ptrdiff_t pos;
  unsigned char *p;

  if (NILP (string))
    {
      if (NILP (position))
	{
	  p = PT_ADDR;
	}
      else
	{
	  EMACS_INT fixed_pos = fix_position (position);
	  if (! (BEGV <= fixed_pos && fixed_pos < ZV))
	    args_out_of_range_3 (position, make_fixnum (BEGV), make_fixnum (ZV));
	  pos = fixed_pos;
	  p = CHAR_POS_ADDR (pos);
	}
      if (NILP (BVAR (current_buffer, enable_multibyte_characters)))
	return make_fixnum (*p);
    }
  else
    {
      CHECK_STRING (string);
      if (NILP (position))
	{
	  p = SDATA (string);
	}
      else
	{
	  CHECK_FIXNAT (position);
	  if (XFIXNUM (position) >= SCHARS (string))
	    args_out_of_range (string, position);
	  pos = XFIXNAT (position);
	  p = SDATA (string) + string_char_to_byte (string, pos);
	}
      if (! STRING_MULTIBYTE (string))
	return make_fixnum (*p);
    }
  c = STRING_CHAR (p);
  if (CHAR_BYTE8_P (c))
    c = CHAR_TO_BYTE8 (c);
  else if (! ASCII_CHAR_P (c))
    error ("Not an ASCII nor an 8-bit character: %d", c);
  return make_fixnum (c);
}

/* Return true if C is an alphabetic character.  */
bool
alphabeticp (int c)
{
  Lisp_Object category = CHAR_TABLE_REF (Vunicode_category_table, c);
  if (! FIXNUMP (category))
    return false;
  EMACS_INT gen_cat = XFIXNUM (category);

  /* See UTS #18.  There are additional characters that should be
     here, those designated as Other_uppercase, Other_lowercase,
     and Other_alphabetic; FIXME.  */
  return (gen_cat == UNICODE_CATEGORY_Lu
	  || gen_cat == UNICODE_CATEGORY_Ll
	  || gen_cat == UNICODE_CATEGORY_Lt
	  || gen_cat == UNICODE_CATEGORY_Lm
	  || gen_cat == UNICODE_CATEGORY_Lo
	  || gen_cat == UNICODE_CATEGORY_Mn
	  || gen_cat == UNICODE_CATEGORY_Mc
	  || gen_cat == UNICODE_CATEGORY_Me
	  || gen_cat == UNICODE_CATEGORY_Nl);
}

/* Return true if C is an alphabetic or decimal-number character.  */
bool
alphanumericp (int c)
{
  Lisp_Object category = CHAR_TABLE_REF (Vunicode_category_table, c);
  if (! FIXNUMP (category))
    return false;
  EMACS_INT gen_cat = XFIXNUM (category);

  /* See UTS #18.  Same comment as for alphabeticp applies.  FIXME. */
  return (gen_cat == UNICODE_CATEGORY_Lu
	  || gen_cat == UNICODE_CATEGORY_Ll
	  || gen_cat == UNICODE_CATEGORY_Lt
	  || gen_cat == UNICODE_CATEGORY_Lm
	  || gen_cat == UNICODE_CATEGORY_Lo
	  || gen_cat == UNICODE_CATEGORY_Mn
	  || gen_cat == UNICODE_CATEGORY_Mc
	  || gen_cat == UNICODE_CATEGORY_Me
	  || gen_cat == UNICODE_CATEGORY_Nl
	  || gen_cat == UNICODE_CATEGORY_Nd);
}

/* Return true if C is a graphic character.  */
bool
graphicp (int c)
{
  Lisp_Object category = CHAR_TABLE_REF (Vunicode_category_table, c);
  if (! FIXNUMP (category))
    return false;
  EMACS_INT gen_cat = XFIXNUM (category);

  /* See UTS #18.  */
  return (!(gen_cat == UNICODE_CATEGORY_Zs /* space separator */
	    || gen_cat == UNICODE_CATEGORY_Zl /* line separator */
	    || gen_cat == UNICODE_CATEGORY_Zp /* paragraph separator */
	    || gen_cat == UNICODE_CATEGORY_Cc /* control */
	    || gen_cat == UNICODE_CATEGORY_Cs /* surrogate */
	    || gen_cat == UNICODE_CATEGORY_Cn)); /* unassigned */
}

/* Return true if C is a printable character.  */
bool
printablep (int c)
{
  Lisp_Object category = CHAR_TABLE_REF (Vunicode_category_table, c);
  if (! FIXNUMP (category))
    return false;
  EMACS_INT gen_cat = XFIXNUM (category);

  /* See UTS #18.  */
  return (!(gen_cat == UNICODE_CATEGORY_Cc /* control */
	    || gen_cat == UNICODE_CATEGORY_Cs /* surrogate */
	    || gen_cat == UNICODE_CATEGORY_Cn)); /* unassigned */
}

/* Return true if C is graphic character that can be printed independently.  */
bool
graphic_base_p (int c)
{
  Lisp_Object category = CHAR_TABLE_REF (Vunicode_category_table, c);
  if (! FIXNUMP (category))
    return false;
  EMACS_INT gen_cat = XFIXNUM (category);

  return (!(gen_cat == UNICODE_CATEGORY_Mn       /* mark, nonspacing */
            || gen_cat == UNICODE_CATEGORY_Mc    /* mark, combining */
            || gen_cat == UNICODE_CATEGORY_Me    /* mark, enclosing */
            || gen_cat == UNICODE_CATEGORY_Zs    /* separator, space */
            || gen_cat == UNICODE_CATEGORY_Zl    /* separator, line */
            || gen_cat == UNICODE_CATEGORY_Zp    /* separator, paragraph */
            || gen_cat == UNICODE_CATEGORY_Cc    /* other, control */
            || gen_cat == UNICODE_CATEGORY_Cs    /* other, surrogate */
            || gen_cat == UNICODE_CATEGORY_Cf    /* other, format */
            || gen_cat == UNICODE_CATEGORY_Cn)); /* other, unassigned */
}

/* Return true if C is a horizontal whitespace character, as defined
   by https://www.unicode.org/reports/tr18/tr18-19.html#blank.  */
bool
blankp (int c)
{
  Lisp_Object category = CHAR_TABLE_REF (Vunicode_category_table, c);
  if (! FIXNUMP (category))
    return false;

  return XFIXNUM (category) == UNICODE_CATEGORY_Zs; /* separator, space */
}

/* hexdigit[C] is one greater than C's numeric value if C is a
   hexadecimal digit, zero otherwise.  */
signed char const hexdigit[UCHAR_MAX + 1] =
  {
    ['0'] = 1 + 0, ['1'] = 1 + 1, ['2'] = 1 + 2, ['3'] = 1 + 3, ['4'] = 1 + 4,
    ['5'] = 1 + 5, ['6'] = 1 + 6, ['7'] = 1 + 7, ['8'] = 1 + 8, ['9'] = 1 + 9,
    ['A'] = 1 + 10, ['B'] = 1 + 11, ['C'] = 1 + 12,
    ['D'] = 1 + 13, ['E'] = 1 + 14, ['F'] = 1 + 15,
    ['a'] = 1 + 10, ['b'] = 1 + 11, ['c'] = 1 + 12,
    ['d'] = 1 + 13, ['e'] = 1 + 14, ['f'] = 1 + 15
  };

void
syms_of_character (void)
{
<<<<<<< HEAD
#if !HEXDIGIT_IS_CONST
  /* Set the non-hex digit values to -1.  */
  for (int i = 0; i <= UCHAR_MAX; i++)
    hexdigit[i] -= i != '0' && !hexdigit[i];
#endif
#include "character.x"

=======
#include "character.x"
>>>>>>> 9adc93e6
  DEFSYM (Qcharacterp, "characterp");
  DEFSYM (Qauto_fill_chars, "auto-fill-chars");

  staticpro (&Vchar_unify_table);
  Vchar_unify_table = Qnil;

  DEFVAR_LISP ("translation-table-vector",  Vtranslation_table_vector,
	       doc: /*
Vector recording all translation tables ever defined.
Each element is a pair (SYMBOL . TABLE) relating the table to the
symbol naming it.  The ID of a translation table is an index into this vector.  */);
  Vtranslation_table_vector = make_nil_vector (16);

  DEFVAR_LISP ("auto-fill-chars", Vauto_fill_chars,
	       doc: /*
A char-table for characters which invoke auto-filling.
Such characters have value t in this table.  */);
  Vauto_fill_chars = Fmake_char_table (Qauto_fill_chars, Qnil);
  CHAR_TABLE_SET (Vauto_fill_chars, ' ', Qt);
  CHAR_TABLE_SET (Vauto_fill_chars, '\n', Qt);

  DEFVAR_LISP ("char-width-table", Vchar_width_table,
	       doc: /*
A char-table for width (columns) of each character.  */);
  Vchar_width_table = Fmake_char_table (Qnil, make_fixnum (1));
  char_table_set_range (Vchar_width_table, 0x80, 0x9F, make_fixnum (4));
  char_table_set_range (Vchar_width_table, MAX_5_BYTE_CHAR + 1, MAX_CHAR,
			make_fixnum (4));

  DEFVAR_LISP ("printable-chars", Vprintable_chars,
	       doc: /* A char-table for each printable character.  */);
  Vprintable_chars = Fmake_char_table (Qnil, Qnil);
  Fset_char_table_range (Vprintable_chars,
			 Fcons (make_fixnum (32), make_fixnum (126)), Qt);
  Fset_char_table_range (Vprintable_chars,
			 Fcons (make_fixnum (160),
				make_fixnum (MAX_5_BYTE_CHAR)), Qt);

  DEFVAR_LISP ("char-script-table", Vchar_script_table,
	       doc: /* Char table of script symbols.
It has one extra slot whose value is a list of script symbols.  */);

  DEFSYM (Qchar_script_table, "char-script-table");
  Fput (Qchar_script_table, Qchar_table_extra_slots, make_fixnum (1));
  Vchar_script_table = Fmake_char_table (Qchar_script_table, Qnil);

  DEFVAR_LISP ("script-representative-chars", Vscript_representative_chars,
	       doc: /* Alist of scripts vs the representative characters.
Each element is a cons (SCRIPT . CHARS).
SCRIPT is a symbol representing a script or a subgroup of a script.
CHARS is a list or a vector of characters.
If it is a list, all characters in the list are necessary for supporting SCRIPT.
If it is a vector, one of the characters in the vector is necessary.
This variable is used to find a font for a specific script.  */);
  Vscript_representative_chars = Qnil;

  DEFVAR_LISP ("unicode-category-table", Vunicode_category_table,
	       doc: /* Char table of Unicode's "General Category".
All Unicode characters have one of the following values (symbol):
  Lu, Ll, Lt, Lm, Lo, Mn, Mc, Me, Nd, Nl, No, Pc, Pd, Ps, Pe, Pi, Pf, Po,
  Sm, Sc, Sk, So, Zs, Zl, Zp, Cc, Cf, Cs, Co, Cn
See The Unicode Standard for the meaning of those values.  */);
  /* The correct char-table is setup in characters.el.  */
  Vunicode_category_table = Qnil;
}<|MERGE_RESOLUTION|>--- conflicted
+++ resolved
@@ -1100,17 +1100,7 @@
 void
 syms_of_character (void)
 {
-<<<<<<< HEAD
-#if !HEXDIGIT_IS_CONST
-  /* Set the non-hex digit values to -1.  */
-  for (int i = 0; i <= UCHAR_MAX; i++)
-    hexdigit[i] -= i != '0' && !hexdigit[i];
-#endif
 #include "character.x"
-
-=======
-#include "character.x"
->>>>>>> 9adc93e6
   DEFSYM (Qcharacterp, "characterp");
   DEFSYM (Qauto_fill_chars, "auto-fill-chars");
 
