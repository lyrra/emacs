/* Synchronous subprocess invocation for GNU Emacs.

Copyright (C) 1985-1988, 1993-1995, 1999-2019 Free Software Foundation,
Inc.

This file is part of GNU Emacs.

GNU Emacs is free software: you can redistribute it and/or modify
it under the terms of the GNU General Public License as published by
the Free Software Foundation, either version 3 of the License, or (at
your option) any later version.

GNU Emacs is distributed in the hope that it will be useful,
but WITHOUT ANY WARRANTY; without even the implied warranty of
MERCHANTABILITY or FITNESS FOR A PARTICULAR PURPOSE.  See the
GNU General Public License for more details.

You should have received a copy of the GNU General Public License
along with GNU Emacs.  If not, see <https://www.gnu.org/licenses/>.  */


#include <config.h>
#include <errno.h>
#include <stdio.h>
#include <stdlib.h>
#include <sys/types.h>
#include <unistd.h>

#include <sys/file.h>
#include <fcntl.h>

#include "lisp.h"

#ifdef WINDOWSNT
#include <sys/socket.h>	/* for fcntl */
#include <windows.h>
#include "w32.h"
#define _P_NOWAIT 1	/* from process.h */
#endif

#ifdef MSDOS	/* Demacs 1.1.1 91/10/16 HIRANO Satoshi */
#include <sys/stat.h>
#include <sys/param.h>
#endif /* MSDOS */

#include "commands.h"
#include "buffer.h"
#include "coding.h"
#include <epaths.h>
#include "process.h"
#include "syssignal.h"
#include "syswait.h"
#include "blockinput.h"
#include "frame.h"
#include "systty.h"
#include "keyboard.h"

#ifdef MSDOS
#include "msdos.h"
#endif

#ifdef HAVE_NS
#include "nsterm.h"
#endif

/* Pattern used by call-process-region to make temp files.  */
static Lisp_Object Vtemp_file_name_pattern;

/* The next two variables are used while record-unwind-protect is in place
   during call-process for a subprocess for which record_deleted_pid has
   not yet been called.  At other times, synch_process_pid is zero and
   synch_process_tempfile's contents are irrelevant.  Doing this via static
   C variables is more convenient than putting them into the arguments
   of record-unwind-protect, as they need to be updated at randomish
   times in the code, and Lisp cannot always store these values as
   Emacs integers.  It's safe to use static variables here, as the
   code is never invoked reentrantly.  */

/* If nonzero, a process-ID that has not been reaped.  */
static pid_t synch_process_pid;

<<<<<<< HEAD
=======
/* If a string, the name of a temp file that has not been removed.  */
>>>>>>> f79fd9e8
static Lisp_Object synch_process_tempfile;

/* Indexes of file descriptors that need closing on call_process_kill.  */
enum
  {
    /* The subsidiary process's stdout and stderr.  stdin is handled
       separately, in either Fcall_process_region or create_temp_file.  */
    CALLPROC_STDOUT, CALLPROC_STDERR,

    /* How to read from a pipe (or substitute) from the subsidiary process.  */
    CALLPROC_PIPEREAD,

    /* A bound on the number of file descriptors.  */
    CALLPROC_FDS
  };

static Lisp_Object call_process (ptrdiff_t, Lisp_Object *, int *, Lisp_Object *);

/* Return the current buffer's working directory, or the home
   directory if it's unreachable, as a string suitable for a system call.
   Signal an error if the result would not be an accessible directory.  */

Lisp_Object
encode_current_directory (void)
{
  Lisp_Object dir;

  dir = BVAR (current_buffer, directory);

  dir = Funhandled_file_name_directory (dir);

  /* If the file name handler says that dir is unreachable, use
     a sensible default. */
  if (NILP (dir))
    dir = build_string ("~");

  dir = expand_and_dir_to_file (dir);

  if (NILP (Ffile_accessible_directory_p (dir)))
    report_file_error ("Setting current directory",
		       BVAR (current_buffer, directory));

  /* Remove "/:" from DIR and encode it.  */
  dir = ENCODE_FILE (remove_slash_colon (dir));

  if (! file_accessible_directory_p (dir))
    report_file_error ("Setting current directory",
		       BVAR (current_buffer, directory));

  return dir;
}

/* If P is reapable, record it as a deleted process and kill it.
   Do this in a critical section.  Unless PID is wedged it will be
   reaped on receipt of the first SIGCHLD after the critical section.  */

void
record_kill_process (struct Lisp_Process *p, Lisp_Object tempfile)
{
#ifndef MSDOS
  sigset_t oldset;
  block_child_signal (&oldset);

  if (p->alive)
    {
      record_deleted_pid (p->pid, tempfile);
      p->alive = 0;
      kill (- p->pid, SIGKILL);
    }

  unblock_child_signal (&oldset);
#endif	/* !MSDOS */
}

/* Clean up files, file descriptors and processes created by Fcall_process.  */

static void
delete_temp_file (Lisp_Object name)
{
  if (! NILP (name))
    unlink (SSDATA (name));
}

static void
delete_temp_file_ptr (Lisp_Object *name_ptr)
{
  if (name_ptr)
    delete_temp_file (*name_ptr);
}

static void
call_process_kill (void *ptr)
{
  int *callproc_fd = ptr;
  int i;
  for (i = 0; i < CALLPROC_FDS; i++)
    if (0 <= callproc_fd[i])
      emacs_close (callproc_fd[i]);

  if (synch_process_pid)
    {
      struct Lisp_Process proc;
      proc.alive = 1;
      proc.pid = synch_process_pid;
      record_kill_process (&proc, synch_process_tempfile);
      synch_process_pid = 0;
    }
  else if (STRINGP (synch_process_tempfile))
    delete_temp_file (synch_process_tempfile);
}

/* Clean up when exiting Fcall_process: restore the buffer, and
   kill the subsidiary process group if the process still exists.  */

static void
call_process_cleanup (Lisp_Object buffer)
{
  Fset_buffer (buffer);

#ifndef MSDOS
  if (synch_process_pid)
    {
      kill (-synch_process_pid, SIGINT);
      message1 ("Waiting for process to die...(type C-g again to kill it instantly)");

      /* This will quit on C-g.  */
      bool wait_ok = wait_for_termination (synch_process_pid, NULL, true);
      synch_process_pid = 0;
      message1 (wait_ok
		? "Waiting for process to die...done"
		: "Waiting for process to die...internal error");
    }
#endif	/* !MSDOS */
}

#ifdef DOS_NT
static mode_t const default_output_mode = S_IREAD | S_IWRITE;
#else
static mode_t const default_output_mode = 0666;
#endif

DEFUN ("call-process", Fcall_process, Scall_process, 1, MANY, 0,
       doc: /* Call PROGRAM synchronously in separate process.
The remaining arguments are optional.
The program's input comes from file INFILE (nil means `/dev/null').

Third argument DESTINATION specifies how to handle program's output.
If DESTINATION is a buffer, or t that stands for the current buffer,
 it means insert output in that buffer before point.
If DESTINATION is nil, it means discard output; 0 means discard
 and don't wait for the program to terminate.
If DESTINATION is `(:file FILE)', where FILE is a file name string,
 it means that output should be written to that file (if the file
 already exists it is overwritten).
DESTINATION can also have the form (REAL-BUFFER STDERR-FILE); in that case,
 REAL-BUFFER says what to do with standard output, as above,
 while STDERR-FILE says what to do with standard error in the child.
 STDERR-FILE may be nil (discard standard error output),
 t (mix it with ordinary output), or a file name string.

Fourth arg DISPLAY non-nil means redisplay buffer as output is inserted.
Remaining arguments ARGS are strings passed as command arguments to PROGRAM.

If executable PROGRAM can't be found as an executable, `call-process'
signals a Lisp error.  `call-process' reports errors in execution of
the program only through its return and output.

If DESTINATION is 0, `call-process' returns immediately with value nil.
Otherwise it waits for PROGRAM to terminate
and returns a numeric exit status or a signal description string.
If you quit, the process is killed with SIGINT, or SIGKILL if you quit again.

The process runs in `default-directory' if that is local (as
determined by `unhandled-file-name-directory'), or "~" otherwise.  If
you want to run a process in a remote directory use `process-file'.

usage: (call-process PROGRAM &optional INFILE DESTINATION DISPLAY &rest ARGS)  */)
  (ptrdiff_t nargs, Lisp_Object *args)
{
  Lisp_Object infile, encoded_infile;
  int filefd;
  dynwind_begin ();

  if (nargs >= 2 && ! NILP (args[1]))
    {
      infile = Fexpand_file_name (args[1], BVAR (current_buffer, directory));
      CHECK_STRING (infile);
    }
  else
    infile = build_string (NULL_DEVICE);

  encoded_infile = ENCODE_FILE (infile);

  filefd = emacs_open (SSDATA (encoded_infile), O_RDONLY, 0);
  if (filefd < 0)
    report_file_error ("Opening process input file", infile);
  record_unwind_protect_int (close_file_unwind, &filefd);
  Lisp_Object tem0 = call_process (nargs, args, &filefd, NULL);
  dynwind_end ();
  return tem0;
}

/* Like Fcall_process (NARGS, ARGS), except use FILEFD as the input file.

   If TEMPFILE_INDEX is nonnegative, it is the specpdl index of an
   unwinder that is intended to remove the input temporary file; in
   this case NARGS must be at least 2 and ARGS[1] is the file's name.

   At entry, the specpdl stack top entry must be close_file_unwind (FILEFD).  */

static Lisp_Object
call_process (ptrdiff_t nargs, Lisp_Object *args, int *filefd, Lisp_Object *tempfile_ptr)
{
  Lisp_Object buffer, current_dir, path;
  bool display_p;
  int fd0;
  int callproc_fd[CALLPROC_FDS];
  int status;
  ptrdiff_t i;
  USE_SAFE_ALLOCA;

  char **new_argv;
  /* File to use for stderr in the child.
     t means use same as standard output.  */
  Lisp_Object error_file;
  Lisp_Object output_file = Qnil;
#ifdef MSDOS	/* Demacs 1.1.1 91/10/16 HIRANO Satoshi */
  char *tempfile = NULL;
#else
  sigset_t oldset;
  pid_t pid;
#endif
  int child_errno;
  int fd_output, fd_error;
  struct coding_system process_coding; /* coding-system of process output */
  struct coding_system argument_coding;	/* coding-system of arguments */
  /* Set to the return value of Ffind_operation_coding_system.  */
  Lisp_Object coding_systems;
  bool discard_output;

  dynwind_begin ();

  if (synch_process_pid)
    error ("call-process invoked recursively");

  /* Qt denotes that Ffind_operation_coding_system is not yet called.  */
  coding_systems = Qt;

  CHECK_STRING (args[0]);

  error_file = Qt;

#ifndef subprocesses
  /* Without asynchronous processes we cannot have BUFFER == 0.  */
  if (nargs >= 3
      && (FIXNUMP (CONSP (args[2]) ? XCAR (args[2]) : args[2])))
    error ("Operating system cannot handle asynchronous subprocesses");
#endif /* subprocesses */

  /* Decide the coding-system for giving arguments.  */
  {
    Lisp_Object val, *args2;

    /* If arguments are supplied, we may have to encode them.  */
    if (nargs >= 5)
      {
	bool must_encode = 0;
	Lisp_Object coding_attrs;

	for (i = 4; i < nargs; i++)
	  CHECK_STRING (args[i]);

	for (i = 4; i < nargs; i++)
	  if (STRING_MULTIBYTE (args[i]))
	    must_encode = 1;

	if (!NILP (Vcoding_system_for_write))
	  val = Vcoding_system_for_write;
	else if (! must_encode)
	  val = Qraw_text;
	else
	  {
	    SAFE_NALLOCA (args2, 1, nargs + 1);
	    args2[0] = Qcall_process;
	    for (i = 0; i < nargs; i++) args2[i + 1] = args[i];
	    coding_systems = Ffind_operation_coding_system (nargs + 1, args2);
	    val = CONSP (coding_systems) ? XCDR (coding_systems) : Qnil;
	  }
	val = complement_process_encoding_system (val);
	setup_coding_system (Fcheck_coding_system (val), &argument_coding);
	coding_attrs = CODING_ID_ATTRS (argument_coding.id);
	if (NILP (CODING_ATTR_ASCII_COMPAT (coding_attrs)))
	  {
	    /* We should not use an ASCII incompatible coding system.  */
	    val = raw_text_coding_system (val);
	    setup_coding_system (val, &argument_coding);
	  }
      }
  }

  if (nargs < 3)
    buffer = Qnil;
  else
    {
      buffer = args[2];

      /* If BUFFER is a list, its meaning is (BUFFER-FOR-STDOUT
	 FILE-FOR-STDERR), unless the first element is :file, in which case see
	 the next paragraph. */
      if (CONSP (buffer) && !EQ (XCAR (buffer), QCfile))
	{
	  if (CONSP (XCDR (buffer)))
	    {
	      Lisp_Object stderr_file;
	      stderr_file = XCAR (XCDR (buffer));

	      if (NILP (stderr_file) || EQ (Qt, stderr_file))
		error_file = stderr_file;
	      else
		error_file = Fexpand_file_name (stderr_file, Qnil);
	    }

	  buffer = XCAR (buffer);
	}

      /* If the buffer is (still) a list, it might be a (:file "file") spec. */
      if (CONSP (buffer) && EQ (XCAR (buffer), QCfile))
	{
	  output_file = Fexpand_file_name (XCAR (XCDR (buffer)),
					   BVAR (current_buffer, directory));
	  CHECK_STRING (output_file);
	  buffer = Qnil;
	}

      if (! (NILP (buffer) || EQ (buffer, Qt) || FIXNUMP (buffer)))
	{
	  Lisp_Object spec_buffer;
	  spec_buffer = buffer;
	  buffer = Fget_buffer_create (buffer);
	  /* Mention the buffer name for a better error message.  */
	  if (NILP (buffer))
	    CHECK_BUFFER (spec_buffer);
	  CHECK_BUFFER (buffer);
	}
    }

  /* Make sure that the child will be able to chdir to the current
     buffer's current directory, or its unhandled equivalent.  We
     can't just have the child check for an error when it does the
     chdir, since it's in a vfork.  */
  current_dir = encode_current_directory ();

  if (STRINGP (error_file))
    error_file = ENCODE_FILE (error_file);
  if (STRINGP (output_file))
    output_file = ENCODE_FILE (output_file);

  display_p = INTERACTIVE && nargs >= 4 && !NILP (args[3]);

  for (i = 0; i < CALLPROC_FDS; i++)
    callproc_fd[i] = -1;
#ifdef MSDOS
  synch_process_tempfile = make_fixnum (0);
#endif
  record_unwind_protect_ptr (call_process_kill, callproc_fd);

  /* Search for program; barf if not found.  */
  {
    int ok;

    ok = openp (Vexec_path, args[0], Vexec_suffixes, &path,
		make_fixnum (X_OK), false);
    if (ok < 0)
      report_file_error ("Searching for program", args[0]);
  }

  /* Remove "/:" from PATH.  */
  path = remove_slash_colon (path);

  SAFE_NALLOCA (new_argv, 1, nargs < 4 ? 2 : nargs - 2);

  if (nargs > 4)
    {
      ptrdiff_t i;

      argument_coding.dst_multibyte = 0;
      for (i = 4; i < nargs; i++)
	{
	  argument_coding.src_multibyte = STRING_MULTIBYTE (args[i]);
	  if (CODING_REQUIRE_ENCODING (&argument_coding))
	    /* We must encode this argument.  */
	    args[i] = encode_coding_string (&argument_coding, args[i], 1);
	}
      for (i = 4; i < nargs; i++)
	new_argv[i - 3] = SSDATA (args[i]);
      new_argv[i - 3] = 0;
    }
  else
    new_argv[1] = 0;
  path = ENCODE_FILE (path);
  new_argv[0] = SSDATA (path);

  discard_output = FIXNUMP (buffer) || (NILP (buffer) && NILP (output_file));

#ifdef MSDOS
  if (! discard_output && ! STRINGP (output_file))
    {
      char const *tmpdir = egetenv ("TMPDIR");
      char const *outf = tmpdir ? tmpdir : "";
      tempfile = alloca (strlen (outf) + 20);
      strcpy (tempfile, outf);
      dostounix_filename (tempfile);
      if (*tempfile == '\0' || tempfile[strlen (tempfile) - 1] != '/')
	strcat (tempfile, "/");
      strcat (tempfile, "emXXXXXX");
      mktemp (tempfile);
      if (!*tempfile)
	report_file_error ("Opening process output file", Qnil);
      output_file = build_string (tempfile);
      synch_process_tempfile = output_file;
    }
#endif

  if (discard_output)
    {
      fd_output = emacs_open (NULL_DEVICE, O_WRONLY, 0);
      if (fd_output < 0)
	report_file_error ("Opening null device", Qnil);
    }
  else if (STRINGP (output_file))
    {
      fd_output = emacs_open (SSDATA (output_file),
			      O_WRONLY | O_CREAT | O_TRUNC | O_TEXT,
			      default_output_mode);
      if (fd_output < 0)
	{
	  int open_errno = errno;
	  output_file = DECODE_FILE (output_file);
	  report_file_errno ("Opening process output file",
			     output_file, open_errno);
	}
    }
  else
    {
      int fd[2];
      if (emacs_pipe (fd) != 0)
	report_file_error ("Creating process pipe", Qnil);
      callproc_fd[CALLPROC_PIPEREAD] = fd[0];
      fd_output = fd[1];
    }
  callproc_fd[CALLPROC_STDOUT] = fd_output;

  fd_error = fd_output;

  if (STRINGP (error_file) || (NILP (error_file) && !discard_output))
    {
      fd_error = emacs_open ((STRINGP (error_file)
			      ? SSDATA (error_file)
			      : NULL_DEVICE),
			     O_WRONLY | O_CREAT | O_TRUNC | O_TEXT,
			     default_output_mode);
      if (fd_error < 0)
	{
	  int open_errno = errno;
	  report_file_errno ("Cannot redirect stderr",
			     (STRINGP (error_file)
			      ? DECODE_FILE (error_file)
			      : build_string (NULL_DEVICE)),
			     open_errno);
	}
      callproc_fd[CALLPROC_STDERR] = fd_error;
    }

#ifdef MSDOS /* MW, July 1993 */
  status = child_setup (*filefd, fd_output, fd_error, new_argv, 0, current_dir);

  if (status < 0)
    {
      child_errno = errno;
      dynwind_end ();
      synchronize_system_messages_locale ();
      return
	code_convert_string_norecord (build_string (strerror (child_errno)),
				      Vlocale_coding_system, 0);
    }

  for (i = 0; i < CALLPROC_FDS; i++)
    if (0 <= callproc_fd[i])
      {
	emacs_close (callproc_fd[i]);
	callproc_fd[i] = -1;
      }
  emacs_close (*filefd);
  *filefd = -1;

  if (tempfile)
    {
      /* Since CRLF is converted to LF within `decode_coding', we
	 can always open a file with binary mode.  */
      callproc_fd[CALLPROC_PIPEREAD] = emacs_open (tempfile, O_RDONLY, 0);
      if (callproc_fd[CALLPROC_PIPEREAD] < 0)
	{
	  int open_errno = errno;
	  report_file_errno ("Cannot re-open temporary file",
			     build_string (tempfile), open_errno);
	}
    }

#endif /* MSDOS */

  /* Do the unwind-protect now, even though the pid is not known, so
     that no storage allocation is done in the critical section.
     The actual PID will be filled in during the critical section.  */
  record_unwind_protect (call_process_cleanup, Fcurrent_buffer ());

#ifndef MSDOS

  block_input ();
  block_child_signal (&oldset);

#ifdef WINDOWSNT
  pid = child_setup (*filefd, fd_output, fd_error, new_argv, 0, current_dir);
#else  /* not WINDOWSNT */

  /* vfork, and prevent local vars from being clobbered by the vfork.  */
  {
    Lisp_Object volatile buffer_volatile = buffer;
    Lisp_Object volatile coding_systems_volatile = coding_systems;
    Lisp_Object volatile current_dir_volatile = current_dir;
    bool volatile display_p_volatile = display_p;
    int volatile fd_error_volatile = fd_error;
    int *volatile filefd_volatile = filefd;
    char **volatile new_argv_volatile = new_argv;
    int volatile callproc_fd_volatile[CALLPROC_FDS];
    for (i = 0; i < CALLPROC_FDS; i++)
      callproc_fd_volatile[i] = callproc_fd[i];

    pid = vfork ();

    buffer = buffer_volatile;
    coding_systems = coding_systems_volatile;
    current_dir = current_dir_volatile;
    display_p = display_p_volatile;
    fd_error = fd_error_volatile;
    filefd = filefd_volatile;
    new_argv = new_argv_volatile;

    for (i = 0; i < CALLPROC_FDS; i++)
      callproc_fd[i] = callproc_fd_volatile[i];
    fd_output = callproc_fd[CALLPROC_STDOUT];
  }

  if (pid == 0)
    {
#ifdef DARWIN_OS
      /* Work around a macOS bug, where SIGCHLD is apparently
	 delivered to a vforked child instead of to its parent.  See:
	 https://lists.gnu.org/r/emacs-devel/2017-05/msg00342.html
      */
      signal (SIGCHLD, SIG_DFL);
#endif

      unblock_child_signal (&oldset);
      dissociate_controlling_tty ();

      /* Emacs ignores SIGPIPE, but the child should not.  */
      signal (SIGPIPE, SIG_DFL);
      /* Likewise for SIGPROF.  */
#ifdef SIGPROF
      signal (SIGPROF, SIG_DFL);
#endif

      child_setup (*filefd, fd_output, fd_error, new_argv, 0, current_dir);
    }

#endif /* not WINDOWSNT */

  child_errno = errno;

  if (pid > 0)
    {
      synch_process_pid = pid;

      if (FIXNUMP (buffer))
	{
          if (tempfile_ptr)
            {
              record_deleted_pid (pid, *tempfile_ptr);
              *tempfile_ptr = Qnil;
            }
          else
            {
              record_deleted_pid (pid, Qnil);
            }
	  synch_process_pid = 0;
	}
    }

  unblock_child_signal (&oldset);
  unblock_input ();

  if (pid < 0)
    report_file_errno (CHILD_SETUP_ERROR_DESC, Qnil, child_errno);

  /* Close our file descriptors, except for callproc_fd[CALLPROC_PIPEREAD]
     since we will use that to read input from.  */
  for (i = 0; i < CALLPROC_FDS; i++)
    if (i != CALLPROC_PIPEREAD && 0 <= callproc_fd[i])
      {
	emacs_close (callproc_fd[i]);
	callproc_fd[i] = -1;
      }
  emacs_close (*filefd);
  *filefd = -1;

#endif /* not MSDOS */

<<<<<<< HEAD
  if (INTEGERP (buffer))
=======
  if (FIXNUMP (buffer))
>>>>>>> f79fd9e8
    {
      dynwind_end ();
      return Qnil;
    }

  if (BUFFERP (buffer))
    Fset_buffer (buffer);

  fd0 = callproc_fd[CALLPROC_PIPEREAD];

  if (0 <= fd0)
    {
      Lisp_Object val, *args2;

      val = Qnil;
      if (!NILP (Vcoding_system_for_read))
	val = Vcoding_system_for_read;
      else
	{
	  if (EQ (coding_systems, Qt))
	    {
	      ptrdiff_t i;

	      SAFE_NALLOCA (args2, 1, nargs + 1);
	      args2[0] = Qcall_process;
	      for (i = 0; i < nargs; i++) args2[i + 1] = args[i];
	      coding_systems
		= Ffind_operation_coding_system (nargs + 1, args2);
	    }
	  if (CONSP (coding_systems))
	    val = XCAR (coding_systems);
	  else if (CONSP (Vdefault_process_coding_system))
	    val = XCAR (Vdefault_process_coding_system);
	  else
	    val = Qnil;
	}
      Fcheck_coding_system (val);
      /* In unibyte mode, character code conversion should not take
	 place but EOL conversion should.  So, setup raw-text or one
	 of the subsidiary according to the information just setup.  */
      if (NILP (BVAR (current_buffer, enable_multibyte_characters))
	  && !NILP (val))
	val = raw_text_coding_system (val);
      setup_coding_system (val, &process_coding);
      process_coding.dst_multibyte
	= ! NILP (BVAR (current_buffer, enable_multibyte_characters));
      process_coding.src_multibyte = 0;
    }

  if (0 <= fd0)
    {
      enum { CALLPROC_BUFFER_SIZE_MIN = 16 * 1024 };
      enum { CALLPROC_BUFFER_SIZE_MAX = 4 * CALLPROC_BUFFER_SIZE_MIN };
      char buf[CALLPROC_BUFFER_SIZE_MAX];
      int bufsize = CALLPROC_BUFFER_SIZE_MIN;
      int nread;
      EMACS_INT total_read = 0;
      int carryover = 0;
      bool display_on_the_fly = display_p;
      struct coding_system saved_coding = process_coding;

      while (1)
	{
	  /* Repeatedly read until we've filled as much as possible
	     of the buffer size we have.  But don't read
	     less than 1024--save that for the next bufferful.  */
	  nread = carryover;
	  while (nread < bufsize - 1024)
	    {
	      int this_read = emacs_read_quit (fd0, buf + nread,
					       bufsize - nread);

	      if (this_read < 0)
		goto give_up;

	      if (this_read == 0)
		{
		  process_coding.mode |= CODING_MODE_LAST_BLOCK;
		  break;
		}

	      nread += this_read;
	      total_read += this_read;

	      if (display_on_the_fly)
		break;
	    }

	  /* Now NREAD is the total amount of data in the buffer.  */

	  if (!nread)
	    ;
	  else if (NILP (BVAR (current_buffer, enable_multibyte_characters))
		   && ! CODING_MAY_REQUIRE_DECODING (&process_coding))
	    insert_1_both (buf, nread, nread, 0, 1, 0);
	  else
	    {			/* We have to decode the input.  */
	      Lisp_Object curbuf;

              dynwind_begin ();
	      XSETBUFFER (curbuf, current_buffer);
	      /* FIXME: Call signal_after_change!  */
	      prepare_to_modify_buffer (PT, PT, NULL);
	      /* We cannot allow after-change-functions be run
		 during decoding, because that might modify the
		 buffer, while we rely on process_coding.produced to
		 faithfully reflect inserted text until we
		 TEMP_SET_PT_BOTH below.  */
	      specbind (Qinhibit_modification_hooks, Qt);
	      decode_coding_c_string (&process_coding,
				      (unsigned char *) buf, nread, curbuf);
              dynwind_end ();
	      if (display_on_the_fly
		  && CODING_REQUIRE_DETECTION (&saved_coding)
		  && ! CODING_REQUIRE_DETECTION (&process_coding))
		{
		  /* We have detected some coding system, but the
		     detection may have been via insufficient data.
		     So give up displaying on the fly.  */
		  if (process_coding.produced > 0)
		    del_range_2 (process_coding.dst_pos,
				 process_coding.dst_pos_byte,
				 (process_coding.dst_pos
				  + process_coding.produced_char),
				 (process_coding.dst_pos_byte
				  + process_coding.produced),
				 0);
		  display_on_the_fly = false;
		  process_coding = saved_coding;
		  carryover = nread;
		  /* Make the above condition always fail in the future.  */
		  saved_coding.common_flags
		    &= ~CODING_REQUIRE_DETECTION_MASK;
		  continue;
		}

	      TEMP_SET_PT_BOTH (PT + process_coding.produced_char,
				PT_BYTE + process_coding.produced);
	      carryover = process_coding.carryover_bytes;
	      if (carryover > 0)
		memcpy (buf, process_coding.carryover,
			process_coding.carryover_bytes);
	    }

	  if (process_coding.mode & CODING_MODE_LAST_BLOCK)
	    break;

	  /* Make the buffer bigger as we continue to read more data,
	     but not past CALLPROC_BUFFER_SIZE_MAX.  */
	  if (bufsize < CALLPROC_BUFFER_SIZE_MAX && total_read > 32 * bufsize)
	    if ((bufsize *= 2) > CALLPROC_BUFFER_SIZE_MAX)
	      bufsize = CALLPROC_BUFFER_SIZE_MAX;

	  if (display_p)
	    {
	      redisplay_preserve_echo_area (1);
	      /* This variable might have been set to 0 for code
		 detection.  In that case, set it back to 1 because
		 we should have already detected a coding system.  */
	      display_on_the_fly = true;
	    }
	}
    give_up: ;

      Vlast_coding_system_used = CODING_ID_NAME (process_coding.id);
      /* If the caller required, let the buffer inherit the
	 coding-system used to decode the process output.  */
      if (inherit_process_coding_system)
	call1 (intern ("after-insert-file-set-buffer-file-coding-system"),
	       make_fixnum (total_read));
    }

  bool wait_ok = true;
#ifndef MSDOS
  /* Wait for it to terminate, unless it already has.  */
  wait_ok = wait_for_termination (pid, &status, fd0 < 0);
#endif

  /* Don't kill any children that the subprocess may have left behind
     when exiting.  */
  synch_process_pid = 0;

  SAFE_FREE ();
  dynwind_end ();

  if (!wait_ok)
    return build_unibyte_string ("internal error");

  if (WIFSIGNALED (status))
    {
      const char *signame;

      synchronize_system_messages_locale ();
      signame = strsignal (WTERMSIG (status));

      if (signame == 0)
	signame = "unknown";

      return code_convert_string_norecord (build_string (signame),
					   Vlocale_coding_system, 0);
    }

  eassert (WIFEXITED (status));
  return make_fixnum (WEXITSTATUS (status));
}

/* Create a temporary file suitable for storing the input data of
   call-process-region.  NARGS and ARGS are the same as for
   call-process-region.  Store into *FILENAME_STRING_PTR a Lisp string
   naming the file, and return a file descriptor for reading.
   Unwind-protect the file, so that the file descriptor will be closed
   and the file removed when the caller unwinds the specpdl stack.  */

static void
create_temp_file (ptrdiff_t nargs, Lisp_Object *args,
		  Lisp_Object *filename_string_ptr, int *fdp)
{
  int fd;
  Lisp_Object filename_string;
  Lisp_Object val, start, end;
  Lisp_Object tmpdir;

  if (STRINGP (Vtemporary_file_directory))
    tmpdir = Vtemporary_file_directory;
  else
    {
      char *outf;
#ifndef DOS_NT
      outf = getenv ("TMPDIR");
      tmpdir = build_string (outf ? outf : "/tmp/");
#else /* DOS_NT */
      if ((outf = egetenv ("TMPDIR"))
	  || (outf = egetenv ("TMP"))
	  || (outf = egetenv ("TEMP")))
	tmpdir = build_string (outf);
      else
	tmpdir = Ffile_name_as_directory (build_string ("c:/temp"));
#endif
    }

  {
    Lisp_Object pattern = Fexpand_file_name (Vtemp_file_name_pattern, tmpdir);
    char *tempfile;
    ptrdiff_t count;

#ifdef WINDOWSNT
    /* Cannot use the result of Fexpand_file_name, because it
       downcases the XXXXXX part of the pattern, and mktemp then
       doesn't recognize it.  */
    if (!NILP (Vw32_downcase_file_names))
      {
	Lisp_Object dirname = Ffile_name_directory (pattern);

	if (NILP (dirname))
	  pattern = Vtemp_file_name_pattern;
	else
	  pattern = concat2 (dirname, Vtemp_file_name_pattern);
      }
#endif

    filename_string = Fcopy_sequence (ENCODE_FILE (pattern));
    tempfile = SSDATA (filename_string);

    fd = mkostemp (tempfile, O_BINARY | O_CLOEXEC);
    if (fd < 0)
      report_file_error ("Failed to open temporary file using pattern",
			 pattern);
    *fdp = fd;
    *filename_string_ptr = filename_string;
    record_unwind_protect (delete_temp_file_ptr, filename_string_ptr);
    record_unwind_protect_ptr (close_file_ptr_unwind, fdp);
  }

  start = args[0];
  end = args[1];
  /* Decide coding-system of the contents of the temporary file.  */
  if (!NILP (Vcoding_system_for_write))
    val = Vcoding_system_for_write;
  else if (NILP (BVAR (current_buffer, enable_multibyte_characters)))
    val = Qraw_text;
  else
    {
      Lisp_Object coding_systems;
      Lisp_Object *args2;
      USE_SAFE_ALLOCA;
      SAFE_NALLOCA (args2, 1, nargs + 1);
      args2[0] = Qcall_process_region;
      memcpy (args2 + 1, args, nargs * sizeof *args);
      coding_systems = Ffind_operation_coding_system (nargs + 1, args2);
      val = CONSP (coding_systems) ? XCDR (coding_systems) : Qnil;
      SAFE_FREE ();
    }
  val = complement_process_encoding_system (val);

  {
    dynwind_begin ();

    specbind (intern ("coding-system-for-write"), val);
    /* POSIX lets mk[s]temp use "."; don't invoke jka-compr if we
       happen to get a ".Z" suffix.  */
    specbind (Qfile_name_handler_alist, Qnil);
    write_region (start, end, filename_string, Qnil, Qlambda, Qnil, Qnil, fd);

    dynwind_end ();
  }

  if (lseek (fd, 0, SEEK_SET) < 0)
    report_file_error ("Setting file position", filename_string);

  /* Note that Fcall_process takes care of binding
     coding-system-for-read.  */

}

DEFUN ("call-process-region", Fcall_process_region, Scall_process_region,
       3, MANY, 0,
       doc: /* Send text from START to END to a synchronous process running PROGRAM.

START and END are normally buffer positions specifying the part of the
buffer to send to the process.
If START is nil, that means to use the entire buffer contents; END is
ignored.
If START is a string, then send that string to the process
instead of any buffer contents; END is ignored.
The remaining arguments are optional.
Delete the text if fourth arg DELETE is non-nil.

Insert output in BUFFER before point; t means current buffer; nil for
 BUFFER means discard it; 0 means discard and don't wait; and `(:file
 FILE)', where FILE is a file name string, means that it should be
 written to that file (if the file already exists it is overwritten).
BUFFER can also have the form (REAL-BUFFER STDERR-FILE); in that case,
REAL-BUFFER says what to do with standard output, as above,
while STDERR-FILE says what to do with standard error in the child.
STDERR-FILE may be nil (discard standard error output),
t (mix it with ordinary output), or a file name string.

Sixth arg DISPLAY non-nil means redisplay buffer as output is inserted.
Remaining arguments ARGS are passed to PROGRAM at startup as command-line
arguments.

If BUFFER is 0, `call-process-region' returns immediately with value nil.
Otherwise it waits for PROGRAM to terminate
and returns a numeric exit status or a signal description string.
If you quit, the process is killed with SIGINT, or SIGKILL if you quit again.

usage: (call-process-region START END PROGRAM &optional DELETE BUFFER DISPLAY &rest ARGS)  */)
  (ptrdiff_t nargs, Lisp_Object *args)
{
  Lisp_Object infile, val;
  dynwind_begin ();
  Lisp_Object start = args[0];
  Lisp_Object end = args[1];
  bool empty_input;
  int fd;

  if (STRINGP (start))
    empty_input = SCHARS (start) == 0;
  else if (NILP (start))
    empty_input = BEG == Z;
  else
    {
      validate_region (&args[0], &args[1]);
      start = args[0];
      end = args[1];
      empty_input = XFIXNUM (start) == XFIXNUM (end);
    }

  if (!empty_input)
    create_temp_file (nargs, args, &infile, &fd);
  else
    {
      infile = Qnil;
      fd = emacs_open (NULL_DEVICE, O_RDONLY, 0);
      if (fd < 0)
	report_file_error ("Opening null device", Qnil);
      record_unwind_protect_ptr (close_file_ptr_unwind, &fd);
    }

  if (nargs > 3 && !NILP (args[3]))
    Fdelete_region (start, end);

  if (nargs > 3)
    {
      args += 2;
      nargs -= 2;
    }
  else
    {
      args[0] = args[2];
      nargs = 2;
    }
  args[1] = infile;

  // FIX: 20190626 LAV, perhaps remove last argument from call_process?
  val = call_process (nargs, args, &fd, empty_input ? -1 : 0); // FIX: 20190626 LAV, 0 was count, but count is remnant from old-gc ref-count?
  dynwind_end ();
  return val;
}

static char **
add_env (char **env, char **new_env, char *string)
{
  char **ep;
  bool ok = 1;
  if (string == NULL)
    return new_env;

  /* See if this string duplicates any string already in the env.
     If so, don't put it in.
     When an env var has multiple definitions,
     we keep the definition that comes first in process-environment.  */
  for (ep = env; ok && ep != new_env; ep++)
    {
      char *p = *ep, *q = string;
      while (ok)
	{
	  if (*p && *q != *p)
	    break;
	  if (*q == 0)
	    /* The string is a lone variable name; keep it for now, we
	       will remove it later.  It is a placeholder for a
	       variable that is not to be included in the environment.  */
	    break;
	  if (*q == '=')
	    ok = 0;
	  p++, q++;
	}
    }
  if (ok)
    *new_env++ = string;
  return new_env;
}

#ifndef DOS_NT

/* 'exec' failed inside a child running NAME, with error number ERR.
   Possibly a vforked child needed to allocate a large vector on the
   stack; such a child cannot fall back on malloc because that might
   mess up the allocator's data structures in the parent.
   Report the error and exit the child.  */

static AVOID
exec_failed (char const *name, int err)
{
  /* Avoid deadlock if the child's perror writes to a full pipe; the
     pipe's reader is the parent, but with vfork the parent can't
     run until the child exits.  Truncate the diagnostic instead.  */
  fcntl (STDERR_FILENO, F_SETFL, O_NONBLOCK);

  errno = err;
  emacs_perror (name);
  _exit (err == ENOENT ? EXIT_ENOENT : EXIT_CANNOT_INVOKE);
}

#else

/* Do nothing.  There is no need to fail, as DOS_NT platforms do not
   fork and exec, and handle alloca exhaustion in a different way.  */

static void
exec_failed (char const *name, int err)
{
}

#endif

/* This is the last thing run in a newly forked inferior
   either synchronous or asynchronous.
   Copy descriptors IN, OUT and ERR as descriptors 0, 1 and 2.
   Initialize inferior's priority, pgrp, connected dir and environment.
   then exec another program based on new_argv.

   If SET_PGRP, put the subprocess into a separate process group.

   CURRENT_DIR is an elisp string giving the path of the current
   directory the subprocess should have.  Since we can't really signal
   a decent error from within the child, this should be verified as an
   executable directory by the parent.

   On GNUish hosts, either exec or return an error number.
   On MS-Windows, either return a pid or return -1 and set errno.
   On MS-DOS, either return an exit status or signal an error.  */

CHILD_SETUP_TYPE
child_setup (int in, int out, int err, char **new_argv, bool set_pgrp,
	     Lisp_Object current_dir)
{
  char **env;
  char *pwd_var;
#ifdef WINDOWSNT
  int cpid;
  HANDLE handles[3];
#else
  pid_t pid = getpid ();
#endif /* WINDOWSNT */

  /* Note that use of alloca is always safe here.  It's obvious for systems
     that do not have true vfork or that have true (stack) alloca.
     If using vfork and C_ALLOCA (when Emacs used to include
     src/alloca.c) it is safe because that changes the superior's
     static variables as if the superior had done alloca and will be
     cleaned up in the usual way. */
  {
    char *temp;
    ptrdiff_t i;

    i = SBYTES (current_dir);
#ifdef MSDOS
    /* MSDOS must have all environment variables malloc'ed, because
       low-level libc functions that launch subsidiary processes rely
       on that.  */
    pwd_var = xmalloc (i + 5);
#else
    if (MAX_ALLOCA - 5 < i)
      exec_failed (new_argv[0], ENOMEM);
    pwd_var = alloca (i + 5);
#endif
    temp = pwd_var + 4;
    memcpy (pwd_var, "PWD=", 4);
    lispstpcpy (temp, current_dir);

#ifndef DOS_NT
    /* We can't signal an Elisp error here; we're in a vfork.  Since
       the callers check the current directory before forking, this
       should only return an error if the directory's permissions
       are changed between the check and this chdir, but we should
       at least check.  */
    if (chdir (temp) < 0)
      _exit (EXIT_CANCELED);
#else /* DOS_NT */
    /* Get past the drive letter, so that d:/ is left alone.  */
    if (i > 2 && IS_DEVICE_SEP (temp[1]) && IS_DIRECTORY_SEP (temp[2]))
      {
	temp += 2;
	i -= 2;
      }
#endif /* DOS_NT */

    /* Strip trailing slashes for PWD, but leave "/" and "//" alone.  */
    while (i > 2 && IS_DIRECTORY_SEP (temp[i - 1]))
      temp[--i] = 0;
  }

  /* Set `env' to a vector of the strings in the environment.  */
  {
    register Lisp_Object tem;
    register char **new_env;
    char **p, **q;
    register int new_length;
    Lisp_Object display = Qnil;

    new_length = 0;

    for (tem = Vprocess_environment;
	 CONSP (tem) && STRINGP (XCAR (tem));
	 tem = XCDR (tem))
      {
	if (strncmp (SSDATA (XCAR (tem)), "DISPLAY", 7) == 0
	    && (SDATA (XCAR (tem)) [7] == '\0'
		|| SDATA (XCAR (tem)) [7] == '='))
	  /* DISPLAY is specified in process-environment.  */
	  display = Qt;
	new_length++;
      }

    /* If not provided yet, use the frame's DISPLAY.  */
    if (NILP (display))
      {
	Lisp_Object tmp = Fframe_parameter (selected_frame, Qdisplay);
	if (!STRINGP (tmp) && CONSP (Vinitial_environment))
	  /* If still not found, Look for DISPLAY in Vinitial_environment.  */
	  tmp = Fgetenv_internal (build_string ("DISPLAY"),
				  Vinitial_environment);
	if (STRINGP (tmp))
	  {
	    display = tmp;
	    new_length++;
	  }
      }

    /* new_length + 2 to include PWD and terminating 0.  */
    if (MAX_ALLOCA / sizeof *env - 2 < new_length)
      exec_failed (new_argv[0], ENOMEM);
    env = new_env = alloca ((new_length + 2) * sizeof *env);
    /* If we have a PWD envvar, pass one down,
       but with corrected value.  */
    if (egetenv ("PWD"))
      *new_env++ = pwd_var;

    if (STRINGP (display))
      {
	if (MAX_ALLOCA - sizeof "DISPLAY=" < SBYTES (display))
	  exec_failed (new_argv[0], ENOMEM);
	char *vdata = alloca (sizeof "DISPLAY=" + SBYTES (display));
	lispstpcpy (stpcpy (vdata, "DISPLAY="), display);
	new_env = add_env (env, new_env, vdata);
      }

    /* Overrides.  */
    for (tem = Vprocess_environment;
	 CONSP (tem) && STRINGP (XCAR (tem));
	 tem = XCDR (tem))
      new_env = add_env (env, new_env, SSDATA (XCAR (tem)));

    *new_env = 0;

    /* Remove variable names without values.  */
    p = q = env;
    while (*p != 0)
      {
	while (*q != 0 && strchr (*q, '=') == NULL)
	  q++;
	*p = *q++;
	if (*p != 0)
	  p++;
      }
  }


#ifdef WINDOWSNT
  prepare_standard_handles (in, out, err, handles);
  set_process_dir (SSDATA (current_dir));
  /* Spawn the child.  (See w32proc.c:sys_spawnve).  */
  cpid = spawnve (_P_NOWAIT, new_argv[0], new_argv, env);
  reset_standard_handles (in, out, err, handles);
  return cpid;

#else  /* not WINDOWSNT */

#ifndef MSDOS

  restore_nofile_limit ();

  /* Redirect file descriptors and clear the close-on-exec flag on the
     redirected ones.  IN, OUT, and ERR are close-on-exec so they
     need not be closed explicitly.  */
  dup2 (in, STDIN_FILENO);
  dup2 (out, STDOUT_FILENO);
  dup2 (err, STDERR_FILENO);

  setpgid (0, 0);
  tcsetpgrp (0, pid);

  int errnum = emacs_exec_file (new_argv[0], new_argv, env);
  exec_failed (new_argv[0], errnum);

#else /* MSDOS */
  pid = run_msdos_command (new_argv, pwd_var + 4, in, out, err, env);
  xfree (pwd_var);
  if (pid == -1)
    /* An error occurred while trying to run the subprocess.  */
    report_file_error ("Spawning child process", Qnil);
  return pid;
#endif  /* MSDOS */
#endif  /* not WINDOWSNT */
}

static bool
getenv_internal_1 (const char *var, ptrdiff_t varlen, char **value,
		   ptrdiff_t *valuelen, Lisp_Object env)
{
  for (; CONSP (env); env = XCDR (env))
    {
      Lisp_Object entry = XCAR (env);
      if (STRINGP (entry)
	  && SBYTES (entry) >= varlen
#ifdef WINDOWSNT
	  /* NT environment variables are case insensitive.  */
	  && ! strnicmp (SSDATA (entry), var, varlen)
#else  /* not WINDOWSNT */
	  && ! memcmp (SDATA (entry), var, varlen)
#endif /* not WINDOWSNT */
	  )
	{
	  if (SBYTES (entry) > varlen && SREF (entry, varlen) == '=')
	    {
	      *value = SSDATA (entry) + (varlen + 1);
	      *valuelen = SBYTES (entry) - (varlen + 1);
	      return 1;
	    }
	  else if (SBYTES (entry) == varlen)
	    {
	      /* Lone variable names in Vprocess_environment mean that
		 variable should be removed from the environment. */
	      *value = NULL;
	      return 1;
	    }
	}
    }
  return 0;
}

static bool
getenv_internal (const char *var, ptrdiff_t varlen, char **value,
		 ptrdiff_t *valuelen, Lisp_Object frame)
{
  /* Try to find VAR in Vprocess_environment first.  */
  if (getenv_internal_1 (var, varlen, value, valuelen,
			 Vprocess_environment))
    return *value ? 1 : 0;

  /* On Windows we make some modifications to Emacs' environment
     without recording them in Vprocess_environment.  */
#ifdef WINDOWSNT
  {
    char *tmpval = getenv (var);
    if (tmpval)
      {
        *value = tmpval;
        *valuelen = strlen (tmpval);
        return 1;
      }
  }
#endif

  /* For DISPLAY try to get the values from the frame or the initial env.  */
  if (strcmp (var, "DISPLAY") == 0)
    {
      Lisp_Object display
	= Fframe_parameter (NILP (frame) ? selected_frame : frame, Qdisplay);
      if (STRINGP (display))
	{
	  *value    = SSDATA (display);
	  *valuelen = SBYTES (display);
	  return 1;
	}
      /* If still not found, Look for DISPLAY in Vinitial_environment.  */
      if (getenv_internal_1 (var, varlen, value, valuelen,
			     Vinitial_environment))
	return *value ? 1 : 0;
    }

  return 0;
}

DEFUN ("getenv-internal", Fgetenv_internal, Sgetenv_internal, 1, 2, 0,
       doc: /* Get the value of environment variable VARIABLE.
VARIABLE should be a string.  Value is nil if VARIABLE is undefined in
the environment.  Otherwise, value is a string.

This function searches `process-environment' for VARIABLE.

If optional parameter ENV is a list, then search this list instead of
`process-environment', and return t when encountering a negative entry
\(an entry for a variable with no value).  */)
  (Lisp_Object variable, Lisp_Object env)
{
  char *value;
  ptrdiff_t valuelen;

  CHECK_STRING (variable);
  if (CONSP (env))
    {
      if (getenv_internal_1 (SSDATA (variable), SBYTES (variable),
			     &value, &valuelen, env))
	return value ? make_string (value, valuelen) : Qt;
      else
	return Qnil;
    }
  else if (getenv_internal (SSDATA (variable), SBYTES (variable),
			    &value, &valuelen, env))
    return make_string (value, valuelen);
  else
    return Qnil;
}

/* A version of getenv that consults the Lisp environment lists,
   easily callable from C.  This is usually called from egetenv.  */
char *
egetenv_internal (const char *var, ptrdiff_t len)
{
  char *value;
  ptrdiff_t valuelen;

  if (getenv_internal (var, len, &value, &valuelen, Qnil))
    return value;
  else
    return 0;
}


/* This is run before init_cmdargs.  */

void
init_callproc_1 (void)
{
#ifdef HAVE_NS
  const char *etc_dir = ns_etc_directory ();
  const char *path_exec = ns_exec_path ();
#endif

  Vdata_directory = decode_env_path ("EMACSDATA",
#ifdef HAVE_NS
                                             etc_dir ? etc_dir :
#endif
                                             PATH_DATA, 0);
  Vdata_directory = Ffile_name_as_directory (Fcar (Vdata_directory));

  Vdoc_directory = decode_env_path ("EMACSDOC",
#ifdef HAVE_NS
                                             etc_dir ? etc_dir :
#endif
                                             PATH_DOC, 0);
  Vdoc_directory = Ffile_name_as_directory (Fcar (Vdoc_directory));

  /* Check the EMACSPATH environment variable, defaulting to the
     PATH_EXEC path from epaths.h.  */
  Vexec_path = decode_env_path ("EMACSPATH",
#ifdef HAVE_NS
                                path_exec ? path_exec :
#endif
                                PATH_EXEC, 0);
  Vexec_directory = Ffile_name_as_directory (Fcar (Vexec_path));
  /* FIXME?  For ns, path_exec should go at the front?  */
  Vexec_path = nconc2 (decode_env_path ("PATH", "", 0), Vexec_path);
}

/* This is run after init_cmdargs, when Vinstallation_directory is valid.  */

void
init_callproc (void)
{
  bool data_dir = egetenv ("EMACSDATA") != 0;

  char *sh;
  Lisp_Object tempdir;
#ifdef HAVE_NS
  if (data_dir == 0)
    data_dir = ns_etc_directory () != 0;
#endif

  if (!NILP (Vinstallation_directory))
    {
      /* Add to the path the lib-src subdir of the installation dir.  */
      Lisp_Object tem;
      tem = Fexpand_file_name (build_string ("lib-src"),
			       Vinstallation_directory);
#ifndef MSDOS
	  /* MSDOS uses wrapped binaries, so don't do this.  */
      if (NILP (Fmember (tem, Vexec_path)))
	{
#ifdef HAVE_NS
	  const char *path_exec = ns_exec_path ();
#endif
	  /* Running uninstalled, so default to tem rather than PATH_EXEC.  */
	  Vexec_path = decode_env_path ("EMACSPATH",
#ifdef HAVE_NS
					path_exec ? path_exec :
#endif
					SSDATA (tem), 0);
	  Vexec_path = nconc2 (decode_env_path ("PATH", "", 0), Vexec_path);
	}

      Vexec_directory = Ffile_name_as_directory (tem);
#endif /* not MSDOS */

      /* Maybe use ../etc as well as ../lib-src.  */
      if (data_dir == 0)
	{
	  tem = Fexpand_file_name (build_string ("etc"),
				   Vinstallation_directory);
	  Vdoc_directory = Ffile_name_as_directory (tem);
	}
    }

  /* Look for the files that should be in etc.  We don't use
     Vinstallation_directory, because these files are never installed
     near the executable, and they are never in the build
     directory when that's different from the source directory.

     Instead, if these files are not in the nominal place, we try the
     source directory.  */
  if (data_dir == 0)
    {
      Lisp_Object tem, tem1, srcdir;
      Lisp_Object lispdir = Fcar (decode_env_path (0, PATH_DUMPLOADSEARCH, 0));

      srcdir = Fexpand_file_name (build_string ("../src/"), lispdir);

      tem = Fexpand_file_name (build_string ("NEWS"), Vdata_directory);
      tem1 = Ffile_exists_p (tem);
      if (!NILP (Fequal (srcdir, Vinvocation_directory)) || NILP (tem1))
	{
	  Lisp_Object newdir;
	  newdir = Fexpand_file_name (build_string ("../etc/"), lispdir);
	  tem = Fexpand_file_name (build_string ("NEWS"), newdir);
	  tem1 = Ffile_exists_p (tem);
	  if (!NILP (tem1))
	    Vdata_directory = newdir;
	}
    }

  if (!will_dump_p ())
    {
      tempdir = Fdirectory_file_name (Vexec_directory);
      if (! file_accessible_directory_p (tempdir))
	dir_warning ("arch-dependent data dir", Vexec_directory);
    }

  tempdir = Fdirectory_file_name (Vdata_directory);
  if (! file_accessible_directory_p (tempdir))
    dir_warning ("arch-independent data dir", Vdata_directory);

  sh = getenv ("SHELL");
  Vshell_file_name = build_string (sh ? sh : "/bin/sh");

  Lisp_Object gamedir = Qnil;
  if (PATH_GAME)
    {
      Lisp_Object path_game = build_unibyte_string (PATH_GAME);
      if (file_accessible_directory_p (path_game))
	gamedir = path_game;
    }
  Vshared_game_score_directory = gamedir;
}

void
set_initial_environment (void)
{
  char **envp;
  for (envp = environ; *envp; envp++)
    Vprocess_environment = Fcons (build_string (*envp),
				  Vprocess_environment);
  /* Ideally, the `copy' shouldn't be necessary, but it seems it's frequent
     to use `delete' and friends on process-environment.  */
  Vinitial_environment = Fcopy_sequence (Vprocess_environment);
}

void
syms_of_callproc (void)
{
#include "callproc.x"

#ifndef DOS_NT
  Vtemp_file_name_pattern = build_string ("emacsXXXXXX");
#else  /* DOS_NT */
  Vtemp_file_name_pattern = build_string ("emXXXXXX");
#endif
  staticpro (&Vtemp_file_name_pattern);

<<<<<<< HEAD
  synch_process_tempfile = make_number (0);
=======
#ifdef MSDOS
  synch_process_tempfile = make_fixnum (0);
>>>>>>> f79fd9e8
  staticpro (&synch_process_tempfile);

  DEFVAR_LISP ("shell-file-name", Vshell_file_name,
	       doc: /* File name to load inferior shells from.
Initialized from the SHELL environment variable, or to a system-dependent
default if SHELL is unset.  See Info node `(elisp)Security Considerations'.  */);

  DEFVAR_LISP ("exec-path", Vexec_path,
	       doc: /* List of directories to search programs to run in subprocesses.
Each element is a string (directory name) or nil (try default directory).

By default the last element of this list is `exec-directory'. The
last element is not always used, for example in shell completion
\(`shell-dynamic-complete-command').  */);

  DEFVAR_LISP ("exec-suffixes", Vexec_suffixes,
	       doc: /* List of suffixes to try to find executable file names.
Each element is a string.  */);
  Vexec_suffixes = Qnil;

  DEFVAR_LISP ("exec-directory", Vexec_directory,
	       doc: /* Directory for executables for Emacs to invoke.
More generally, this includes any architecture-dependent files
that are built and installed from the Emacs distribution.  */);

  DEFVAR_LISP ("data-directory", Vdata_directory,
	       doc: /* Directory of machine-independent files that come with GNU Emacs.
These are files intended for Emacs to use while it runs.  */);

  DEFVAR_LISP ("doc-directory", Vdoc_directory,
	       doc: /* Directory containing the DOC file that comes with GNU Emacs.
This is usually the same as `data-directory'.  */);

  DEFVAR_LISP ("configure-info-directory", Vconfigure_info_directory,
	       doc: /* For internal use by the build procedure only.
This is the name of the directory in which the build procedure installed
Emacs's info files; the default value for `Info-default-directory-list'
includes this.  */);
  Vconfigure_info_directory = build_string (PATH_INFO);

  DEFVAR_LISP ("shared-game-score-directory", Vshared_game_score_directory,
	       doc: /* Directory of score files for games which come with GNU Emacs.
If this variable is nil, then Emacs is unable to use a shared directory.  */);

  DEFVAR_LISP ("initial-environment", Vinitial_environment,
	       doc: /* List of environment variables inherited from the parent process.
Each element should be a string of the form ENVVARNAME=VALUE.
The elements must normally be decoded (using `locale-coding-system') for use.  */);
  Vinitial_environment = Qnil;

  DEFVAR_LISP ("process-environment", Vprocess_environment,
	       doc: /* List of overridden environment variables for subprocesses to inherit.
Each element should be a string of the form ENVVARNAME=VALUE.

Entries in this list take precedence to those in the frame-local
environments.  Therefore, let-binding `process-environment' is an easy
way to temporarily change the value of an environment variable,
irrespective of where it comes from.  To use `process-environment' to
remove an environment variable, include only its name in the list,
without "=VALUE".

This variable is set to nil when Emacs starts.

If multiple entries define the same variable, the first one always
takes precedence.

Non-ASCII characters are encoded according to the initial value of
`locale-coding-system', i.e. the elements must normally be decoded for
use.

See `setenv' and `getenv'.  */);
  Vprocess_environment = Qnil;
}<|MERGE_RESOLUTION|>--- conflicted
+++ resolved
@@ -79,10 +79,7 @@
 /* If nonzero, a process-ID that has not been reaped.  */
 static pid_t synch_process_pid;
 
-<<<<<<< HEAD
-=======
 /* If a string, the name of a temp file that has not been removed.  */
->>>>>>> f79fd9e8
 static Lisp_Object synch_process_tempfile;
 
 /* Indexes of file descriptors that need closing on call_process_kill.  */
@@ -701,11 +698,7 @@
 
 #endif /* not MSDOS */
 
-<<<<<<< HEAD
-  if (INTEGERP (buffer))
-=======
   if (FIXNUMP (buffer))
->>>>>>> f79fd9e8
     {
       dynwind_end ();
       return Qnil;
@@ -1650,13 +1643,10 @@
 #endif
   staticpro (&Vtemp_file_name_pattern);
 
-<<<<<<< HEAD
-  synch_process_tempfile = make_number (0);
-=======
 #ifdef MSDOS
   synch_process_tempfile = make_fixnum (0);
->>>>>>> f79fd9e8
   staticpro (&synch_process_tempfile);
+#endif
 
   DEFVAR_LISP ("shell-file-name", Vshell_file_name,
 	       doc: /* File name to load inferior shells from.
