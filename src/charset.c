/* Basic character set support.

Copyright (C) 2001-2019 Free Software Foundation, Inc.

Copyright (C) 1995, 1996, 1997, 1998, 1999, 2000, 2001, 2002, 2003, 2004,
  2005, 2006, 2007, 2008, 2009, 2010, 2011
  National Institute of Advanced Industrial Science and Technology (AIST)
  Registration Number H14PRO021

Copyright (C) 2003, 2004
  National Institute of Advanced Industrial Science and Technology (AIST)
  Registration Number H13PRO009

This file is part of GNU Emacs.

GNU Emacs is free software: you can redistribute it and/or modify
it under the terms of the GNU General Public License as published by
the Free Software Foundation, either version 3 of the License, or (at
your option) any later version.

GNU Emacs is distributed in the hope that it will be useful,
but WITHOUT ANY WARRANTY; without even the implied warranty of
MERCHANTABILITY or FITNESS FOR A PARTICULAR PURPOSE.  See the
GNU General Public License for more details.

You should have received a copy of the GNU General Public License
along with GNU Emacs.  If not, see <https://www.gnu.org/licenses/>.  */

#include <config.h>

#include <errno.h>
#include <stdlib.h>
#include <unistd.h>
#include <limits.h>
#include <sys/types.h>
#include "lisp.h"
#include "character.h"
#include "charset.h"
#include "coding.h"
#include "buffer.h"
#include "sysstdio.h"
#include "pdumper.h"

/*** GENERAL NOTES on CODED CHARACTER SETS (CHARSETS) ***

  A coded character set ("charset" hereafter) is a meaningful
  collection (i.e. language, culture, functionality, etc.) of
  characters.  Emacs handles multiple charsets at once.  In Emacs Lisp
  code, a charset is represented by a symbol.  In C code, a charset is
  represented by its ID number or by a pointer to a struct charset.

  The actual information about each charset is stored in two places.
  Lispy information is stored in the hash table Vcharset_hash_table as
  a vector (charset attributes).  The other information is stored in
  charset_table as a struct charset.

*/

/* Hash table that contains attributes of each charset.  Keys are
   charset symbols, and values are vectors of charset attributes.  */
Lisp_Object Vcharset_hash_table;

/* Table of struct charset.  */
struct charset *charset_table;
int charset_table_size;
static int charset_table_used;

/* Special charsets corresponding to symbols.  */
int charset_ascii;
int charset_eight_bit;
static int charset_iso_8859_1;
int charset_unicode;
static int charset_emacs;

/* The other special charsets.  */
int charset_jisx0201_roman;
int charset_jisx0208_1978;
int charset_jisx0208;
int charset_ksc5601;

/* Charset of unibyte characters.  */
int charset_unibyte;

/* List of charsets ordered by the priority.  */
Lisp_Object Vcharset_ordered_list;

/* Sub-list of Vcharset_ordered_list that contains all non-preferred
   charsets.  */
Lisp_Object Vcharset_non_preferred_head;

/* Incremented every time we change the priority of charsets.
   Wraps around.  */
EMACS_UINT charset_ordered_list_tick;

/* List of iso-2022 charsets.  */
Lisp_Object Viso_2022_charset_list;

/* List of emacs-mule charsets.  */
Lisp_Object Vemacs_mule_charset_list;

int emacs_mule_charset[256];

/* Mapping table from ISO2022's charset (specified by DIMENSION,
   CHARS, and FINAL-CHAR) to Emacs' charset.  */
int iso_charset_table[ISO_MAX_DIMENSION][ISO_MAX_CHARS][ISO_MAX_FINAL];

#define CODE_POINT_TO_INDEX(charset, code)				\
  ((charset)->code_linear_p						\
   ? (int) ((code) - (charset)->min_code)				\
   : (((charset)->code_space_mask[(code) >> 24] & 0x8)			\
      && ((charset)->code_space_mask[((code) >> 16) & 0xFF] & 0x4)	\
      && ((charset)->code_space_mask[((code) >> 8) & 0xFF] & 0x2)	\
      && ((charset)->code_space_mask[(code) & 0xFF] & 0x1))		\
   ? (int) (((((code) >> 24) - (charset)->code_space[12])		\
	     * (charset)->code_space[11])				\
	    + (((((code) >> 16) & 0xFF) - (charset)->code_space[8])	\
	       * (charset)->code_space[7])				\
	    + (((((code) >> 8) & 0xFF) - (charset)->code_space[4])	\
	       * (charset)->code_space[3])				\
	    + (((code) & 0xFF) - (charset)->code_space[0])		\
	    - ((charset)->char_index_offset))				\
   : -1)


/* Return the code-point for the character index IDX in CHARSET.
   IDX should be an unsigned int variable in a valid range (which is
   always in nonnegative int range too).  IDX contains garbage afterwards.  */

#define INDEX_TO_CODE_POINT(charset, idx)				     \
  ((charset)->code_linear_p						     \
   ? (idx) + (charset)->min_code					     \
   : (idx += (charset)->char_index_offset,				     \
      (((charset)->code_space[0] + (idx) % (charset)->code_space[2])	     \
       | (((charset)->code_space[4]					     \
	   + ((idx) / (charset)->code_space[3] % (charset)->code_space[6]))  \
	  << 8)								     \
       | (((charset)->code_space[8]					     \
	   + ((idx) / (charset)->code_space[7] % (charset)->code_space[10])) \
	  << 16)							     \
       | (((charset)->code_space[12] + ((idx) / (charset)->code_space[11]))  \
	  << 24))))

/* Structure to hold mapping tables for a charset.  Used by temacs
   invoked for dumping.  */

static struct
{
  /* The current charset for which the following tables are setup.  */
  struct charset *current;

  /* 1 iff the following table is used for encoder.  */
  short for_encoder;

  /* When the following table is used for encoding, minimum and
     maximum character of the current charset.  */
  int min_char, max_char;

  /* A Unicode character corresponding to the code index 0 (i.e. the
     minimum code-point) of the current charset, or -1 if the code
     index 0 is not a Unicode character.  This is checked when
     table.encoder[CHAR] is zero.  */
  int zero_index_char;

  union {
    /* Table mapping code-indices (not code-points) of the current
       charset to Unicode characters.  If decoder[CHAR] is -1, CHAR
       doesn't belong to the current charset.  */
    int decoder[0x10000];
    /* Table mapping Unicode characters to code-indices of the current
       charset.  The first 0x10000 elements are for BMP (0..0xFFFF),
       and the last 0x10000 are for SMP (0x10000..0x1FFFF) or SIP
       (0x20000..0x2FFFF).  Note that there is no charset map that
       uses both SMP and SIP.  */
    unsigned short encoder[0x20000];
  } table;
} *temp_charset_work;

#define SET_TEMP_CHARSET_WORK_ENCODER(C, CODE)			\
  do {								\
    if ((CODE) == 0)						\
      temp_charset_work->zero_index_char = (C);			\
    else if ((C) < 0x20000)					\
      temp_charset_work->table.encoder[(C)] = (CODE);		\
    else							\
      temp_charset_work->table.encoder[(C) - 0x10000] = (CODE);	\
  } while (0)

#define GET_TEMP_CHARSET_WORK_ENCODER(C)				  \
  ((C) == temp_charset_work->zero_index_char ? 0			  \
   : (C) < 0x20000 ? (temp_charset_work->table.encoder[(C)]		  \
		      ? (int) temp_charset_work->table.encoder[(C)] : -1) \
   : temp_charset_work->table.encoder[(C) - 0x10000]			  \
   ? temp_charset_work->table.encoder[(C) - 0x10000] : -1)

#define SET_TEMP_CHARSET_WORK_DECODER(C, CODE)	\
  (temp_charset_work->table.decoder[(CODE)] = (C))

#define GET_TEMP_CHARSET_WORK_DECODER(CODE)	\
  (temp_charset_work->table.decoder[(CODE)])


/* Set to 1 to warn that a charset map is loaded and thus a buffer
   text and a string data may be relocated.  */
bool charset_map_loaded;

struct charset_map_entries
{
  struct {
    unsigned from, to;
    int c;
  } *entry; /* [0x10000] */
  struct charset_map_entries *next;
};

/* Load the mapping information of CHARSET from ENTRIES for
   initializing (CONTROL_FLAG == 0), decoding (CONTROL_FLAG == 1), and
   encoding (CONTROL_FLAG == 2).

   If CONTROL_FLAG is 0, setup CHARSET->min_char, CHARSET->max_char,
   and CHARSET->fast_map.

   If CONTROL_FLAG is 1, setup the following tables according to
   CHARSET->method and inhibit_load_charset_map.

   CHARSET->method       | inhibit_lcm == 0   | inhibit_lcm == 1
   ----------------------+--------------------+---------------------------
   CHARSET_METHOD_MAP    | CHARSET->decoder   | temp_charset_work->decoder
   ----------------------+--------------------+---------------------------
   CHARSET_METHOD_OFFSET | Vchar_unify_table  | temp_charset_work->decoder

   If CONTROL_FLAG is 2, setup the following tables.

   CHARSET->method       | inhibit_lcm == 0   | inhibit_lcm == 1
   ----------------------+--------------------+---------------------------
   CHARSET_METHOD_MAP    | CHARSET->encoder   | temp_charset_work->encoder
   ----------------------+--------------------+--------------------------
   CHARSET_METHOD_OFFSET | CHARSET->deunifier | temp_charset_work->encoder
*/

static void
load_charset_map (struct charset *charset, struct charset_map_entries *entries, int n_entries, int control_flag)
{
  Lisp_Object vec UNINIT;
  Lisp_Object table UNINIT;
  unsigned max_code = CHARSET_MAX_CODE (charset);
  bool ascii_compatible_p = charset->ascii_compatible_p;
  int min_char, max_char, nonascii_min_char;
  int i;
  unsigned char *fast_map = charset->fast_map;

  if (n_entries <= 0)
    return;

  if (control_flag)
    {
      if (! inhibit_load_charset_map)
	{
	  if (control_flag == 1)
	    {
	      if (charset->method == CHARSET_METHOD_MAP)
		{
		  int n = CODE_POINT_TO_INDEX (charset, max_code) + 1;

		  vec = make_vector (n, make_fixnum (-1));
		  set_charset_attr (charset, charset_decoder, vec);
		}
	      else
		{
		  char_table_set_range (Vchar_unify_table,
					charset->min_char, charset->max_char,
					Qnil);
		}
	    }
	  else
	    {
	      table = Fmake_char_table (Qnil, Qnil);
	      set_charset_attr (charset,
				(charset->method == CHARSET_METHOD_MAP
				 ? charset_encoder : charset_deunifier),
				table);
	    }
	}
      else
	{
	  if (! temp_charset_work)
	    temp_charset_work = xmalloc (sizeof *temp_charset_work);
	  if (control_flag == 1)
	    {
	      memset (temp_charset_work->table.decoder, -1,
		      sizeof (int) * 0x10000);
	    }
	  else
	    {
	      memset (temp_charset_work->table.encoder, 0,
		      sizeof (unsigned short) * 0x20000);
	      temp_charset_work->zero_index_char = -1;
	    }
	  temp_charset_work->current = charset;
	  temp_charset_work->for_encoder = (control_flag == 2);
	  control_flag += 2;
	}
      charset_map_loaded = 1;
    }

  min_char = max_char = entries->entry[0].c;
  nonascii_min_char = MAX_CHAR;
  for (i = 0; i < n_entries; i++)
    {
      unsigned from, to;
      int from_index, to_index, lim_index;
      int from_c, to_c;
      int idx = i % 0x10000;

      if (i > 0 && idx == 0)
	entries = entries->next;
      from = entries->entry[idx].from;
      to = entries->entry[idx].to;
      from_c = entries->entry[idx].c;
      from_index = CODE_POINT_TO_INDEX (charset, from);
      if (from == to)
	{
	  to_index = from_index;
	  to_c = from_c;
	}
      else
	{
	  to_index = CODE_POINT_TO_INDEX (charset, to);
	  to_c = from_c + (to_index - from_index);
	}
      if (from_index < 0 || to_index < 0)
	continue;
      lim_index = to_index + 1;

      if (to_c > max_char)
	max_char = to_c;
      else if (from_c < min_char)
	min_char = from_c;

      if (control_flag == 1)
	{
	  if (charset->method == CHARSET_METHOD_MAP)
	    for (; from_index < lim_index; from_index++, from_c++)
	      ASET (vec, from_index, make_fixnum (from_c));
	  else
	    for (; from_index < lim_index; from_index++, from_c++)
	      CHAR_TABLE_SET (Vchar_unify_table,
			      CHARSET_CODE_OFFSET (charset) + from_index,
			      make_fixnum (from_c));
	}
      else if (control_flag == 2)
	{
	  if (charset->method == CHARSET_METHOD_MAP
	      && CHARSET_COMPACT_CODES_P (charset))
	    for (; from_index < lim_index; from_index++, from_c++)
	      {
		unsigned code = from_index;
		code = INDEX_TO_CODE_POINT (charset, code);

		if (NILP (CHAR_TABLE_REF (table, from_c)))
		  CHAR_TABLE_SET (table, from_c, make_fixnum (code));
	      }
	  else
	    for (; from_index < lim_index; from_index++, from_c++)
	      {
		if (NILP (CHAR_TABLE_REF (table, from_c)))
		  CHAR_TABLE_SET (table, from_c, make_fixnum (from_index));
	      }
	}
      else if (control_flag == 3)
	for (; from_index < lim_index; from_index++, from_c++)
	  SET_TEMP_CHARSET_WORK_DECODER (from_c, from_index);
      else if (control_flag == 4)
	for (; from_index < lim_index; from_index++, from_c++)
	  SET_TEMP_CHARSET_WORK_ENCODER (from_c, from_index);
      else			/* control_flag == 0 */
	{
	  if (ascii_compatible_p)
	    {
	      if (! ASCII_CHAR_P (from_c))
		{
		  if (from_c < nonascii_min_char)
		    nonascii_min_char = from_c;
		}
	      else if (! ASCII_CHAR_P (to_c))
		{
		  nonascii_min_char = 0x80;
		}
	    }

	  for (; from_c <= to_c; from_c++)
	    CHARSET_FAST_MAP_SET (from_c, fast_map);
	}
    }

  if (control_flag == 0)
    {
      CHARSET_MIN_CHAR (charset) = (ascii_compatible_p
				    ? nonascii_min_char : min_char);
      CHARSET_MAX_CHAR (charset) = max_char;
    }
  else if (control_flag == 4)
    {
      temp_charset_work->min_char = min_char;
      temp_charset_work->max_char = max_char;
    }
}


/* Read a hexadecimal number (preceded by "0x") from the file FP while
   paying attention to comment character '#'.  LOOKAHEAD is the
   lookahead byte if it is nonnegative.  Store into *TERMINATOR the
   input byte after the number, or EOF if an end-of-file or input
   error occurred.  Set *OVERFLOW if the number overflows.  */

static unsigned
read_hex (FILE *fp, int lookahead, int *terminator, bool *overflow)
{
  int c = lookahead < 0 ? getc_unlocked (fp) : lookahead;

  while (true)
    {
      if (c == '#')
	do
	  c = getc_unlocked (fp);
	while (0 <= c && c != '\n');
      else if (c == '0')
	{
	  c = getc_unlocked (fp);
	  if (c < 0 || c == 'x')
	    break;
	}
      if (c < 0)
	break;
      c = getc_unlocked (fp);
    }

  unsigned n = 0;
  bool v = false;

  if (0 <= c)
    while (true)
      {
	c = getc_unlocked (fp);
	int digit = char_hexdigit (c);
	if (digit < 0)
	  break;
	v |= INT_LEFT_SHIFT_OVERFLOW (n, 4);
	n = (n << 4) + digit;
      }

  *terminator = c;
  *overflow |= v;
  return n;
}

/* Return a mapping vector for CHARSET loaded from MAPFILE.
   Each line of MAPFILE has this form
	0xAAAA 0xCCCC
   where 0xAAAA is a code-point and 0xCCCC is the corresponding
   character code, or this form
	0xAAAA-0xBBBB 0xCCCC
   where 0xAAAA and 0xBBBB are code-points specifying a range, and
   0xCCCC is the first character code of the range.

   The returned vector has this form:
	[ CODE1 CHAR1 CODE2 CHAR2 .... ]
   where CODE1 is a code-point or a cons of code-points specifying a
   range.

   Note that this function uses `openp' to open MAPFILE but ignores
   `file-name-handler-alist' to avoid running any Lisp code.  */

static void
load_charset_map_from_file (struct charset *charset, Lisp_Object mapfile,
			    int control_flag)
{
  unsigned min_code = CHARSET_MIN_CODE (charset);
  unsigned max_code = CHARSET_MAX_CODE (charset);
  int fd;
  FILE *fp = NULL;
  struct charset_map_entries *head, *entries;
  int n_entries;
  AUTO_STRING (map, ".map");
  AUTO_STRING (txt, ".txt");
  AUTO_LIST2 (suffixes, map, txt);
  ptrdiff_t count = SPECPDL_INDEX ();

  dynwind_begin ();
  record_unwind_protect_ptr (fclose_ptr_unwind, &fp);
  {
    dynwind_begin ();
    specbind (Qfile_name_handler_alist, Qnil);
    fd = openp (Vcharset_map_path, mapfile, suffixes, NULL, Qnil, false);
    fp = fd < 0 ? 0 : fdopen (fd, "r");
    if (!fp)
      {
        int open_errno = errno;
        emacs_close (fd);
        report_file_errno ("Loading charset map", mapfile, open_errno);
      }
    dynwind_end ();
  }

  /* Use record, as `charset_map_entries' is large (larger than
     MAX_ALLOCA).  */
  head = xmalloc (sizeof *head);
  head->entry = xmalloc_atomic (0x10000 * sizeof (*head->entry));
  entries = head;

  n_entries = 0;
  int ch = -1;
  while (true)
    {
      bool overflow = false;
      unsigned from = read_hex (fp, ch, &ch, &overflow), to;
      if (ch < 0)
	break;
      if (ch == '-')
	{
	  to = read_hex (fp, -1, &ch, &overflow);
	  if (ch < 0)
	    break;
	}
      else
	{
	  to = from;
	  ch = -1;
	}
      unsigned c = read_hex (fp, ch, &ch, &overflow);
      if (ch < 0)
	break;

      if (overflow)
	continue;
      if (from < min_code || to > max_code || from > to || c > MAX_CHAR)
	continue;

      if (n_entries == 0x10000)
	{
	  entries->next = xmalloc (sizeof *entries->next);
          entries->next->entry = xmalloc_atomic (0x10000 * (sizeof *entries->next));
	  entries = entries->next;
	  n_entries = 0;
	}
      int idx = n_entries;
      entries->entry[idx].from = from;
      entries->entry[idx].to = to;
      entries->entry[idx].c = c;
      n_entries++;
    }
  fclose (fp);
  fp = NULL;

  load_charset_map (charset, head, n_entries, control_flag);
  dynwind_end ();
}

static void
load_charset_map_from_vector (struct charset *charset, Lisp_Object vec, int control_flag)
{
  unsigned min_code = CHARSET_MIN_CODE (charset);
  unsigned max_code = CHARSET_MAX_CODE (charset);
  struct charset_map_entries *head, *entries;
  int n_entries;
  int len = ASIZE (vec);
  int i;
  USE_SAFE_ALLOCA;

  if (len % 2 == 1)
    {
      add_to_log ("Failure in loading charset map: %V", vec);
      return;
    }

  /* Use SAFE_ALLOCA instead of alloca, as `charset_map_entries' is
     large (larger than MAX_ALLOCA).  */
  head = SAFE_ALLOCA (sizeof *head);
  head->entry = xmalloc_atomic (0x10000 * (sizeof *head->entry));
  entries = head;
  memset (entries, 0, sizeof (struct charset_map_entries));

  n_entries = 0;
  for (i = 0; i < len; i += 2)
    {
      Lisp_Object val, val2;
      unsigned from, to;
      EMACS_INT c;
      int idx;

      val = AREF (vec, i);
      if (CONSP (val))
	{
	  val2 = XCDR (val);
	  val = XCAR (val);
	  from = XFIXNAT (val);
	  to = XFIXNAT (val2);
	}
      else
	from = to = XFIXNAT (val);
      val = AREF (vec, i + 1);
      CHECK_FIXNAT (val);
      c = XFIXNAT (val);

      if (from < min_code || to > max_code || from > to || c > MAX_CHAR)
	continue;

      if (n_entries > 0 && (n_entries % 0x10000) == 0)
	{
	  entries->next = SAFE_ALLOCA (sizeof *entries->next);
	  entries = entries->next;
	  memset (entries, 0, sizeof (struct charset_map_entries));
	}
      idx = n_entries % 0x10000;
      entries->entry[idx].from = from;
      entries->entry[idx].to = to;
      entries->entry[idx].c = c;
      n_entries++;
    }

  load_charset_map (charset, head, n_entries, control_flag);
  SAFE_FREE ();
}


/* Load a mapping table for CHARSET.  CONTROL-FLAG tells what kind of
   map it is (see the comment of load_charset_map for the detail).  */

static void
load_charset (struct charset *charset, int control_flag)
{
  Lisp_Object map;

  if (inhibit_load_charset_map
      && temp_charset_work
      && charset == temp_charset_work->current
      && ((control_flag == 2) == temp_charset_work->for_encoder))
    return;

  if (CHARSET_METHOD (charset) == CHARSET_METHOD_MAP)
    map = CHARSET_MAP (charset);
  else
    {
      if (! CHARSET_UNIFIED_P (charset))
	emacs_abort ();
      map = CHARSET_UNIFY_MAP (charset);
    }
  if (STRINGP (map))
    load_charset_map_from_file (charset, map, control_flag);
  else
    load_charset_map_from_vector (charset, map, control_flag);
}


DEFUN ("charsetp", Fcharsetp, Scharsetp, 1, 1, 0,
       doc: /* Return non-nil if and only if OBJECT is a charset.*/)
  (Lisp_Object object)
{
  return (CHARSETP (object) ? Qt : Qnil);
}


static void
map_charset_for_dump (void (*c_function) (Lisp_Object, Lisp_Object),
		      Lisp_Object function, Lisp_Object arg,
		      unsigned int from, unsigned int to)
{
  int from_idx = CODE_POINT_TO_INDEX (temp_charset_work->current, from);
  int to_idx = CODE_POINT_TO_INDEX (temp_charset_work->current, to);
  Lisp_Object range = Fcons (Qnil, Qnil);
  int c, stop;

  c = temp_charset_work->min_char;
  stop = (temp_charset_work->max_char < 0x20000
	  ? temp_charset_work->max_char : 0xFFFF);

  while (1)
    {
      int idx = GET_TEMP_CHARSET_WORK_ENCODER (c);

      if (idx >= from_idx && idx <= to_idx)
	{
	  if (NILP (XCAR (range)))
	    XSETCAR (range, make_fixnum (c));
	}
      else if (! NILP (XCAR (range)))
	{
	  XSETCDR (range, make_fixnum (c - 1));
	  if (c_function)
	    (*c_function) (arg, range);
	  else
	    call2 (function, range, arg);
	  XSETCAR (range, Qnil);
	}
      if (c == stop)
	{
	  if (c == temp_charset_work->max_char)
	    {
	      if (! NILP (XCAR (range)))
		{
		  XSETCDR (range, make_fixnum (c));
		  if (c_function)
		    (*c_function) (arg, range);
		  else
		    call2 (function, range, arg);
		}
	      break;
	    }
	  c = 0x1FFFF;
	  stop = temp_charset_work->max_char;
	}
      c++;
    }
}

void
map_charset_chars (void (*c_function)(Lisp_Object, Lisp_Object), Lisp_Object function,
		   Lisp_Object arg, struct charset *charset, unsigned from, unsigned to)
{
  Lisp_Object range;
  bool partial = (from > CHARSET_MIN_CODE (charset)
		  || to < CHARSET_MAX_CODE (charset));

  if (CHARSET_METHOD (charset) == CHARSET_METHOD_OFFSET)
    {
      int from_idx = CODE_POINT_TO_INDEX (charset, from);
      int to_idx = CODE_POINT_TO_INDEX (charset, to);
      int from_c = from_idx + CHARSET_CODE_OFFSET (charset);
      int to_c = to_idx + CHARSET_CODE_OFFSET (charset);

      if (CHARSET_UNIFIED_P (charset))
	{
	  if (! CHAR_TABLE_P (CHARSET_DEUNIFIER (charset)))
	    load_charset (charset, 2);
	  if (CHAR_TABLE_P (CHARSET_DEUNIFIER (charset)))
	    map_char_table_for_charset (c_function, function,
					CHARSET_DEUNIFIER (charset), arg,
					partial ? charset : NULL, from, to);
	  else
	    map_charset_for_dump (c_function, function, arg, from, to);
	}

      range = Fcons (make_fixnum (from_c), make_fixnum (to_c));
      if (NILP (function))
	(*c_function) (arg, range);
      else
	call2 (function, range, arg);
    }
  else if (CHARSET_METHOD (charset) == CHARSET_METHOD_MAP)
    {
      if (! CHAR_TABLE_P (CHARSET_ENCODER (charset)))
	load_charset (charset, 2);
      if (CHAR_TABLE_P (CHARSET_ENCODER (charset)))
	map_char_table_for_charset (c_function, function,
				    CHARSET_ENCODER (charset), arg,
				    partial ? charset : NULL, from, to);
      else
	map_charset_for_dump (c_function, function, arg, from, to);
    }
  else if (CHARSET_METHOD (charset) == CHARSET_METHOD_SUBSET)
    {
      Lisp_Object subset_info;
      int offset;

      subset_info = CHARSET_SUBSET (charset);
      charset = CHARSET_FROM_ID (XFIXNAT (AREF (subset_info, 0)));
      offset = XFIXNUM (AREF (subset_info, 3));
      from -= offset;
      if (from < XFIXNAT (AREF (subset_info, 1)))
	from = XFIXNAT (AREF (subset_info, 1));
      to -= offset;
      if (to > XFIXNAT (AREF (subset_info, 2)))
	to = XFIXNAT (AREF (subset_info, 2));
      map_charset_chars (c_function, function, arg, charset, from, to);
    }
  else				/* i.e. CHARSET_METHOD_SUPERSET */
    {
      Lisp_Object parents;

      for (parents = CHARSET_SUPERSET (charset); CONSP (parents);
	   parents = XCDR (parents))
	{
	  int offset;
	  unsigned this_from, this_to;

	  charset = CHARSET_FROM_ID (XFIXNAT (XCAR (XCAR (parents))));
	  offset = XFIXNUM (XCDR (XCAR (parents)));
	  this_from = from > offset ? from - offset : 0;
	  this_to = to > offset ? to - offset : 0;
	  if (this_from < CHARSET_MIN_CODE (charset))
	    this_from = CHARSET_MIN_CODE (charset);
	  if (this_to > CHARSET_MAX_CODE (charset))
	    this_to = CHARSET_MAX_CODE (charset);
	  map_charset_chars (c_function, function, arg, charset,
			     this_from, this_to);
	}
    }
}

DEFUN ("map-charset-chars", Fmap_charset_chars, Smap_charset_chars, 2, 5, 0,
       doc: /* Call FUNCTION for all characters in CHARSET.
FUNCTION is called with an argument RANGE and the optional 3rd
argument ARG.

RANGE is a cons (FROM .  TO), where FROM and TO indicate a range of
characters contained in CHARSET.

The optional 4th and 5th arguments FROM-CODE and TO-CODE specify the
range of code points (in CHARSET) of target characters.  */)
  (Lisp_Object function, Lisp_Object charset, Lisp_Object arg, Lisp_Object from_code, Lisp_Object to_code)
{
  struct charset *cs;
  unsigned from, to;

  CHECK_CHARSET_GET_CHARSET (charset, cs);
  if (NILP (from_code))
    from = CHARSET_MIN_CODE (cs);
  else
    {
      from = XFIXNUM (from_code);
      if (from < CHARSET_MIN_CODE (cs))
	from = CHARSET_MIN_CODE (cs);
    }
  if (NILP (to_code))
    to = CHARSET_MAX_CODE (cs);
  else
    {
      to = XFIXNUM (to_code);
      if (to > CHARSET_MAX_CODE (cs))
	to = CHARSET_MAX_CODE (cs);
    }
  map_charset_chars (NULL, function, arg, cs, from, to);
  return Qnil;
}


/* Define a charset according to the arguments.  The Nth argument is
   the Nth attribute of the charset (the last attribute `charset-id'
   is not included).  See the docstring of `define-charset' for the
   detail.  */

DEFUN ("define-charset-internal", Fdefine_charset_internal,
       Sdefine_charset_internal, charset_arg_max, MANY, 0,
       doc: /* For internal use only.
usage: (define-charset-internal ...)  */)
  (ptrdiff_t nargs, Lisp_Object *args)
{
  /* Charset attr vector.  */
  Lisp_Object attrs;
  Lisp_Object val;
  EMACS_UINT hash_code;
  struct Lisp_Hash_Table *hash_table = XHASH_TABLE (Vcharset_hash_table);
  int i, j;
  struct charset charset;
  int id;
  int dimension;
  bool new_definition_p;
  int nchars;

  memset (&charset, 0, sizeof (charset));

  if (nargs != charset_arg_max)
    Fsignal (Qwrong_number_of_arguments,
	     Fcons (intern ("define-charset-internal"),
		    make_fixnum (nargs)));

  attrs = make_nil_vector (charset_attr_max);

  CHECK_SYMBOL (args[charset_arg_name]);
  ASET (attrs, charset_name, args[charset_arg_name]);

  val = args[charset_arg_code_space];
  for (i = 0, dimension = 0, nchars = 1; ; i++)
    {
      Lisp_Object min_byte_obj, max_byte_obj;
      int min_byte, max_byte;

      min_byte_obj = Faref (val, make_fixnum (i * 2));
      max_byte_obj = Faref (val, make_fixnum (i * 2 + 1));
      CHECK_RANGED_INTEGER (min_byte_obj, 0, 255);
      min_byte = XFIXNUM (min_byte_obj);
      CHECK_RANGED_INTEGER (max_byte_obj, min_byte, 255);
      max_byte = XFIXNUM (max_byte_obj);
      charset.code_space[i * 4] = min_byte;
      charset.code_space[i * 4 + 1] = max_byte;
      charset.code_space[i * 4 + 2] = max_byte - min_byte + 1;
      if (max_byte > 0)
	dimension = i + 1;
      if (i == 3)
	break;
      nchars *= charset.code_space[i * 4 + 2];
      charset.code_space[i * 4 + 3] = nchars;
    }

  val = args[charset_arg_dimension];
  if (NILP (val))
    charset.dimension = dimension;
  else
    {
      CHECK_RANGED_INTEGER (val, 1, 4);
      charset.dimension = XFIXNUM (val);
    }

  charset.code_linear_p
    = (charset.dimension == 1
       || (charset.code_space[2] == 256
	   && (charset.dimension == 2
	       || (charset.code_space[6] == 256
		   && (charset.dimension == 3
		       || charset.code_space[10] == 256)))));

  if (! charset.code_linear_p)
    {
      charset.code_space_mask = xzalloc_atomic (256);
      for (i = 0; i < 4; i++)
	for (j = charset.code_space[i * 4]; j <= charset.code_space[i * 4 + 1];
	     j++)
	  charset.code_space_mask[j] |= (1 << i);
    }

  charset.iso_chars_96 = charset.code_space[2] == 96;

  charset.min_code = (charset.code_space[0]
		      | (charset.code_space[4] << 8)
		      | (charset.code_space[8] << 16)
		      | ((unsigned) charset.code_space[12] << 24));
  charset.max_code = (charset.code_space[1]
		      | (charset.code_space[5] << 8)
		      | (charset.code_space[9] << 16)
		      | ((unsigned) charset.code_space[13] << 24));
  charset.char_index_offset = 0;

  val = args[charset_arg_min_code];
  if (! NILP (val))
    {
      unsigned code = cons_to_unsigned (val, UINT_MAX);

      if (code < charset.min_code
	  || code > charset.max_code)
	args_out_of_range_3 (INT_TO_INTEGER (charset.min_code),
			     INT_TO_INTEGER (charset.max_code), val);
      charset.char_index_offset = CODE_POINT_TO_INDEX (&charset, code);
      charset.min_code = code;
    }

  val = args[charset_arg_max_code];
  if (! NILP (val))
    {
      unsigned code = cons_to_unsigned (val, UINT_MAX);

      if (code < charset.min_code
	  || code > charset.max_code)
	args_out_of_range_3 (INT_TO_INTEGER (charset.min_code),
			     INT_TO_INTEGER (charset.max_code), val);
      charset.max_code = code;
    }

  charset.compact_codes_p = charset.max_code < 0x10000;

  val = args[charset_arg_invalid_code];
  if (NILP (val))
    {
      if (charset.min_code > 0)
	charset.invalid_code = 0;
      else
	{
	  if (charset.max_code < UINT_MAX)
	    charset.invalid_code = charset.max_code + 1;
	  else
	    error ("Attribute :invalid-code must be specified");
	}
    }
  else
    charset.invalid_code = cons_to_unsigned (val, UINT_MAX);

  val = args[charset_arg_iso_final];
  if (NILP (val))
    charset.iso_final = -1;
  else
    {
      CHECK_FIXNUM (val);
      if (XFIXNUM (val) < '0' || XFIXNUM (val) > 127)
	error ("Invalid iso-final-char: %"pI"d", XFIXNUM (val));
      charset.iso_final = XFIXNUM (val);
    }

  val = args[charset_arg_iso_revision];
  if (NILP (val))
    charset.iso_revision = -1;
  else
    {
      CHECK_RANGED_INTEGER (val, -1, 63);
      charset.iso_revision = XFIXNUM (val);
    }

  val = args[charset_arg_emacs_mule_id];
  if (NILP (val))
    charset.emacs_mule_id = -1;
  else
    {
      CHECK_FIXNAT (val);
      if ((XFIXNUM (val) > 0 && XFIXNUM (val) <= 128) || XFIXNUM (val) >= 256)
	error ("Invalid emacs-mule-id: %"pI"d", XFIXNUM (val));
      charset.emacs_mule_id = XFIXNUM (val);
    }

  charset.ascii_compatible_p = ! NILP (args[charset_arg_ascii_compatible_p]);

  charset.supplementary_p = ! NILP (args[charset_arg_supplementary_p]);

  charset.unified_p = 0;

  memset (charset.fast_map, 0, sizeof (charset.fast_map));

  if (! NILP (args[charset_arg_code_offset]))
    {
      val = args[charset_arg_code_offset];
      CHECK_CHARACTER (val);

      charset.method = CHARSET_METHOD_OFFSET;
      charset.code_offset = XFIXNUM (val);

      i = CODE_POINT_TO_INDEX (&charset, charset.max_code);
      if (MAX_CHAR - charset.code_offset < i)
	error ("Unsupported max char: %d", charset.max_char);
      charset.max_char = i + charset.code_offset;
      i = CODE_POINT_TO_INDEX (&charset, charset.min_code);
      charset.min_char = i + charset.code_offset;

      i = (charset.min_char >> 7) << 7;
      for (; i < 0x10000 && i <= charset.max_char; i += 128)
	CHARSET_FAST_MAP_SET (i, charset.fast_map);
      i = (i >> 12) << 12;
      for (; i <= charset.max_char; i += 0x1000)
	CHARSET_FAST_MAP_SET (i, charset.fast_map);
      if (charset.code_offset == 0 && charset.max_char >= 0x80)
	charset.ascii_compatible_p = 1;
    }
  else if (! NILP (args[charset_arg_map]))
    {
      val = args[charset_arg_map];
      ASET (attrs, charset_map, val);
      charset.method = CHARSET_METHOD_MAP;
    }
  else if (! NILP (args[charset_arg_subset]))
    {
      Lisp_Object parent;
      Lisp_Object parent_min_code, parent_max_code, parent_code_offset;
      struct charset *parent_charset;

      val = args[charset_arg_subset];
      parent = Fcar (val);
      CHECK_CHARSET_GET_CHARSET (parent, parent_charset);
      parent_min_code = Fnth (make_fixnum (1), val);
      CHECK_FIXNAT (parent_min_code);
      parent_max_code = Fnth (make_fixnum (2), val);
      CHECK_FIXNAT (parent_max_code);
      parent_code_offset = Fnth (make_fixnum (3), val);
      CHECK_FIXNUM (parent_code_offset);
      val = make_uninit_vector (4);
      ASET (val, 0, make_fixnum (parent_charset->id));
      ASET (val, 1, parent_min_code);
      ASET (val, 2, parent_max_code);
      ASET (val, 3, parent_code_offset);
      ASET (attrs, charset_subset, val);

      charset.method = CHARSET_METHOD_SUBSET;
      /* Here, we just copy the parent's fast_map.  It's not accurate,
	 but at least it works for quickly detecting which character
	 DOESN'T belong to this charset.  */
      memcpy (charset.fast_map, parent_charset->fast_map,
	      sizeof charset.fast_map);

      /* We also copy these for parents.  */
      charset.min_char = parent_charset->min_char;
      charset.max_char = parent_charset->max_char;
    }
  else if (! NILP (args[charset_arg_superset]))
    {
      val = args[charset_arg_superset];
      charset.method = CHARSET_METHOD_SUPERSET;
      val = Fcopy_sequence (val);
      ASET (attrs, charset_superset, val);

      charset.min_char = MAX_CHAR;
      charset.max_char = 0;
      for (; ! NILP (val); val = Fcdr (val))
	{
	  Lisp_Object elt, car_part, cdr_part;
	  int this_id, offset;
	  struct charset *this_charset;

	  elt = Fcar (val);
	  if (CONSP (elt))
	    {
	      car_part = XCAR (elt);
	      cdr_part = XCDR (elt);
	      CHECK_CHARSET_GET_ID (car_part, this_id);
	      CHECK_TYPE_RANGED_INTEGER (int, cdr_part);
	      offset = XFIXNUM (cdr_part);
	    }
	  else
	    {
	      CHECK_CHARSET_GET_ID (elt, this_id);
	      offset = 0;
	    }
	  XSETCAR (val, Fcons (make_fixnum (this_id), make_fixnum (offset)));

	  this_charset = CHARSET_FROM_ID (this_id);
	  if (charset.min_char > this_charset->min_char)
	    charset.min_char = this_charset->min_char;
	  if (charset.max_char < this_charset->max_char)
	    charset.max_char = this_charset->max_char;
	  for (i = 0; i < 190; i++)
	    charset.fast_map[i] |= this_charset->fast_map[i];
	}
    }
  else
    error ("None of :code-offset, :map, :parents are specified");

  val = args[charset_arg_unify_map];
  if (! NILP (val) && !STRINGP (val))
    CHECK_VECTOR (val);
  ASET (attrs, charset_unify_map, val);

  CHECK_LIST (args[charset_arg_plist]);
  ASET (attrs, charset_plist, args[charset_arg_plist]);

  charset.hash_index = hash_lookup (hash_table, args[charset_arg_name],
				    &hash_code);
  if (charset.hash_index >= 0)
    {
      new_definition_p = 0;
      id = XFIXNAT (CHARSET_SYMBOL_ID (args[charset_arg_name]));
      set_hash_value_slot (hash_table, charset.hash_index, attrs);
    }
  else
    {
      charset.hash_index = hash_put (hash_table, args[charset_arg_name], attrs,
				     hash_code);
      if (charset_table_used == charset_table_size)
	{
	  /* Ensure that charset IDs fit into 'int' as well as into the
	     restriction imposed by fixnums.  Although the 'int' restriction
	     could be removed, too much other code would need altering; for
	     example, the IDs are stuffed into struct
	     coding_system.charbuf[i] entries, which are 'int'.  */
	  int old_size = charset_table_size;
	  ptrdiff_t new_size = old_size;
	  struct charset *new_table =
	    xpalloc (0, &new_size, 1,
		     min (INT_MAX, MOST_POSITIVE_FIXNUM),
                     sizeof *charset_table);
          memcpy (new_table, charset_table, old_size * sizeof *new_table);
          charset_table = new_table;
	  charset_table_size = new_size;
	  /* FIXME: This leaks memory, as the old charset_table becomes
	     unreachable.  If the old charset table is charset_table_init
	     then this leak is intentional; otherwise, it's unclear.
	     If the latter memory leak is intentional, a
	     comment should be added to explain this.  If not, the old
	     charset_table should be freed, by passing it as the 1st argument
	     to xpalloc and removing the memcpy.  */
	}
      id = charset_table_used++;
      new_definition_p = 1;
    }

  ASET (attrs, charset_id, make_fixnum (id));
  charset.id = id;
  charset_table[id] = charset;

  if (charset.method == CHARSET_METHOD_MAP)
    {
      load_charset (&charset, 0);
      charset_table[id] = charset;
    }

  if (charset.iso_final >= 0)
    {
      ISO_CHARSET_TABLE (charset.dimension, charset.iso_chars_96,
			 charset.iso_final) = id;
      if (new_definition_p)
	Viso_2022_charset_list = nconc2 (Viso_2022_charset_list, list1i (id));
      if (ISO_CHARSET_TABLE (1, 0, 'J') == id)
	charset_jisx0201_roman = id;
      else if (ISO_CHARSET_TABLE (2, 0, '@') == id)
	charset_jisx0208_1978 = id;
      else if (ISO_CHARSET_TABLE (2, 0, 'B') == id)
	charset_jisx0208 = id;
      else if (ISO_CHARSET_TABLE (2, 0, 'C') == id)
	charset_ksc5601 = id;
    }

  if (charset.emacs_mule_id >= 0)
    {
      emacs_mule_charset[charset.emacs_mule_id] = id;
      if (charset.emacs_mule_id < 0xA0)
	emacs_mule_bytes[charset.emacs_mule_id] = charset.dimension + 1;
      else
	emacs_mule_bytes[charset.emacs_mule_id] = charset.dimension + 2;
      if (new_definition_p)
	Vemacs_mule_charset_list = nconc2 (Vemacs_mule_charset_list,
					   list1i (id));
    }

  if (new_definition_p)
    {
      Vcharset_list = Fcons (args[charset_arg_name], Vcharset_list);
      if (charset.supplementary_p)
	Vcharset_ordered_list = nconc2 (Vcharset_ordered_list, list1i (id));
      else
	{
	  Lisp_Object tail;

	  for (tail = Vcharset_ordered_list; CONSP (tail); tail = XCDR (tail))
	    {
	      struct charset *cs = CHARSET_FROM_ID (XFIXNUM (XCAR (tail)));

	      if (cs->supplementary_p)
		break;
	    }
	  if (EQ (tail, Vcharset_ordered_list))
	    Vcharset_ordered_list = Fcons (make_fixnum (id),
					   Vcharset_ordered_list);
	  else if (NILP (tail))
	    Vcharset_ordered_list = nconc2 (Vcharset_ordered_list,
					    list1i (id));
	  else
	    {
	      val = Fcons (XCAR (tail), XCDR (tail));
	      XSETCDR (tail, val);
	      XSETCAR (tail, make_fixnum (id));
	    }
	}
      charset_ordered_list_tick++;
    }

  return Qnil;
}


/* Same as Fdefine_charset_internal but arguments are more convenient
   to call from C (typically in syms_of_charset).  This can define a
   charset of `offset' method only.  Return the ID of the new
   charset.  */

static int
define_charset_internal (Lisp_Object name,
			 int dimension,
			 const char *code_space_chars,
			 unsigned min_code, unsigned max_code,
			 int iso_final, int iso_revision, int emacs_mule_id,
			 bool ascii_compatible, bool supplementary,
			 int code_offset)
{
  const unsigned char *code_space = (const unsigned char *) code_space_chars;
  Lisp_Object args[charset_arg_max];
  Lisp_Object val;
  int i;

  args[charset_arg_name] = name;
  args[charset_arg_dimension] = make_fixnum (dimension);
  val = make_uninit_vector (8);
  for (i = 0; i < 8; i++)
    ASET (val, i, make_fixnum (code_space[i]));
  args[charset_arg_code_space] = val;
  args[charset_arg_min_code] = make_fixnum (min_code);
  args[charset_arg_max_code] = make_fixnum (max_code);
  args[charset_arg_iso_final]
    = (iso_final < 0 ? Qnil : make_fixnum (iso_final));
  args[charset_arg_iso_revision] = make_fixnum (iso_revision);
  args[charset_arg_emacs_mule_id]
    = (emacs_mule_id < 0 ? Qnil : make_fixnum (emacs_mule_id));
  args[charset_arg_ascii_compatible_p] = ascii_compatible ? Qt : Qnil;
  args[charset_arg_supplementary_p] = supplementary ? Qt : Qnil;
  args[charset_arg_invalid_code] = Qnil;
  args[charset_arg_code_offset] = make_fixnum (code_offset);
  args[charset_arg_map] = Qnil;
  args[charset_arg_subset] = Qnil;
  args[charset_arg_superset] = Qnil;
  args[charset_arg_unify_map] = Qnil;

  args[charset_arg_plist] =
     list (QCname,
	   args[charset_arg_name],
	   intern_c_string (":dimension"),
	   args[charset_arg_dimension],
	   intern_c_string (":code-space"),
	   args[charset_arg_code_space],
	   intern_c_string (":iso-final-char"),
	   args[charset_arg_iso_final],
	   intern_c_string (":emacs-mule-id"),
	   args[charset_arg_emacs_mule_id],
	   QCascii_compatible_p,
	   args[charset_arg_ascii_compatible_p],
	   intern_c_string (":code-offset"),
	   args[charset_arg_code_offset]);
  Fdefine_charset_internal (charset_arg_max, args);

  return XFIXNUM (CHARSET_SYMBOL_ID (name));
}


DEFUN ("define-charset-alias", Fdefine_charset_alias,
       Sdefine_charset_alias, 2, 2, 0,
       doc: /* Define ALIAS as an alias for charset CHARSET.  */)
  (Lisp_Object alias, Lisp_Object charset)
{
  Lisp_Object attr;

  CHECK_CHARSET_GET_ATTR (charset, attr);
  Fputhash (alias, attr, Vcharset_hash_table);
  Vcharset_list = Fcons (alias, Vcharset_list);
  return Qnil;
}


DEFUN ("charset-plist", Fcharset_plist, Scharset_plist, 1, 1, 0,
       doc: /* Return the property list of CHARSET.  */)
  (Lisp_Object charset)
{
  Lisp_Object attrs;

  CHECK_CHARSET_GET_ATTR (charset, attrs);
  return CHARSET_ATTR_PLIST (attrs);
}


DEFUN ("set-charset-plist", Fset_charset_plist, Sset_charset_plist, 2, 2, 0,
       doc: /* Set CHARSET's property list to PLIST.  */)
  (Lisp_Object charset, Lisp_Object plist)
{
  Lisp_Object attrs;

  CHECK_CHARSET_GET_ATTR (charset, attrs);
  ASET (attrs, charset_plist, plist);
  return plist;
}


DEFUN ("unify-charset", Funify_charset, Sunify_charset, 1, 3, 0,
       doc: /* Unify characters of CHARSET with Unicode.
This means reading the relevant file and installing the table defined
by CHARSET's `:unify-map' property.

Optional second arg UNIFY-MAP is a file name string or a vector.  It has
the same meaning as the `:unify-map' attribute in the function
`define-charset' (which see).

Optional third argument DEUNIFY, if non-nil, means to de-unify CHARSET.  */)
  (Lisp_Object charset, Lisp_Object unify_map, Lisp_Object deunify)
{
  int id;
  struct charset *cs;

  CHECK_CHARSET_GET_ID (charset, id);
  cs = CHARSET_FROM_ID (id);
  if (NILP (deunify)
      ? CHARSET_UNIFIED_P (cs) && ! NILP (CHARSET_DEUNIFIER (cs))
      : ! CHARSET_UNIFIED_P (cs))
    return Qnil;

  CHARSET_UNIFIED_P (cs) = 0;
  if (NILP (deunify))
    {
      if (CHARSET_METHOD (cs) != CHARSET_METHOD_OFFSET
	  || CHARSET_CODE_OFFSET (cs) < 0x110000)
	error ("Can't unify charset: %s", SDATA (SYMBOL_NAME (charset)));
      if (NILP (unify_map))
	unify_map = CHARSET_UNIFY_MAP (cs);
      else
	{
	  if (! STRINGP (unify_map) && ! VECTORP (unify_map))
	    signal_error ("Bad unify-map", unify_map);
	  set_charset_attr (cs, charset_unify_map, unify_map);
	}
      if (NILP (Vchar_unify_table))
	Vchar_unify_table = Fmake_char_table (Qnil, Qnil);
      char_table_set_range (Vchar_unify_table,
			    cs->min_char, cs->max_char, charset);
      CHARSET_UNIFIED_P (cs) = 1;
    }
  else if (CHAR_TABLE_P (Vchar_unify_table))
    {
      unsigned min_code = CHARSET_MIN_CODE (cs);
      unsigned max_code = CHARSET_MAX_CODE (cs);
      int min_char = DECODE_CHAR (cs, min_code);
      int max_char = DECODE_CHAR (cs, max_code);

      char_table_set_range (Vchar_unify_table, min_char, max_char, Qnil);
    }

  return Qnil;
}

/* Check that DIMENSION, CHARS, and FINAL_CHAR specify a valid ISO charset.
   Return true if it's a 96-character set, false if 94.  */

static bool
check_iso_charset_parameter (Lisp_Object dimension, Lisp_Object chars,
			     Lisp_Object final_char)
{
  CHECK_FIXNUM (dimension);
  CHECK_FIXNUM (chars);
  CHECK_CHARACTER (final_char);

  if (! (1 <= XFIXNUM (dimension) && XFIXNUM (dimension) <= 3))
    error ("Invalid DIMENSION %"pI"d, it should be 1, 2, or 3",
	   XFIXNUM (dimension));

  bool chars_flag = XFIXNUM (chars) == 96;
  if (! (chars_flag || XFIXNUM (chars) == 94))
    error ("Invalid CHARS %"pI"d, it should be 94 or 96", XFIXNUM (chars));

  int final_ch = XFIXNAT (final_char);
  if (! ('0' <= final_ch && final_ch <= '~'))
    error ("Invalid FINAL-CHAR `%c', it should be `0'..`~'", final_ch);

  return chars_flag;
}

DEFUN ("get-unused-iso-final-char", Fget_unused_iso_final_char,
       Sget_unused_iso_final_char, 2, 2, 0,
       doc: /*
Return an unused ISO final char for a charset of DIMENSION and CHARS.
DIMENSION is the number of bytes to represent a character: 1 or 2.
CHARS is the number of characters in a dimension: 94 or 96.

This final char is for private use, thus the range is `0' (48) .. `?' (63).
If there's no unused final char for the specified kind of charset,
return nil.  */)
  (Lisp_Object dimension, Lisp_Object chars)
{
  bool chars_flag = check_iso_charset_parameter (dimension, chars,
						 make_fixnum ('0'));
  for (int final_char = '0'; final_char <= '?'; final_char++)
    if (ISO_CHARSET_TABLE (XFIXNUM (dimension), chars_flag, final_char) < 0)
      return make_fixnum (final_char);
  return Qnil;
}


DEFUN ("declare-equiv-charset", Fdeclare_equiv_charset, Sdeclare_equiv_charset,
       4, 4, 0,
       doc: /* Declare an equivalent charset for ISO-2022 decoding.

On decoding by an ISO-2022 base coding system, when a charset
specified by DIMENSION, CHARS, and FINAL-CHAR is designated, behave as
if CHARSET is designated instead.  */)
  (Lisp_Object dimension, Lisp_Object chars, Lisp_Object final_char, Lisp_Object charset)
{
  int id;

  CHECK_CHARSET_GET_ID (charset, id);
  bool chars_flag = check_iso_charset_parameter (dimension, chars, final_char);
  ISO_CHARSET_TABLE (XFIXNUM (dimension), chars_flag, XFIXNAT (final_char)) = id;
  return Qnil;
}


/* Return information about charsets in the text at PTR of NBYTES
   bytes, which are NCHARS characters.  The value is:

	0: Each character is represented by one byte.  This is always
	   true for a unibyte string.  For a multibyte string, true if
	   it contains only ASCII characters.

	1: No charsets other than ascii, control-1, and latin-1 are
	   found.

	2: Otherwise.
*/

int
string_xstring_p (Lisp_Object string)
{
  const unsigned char *p = SDATA (string);
  const unsigned char *endp = p + SBYTES (string);

  if (SCHARS (string) == SBYTES (string))
    return 0;

  while (p < endp)
    {
      int c = STRING_CHAR_ADVANCE (p);

      if (c >= 0x100)
	return 2;
    }
  return 1;
}


/* Find charsets in the string at PTR of NCHARS and NBYTES.

   CHARSETS is a vector.  If Nth element is non-nil, it means the
   charset whose id is N is already found.

   It may lookup a translation table TABLE if supplied.  */

static void
find_charsets_in_text (const unsigned char *ptr, ptrdiff_t nchars,
		       ptrdiff_t nbytes, Lisp_Object charsets,
		       Lisp_Object table, bool multibyte)
{
  const unsigned char *pend = ptr + nbytes;

  if (nchars == nbytes)
    {
      if (multibyte)
	ASET (charsets, charset_ascii, Qt);
      else
	while (ptr < pend)
	  {
	    int c = *ptr++;

	    if (!NILP (table))
	      c = translate_char (table, c);
	    if (ASCII_CHAR_P (c))
	      ASET (charsets, charset_ascii, Qt);
	    else
	      ASET (charsets, charset_eight_bit, Qt);
	  }
    }
  else
    {
      while (ptr < pend)
	{
	  int c = STRING_CHAR_ADVANCE (ptr);
	  struct charset *charset;

	  if (!NILP (table))
	    c = translate_char (table, c);
	  charset = CHAR_CHARSET (c);
	  ASET (charsets, CHARSET_ID (charset), Qt);
	}
    }
}

DEFUN ("find-charset-region", Ffind_charset_region, Sfind_charset_region,
       2, 3, 0,
       doc: /* Return a list of charsets in the region between BEG and END.
BEG and END are buffer positions.
Optional arg TABLE if non-nil is a translation table to look up.

If the current buffer is unibyte, the returned list may contain
only `ascii', `eight-bit-control', and `eight-bit-graphic'.  */)
  (Lisp_Object beg, Lisp_Object end, Lisp_Object table)
{
  Lisp_Object charsets;
  ptrdiff_t from, from_byte, to, stop, stop_byte;
  int i;
  Lisp_Object val;
  bool multibyte = ! NILP (BVAR (current_buffer, enable_multibyte_characters));

  validate_region (&beg, &end);
  from = XFIXNAT (beg);
  stop = to = XFIXNAT (end);

  if (from < GPT && GPT < to)
    {
      stop = GPT;
      stop_byte = GPT_BYTE;
    }
  else
    stop_byte = CHAR_TO_BYTE (stop);

  from_byte = CHAR_TO_BYTE (from);

  charsets = make_nil_vector (charset_table_used);
  while (1)
    {
      find_charsets_in_text (BYTE_POS_ADDR (from_byte), stop - from,
			     stop_byte - from_byte, charsets, table,
			     multibyte);
      if (stop < to)
	{
	  from = stop, from_byte = stop_byte;
	  stop = to, stop_byte = CHAR_TO_BYTE (stop);
	}
      else
	break;
    }

  val = Qnil;
  for (i = charset_table_used - 1; i >= 0; i--)
    if (!NILP (AREF (charsets, i)))
      val = Fcons (CHARSET_NAME (charset_table + i), val);
  return val;
}

DEFUN ("find-charset-string", Ffind_charset_string, Sfind_charset_string,
       1, 2, 0,
       doc: /* Return a list of charsets in STR.
Optional arg TABLE if non-nil is a translation table to look up.

If STR is unibyte, the returned list may contain
only `ascii', `eight-bit-control', and `eight-bit-graphic'. */)
  (Lisp_Object str, Lisp_Object table)
{
  CHECK_STRING (str);

  Lisp_Object charsets = make_nil_vector (charset_table_used);
  find_charsets_in_text (SDATA (str), SCHARS (str), SBYTES (str),
			 charsets, table,
			 STRING_MULTIBYTE (str));
  Lisp_Object val = Qnil;
  for (int i = charset_table_used - 1; i >= 0; i--)
    if (!NILP (AREF (charsets, i)))
      val = Fcons (CHARSET_NAME (charset_table + i), val);
  return val;
}



/* Return a unified character code for C (>= 0x110000).  VAL is a
   value of Vchar_unify_table for C; i.e. it is nil, an integer, or a
   charset symbol.  */
static int
maybe_unify_char (int c, Lisp_Object val)
{
  struct charset *charset;

  if (FIXNUMP (val))
    return XFIXNAT (val);
  if (NILP (val))
    return c;

  CHECK_CHARSET_GET_CHARSET (val, charset);
#ifdef REL_ALLOC
  /* The call to load_charset below can allocate memory, which screws
     callers of this function through STRING_CHAR_* macros that hold C
     pointers to buffer text, if REL_ALLOC is used.  */
  r_alloc_inhibit_buffer_relocation (1);
#endif
  load_charset (charset, 1);
  if (! inhibit_load_charset_map)
    {
      val = CHAR_TABLE_REF (Vchar_unify_table, c);
      if (! NILP (val))
	c = XFIXNAT (val);
    }
  else
    {
      int code_index = c - CHARSET_CODE_OFFSET (charset);
      int unified = GET_TEMP_CHARSET_WORK_DECODER (code_index);

      if (unified > 0)
	c = unified;
    }
#ifdef REL_ALLOC
  r_alloc_inhibit_buffer_relocation (0);
#endif
  return c;
}


/* Return a character corresponding to the code-point CODE of
   CHARSET.  */

int
decode_char (struct charset *charset, unsigned int code)
{
  int c, char_index;
  enum charset_method method = CHARSET_METHOD (charset);

  if (code < CHARSET_MIN_CODE (charset) || code > CHARSET_MAX_CODE (charset))
    return -1;

  if (method == CHARSET_METHOD_SUBSET)
    {
      Lisp_Object subset_info;

      subset_info = CHARSET_SUBSET (charset);
      charset = CHARSET_FROM_ID (XFIXNAT (AREF (subset_info, 0)));
      code -= XFIXNUM (AREF (subset_info, 3));
      if (code < XFIXNAT (AREF (subset_info, 1))
	  || code > XFIXNAT (AREF (subset_info, 2)))
	c = -1;
      else
	c = DECODE_CHAR (charset, code);
    }
  else if (method == CHARSET_METHOD_SUPERSET)
    {
      Lisp_Object parents;

      parents = CHARSET_SUPERSET (charset);
      c = -1;
      for (; CONSP (parents); parents = XCDR (parents))
	{
	  int id = XFIXNUM (XCAR (XCAR (parents)));
	  int code_offset = XFIXNUM (XCDR (XCAR (parents)));
	  unsigned this_code = code - code_offset;

	  charset = CHARSET_FROM_ID (id);
	  if ((c = DECODE_CHAR (charset, this_code)) >= 0)
	    break;
	}
    }
  else
    {
      char_index = CODE_POINT_TO_INDEX (charset, code);
      if (char_index < 0)
	return -1;

      if (method == CHARSET_METHOD_MAP)
	{
	  Lisp_Object decoder;

	  decoder = CHARSET_DECODER (charset);
	  if (! VECTORP (decoder))
	    {
	      load_charset (charset, 1);
	      decoder = CHARSET_DECODER (charset);
	    }
	  if (VECTORP (decoder))
	    c = XFIXNUM (AREF (decoder, char_index));
	  else
	    c = GET_TEMP_CHARSET_WORK_DECODER (char_index);
	}
      else			/* method == CHARSET_METHOD_OFFSET */
	{
	  c = char_index + CHARSET_CODE_OFFSET (charset);
	  if (CHARSET_UNIFIED_P (charset)
	      && MAX_UNICODE_CHAR < c && c <= MAX_5_BYTE_CHAR)
	    {
	      /* Unify C with a Unicode character if possible.  */
	      Lisp_Object val = CHAR_TABLE_REF (Vchar_unify_table, c);
	      c = maybe_unify_char (c, val);
	    }
	}
    }

  return c;
}

/* Variable used temporarily by the macro ENCODE_CHAR.  */
Lisp_Object charset_work;

/* Return a code-point of C in CHARSET.  If C doesn't belong to
   CHARSET, return CHARSET_INVALID_CODE (CHARSET).  If STRICT is true,
   use CHARSET's strict_max_char instead of max_char.  */

unsigned
encode_char (struct charset *charset, int c)
{
  unsigned code;
  enum charset_method method = CHARSET_METHOD (charset);

  if (CHARSET_UNIFIED_P (charset))
    {
      Lisp_Object deunifier;
      int code_index = -1;

      deunifier = CHARSET_DEUNIFIER (charset);
      if (! CHAR_TABLE_P (deunifier))
	{
	  load_charset (charset, 2);
	  deunifier = CHARSET_DEUNIFIER (charset);
	}
      if (CHAR_TABLE_P (deunifier))
	{
	  Lisp_Object deunified = CHAR_TABLE_REF (deunifier, c);

	  if (FIXNUMP (deunified))
	    code_index = XFIXNUM (deunified);
	}
      else
	{
	  code_index = GET_TEMP_CHARSET_WORK_ENCODER (c);
	}
      if (code_index >= 0)
	c = CHARSET_CODE_OFFSET (charset) + code_index;
    }

  if (method == CHARSET_METHOD_SUBSET)
    {
      Lisp_Object subset_info;
      struct charset *this_charset;

      subset_info = CHARSET_SUBSET (charset);
      this_charset = CHARSET_FROM_ID (XFIXNAT (AREF (subset_info, 0)));
      code = ENCODE_CHAR (this_charset, c);
      if (code == CHARSET_INVALID_CODE (this_charset)
	  || code < XFIXNAT (AREF (subset_info, 1))
	  || code > XFIXNAT (AREF (subset_info, 2)))
	return CHARSET_INVALID_CODE (charset);
      code += XFIXNUM (AREF (subset_info, 3));
      return code;
    }

  if (method == CHARSET_METHOD_SUPERSET)
    {
      Lisp_Object parents;

      parents = CHARSET_SUPERSET (charset);
      for (; CONSP (parents); parents = XCDR (parents))
	{
	  int id = XFIXNUM (XCAR (XCAR (parents)));
	  int code_offset = XFIXNUM (XCDR (XCAR (parents)));
	  struct charset *this_charset = CHARSET_FROM_ID (id);

	  code = ENCODE_CHAR (this_charset, c);
	  if (code != CHARSET_INVALID_CODE (this_charset))
	    return code + code_offset;
	}
      return CHARSET_INVALID_CODE (charset);
    }

  if (! CHARSET_FAST_MAP_REF ((c), charset->fast_map)
      || c < CHARSET_MIN_CHAR (charset) || c > CHARSET_MAX_CHAR (charset))
    return CHARSET_INVALID_CODE (charset);

  if (method == CHARSET_METHOD_MAP)
    {
      Lisp_Object encoder;
      Lisp_Object val;

      encoder = CHARSET_ENCODER (charset);
      if (! CHAR_TABLE_P (CHARSET_ENCODER (charset)))
	{
	  load_charset (charset, 2);
	  encoder = CHARSET_ENCODER (charset);
	}
      if (CHAR_TABLE_P (encoder))
	{
	  val = CHAR_TABLE_REF (encoder, c);
	  if (NILP (val))
	    return CHARSET_INVALID_CODE (charset);
	  code = XFIXNUM (val);
	  if (! CHARSET_COMPACT_CODES_P (charset))
	    code = INDEX_TO_CODE_POINT (charset, code);
	}
      else
	{
	  code = GET_TEMP_CHARSET_WORK_ENCODER (c);
	  code = INDEX_TO_CODE_POINT (charset, code);
	}
    }
  else				/* method == CHARSET_METHOD_OFFSET */
    {
      unsigned code_index = c - CHARSET_CODE_OFFSET (charset);

      code = INDEX_TO_CODE_POINT (charset, code_index);
    }

  return code;
}


DEFUN ("decode-char", Fdecode_char, Sdecode_char, 2, 2, 0,
       doc: /* Decode the pair of CHARSET and CODE-POINT into a character.
Return nil if CODE-POINT is not valid in CHARSET.

CODE-POINT may be a cons (HIGHER-16-BIT-VALUE . LOWER-16-BIT-VALUE),
although this usage is obsolescent.  */)
  (Lisp_Object charset, Lisp_Object code_point)
{
  int c, id;
  unsigned code;
  struct charset *charsetp;

  CHECK_CHARSET_GET_ID (charset, id);
  code = cons_to_unsigned (code_point, UINT_MAX);
  charsetp = CHARSET_FROM_ID (id);
  c = DECODE_CHAR (charsetp, code);
  return (c >= 0 ? make_fixnum (c) : Qnil);
}


DEFUN ("encode-char", Fencode_char, Sencode_char, 2, 2, 0,
       doc: /* Encode the character CH into a code-point of CHARSET.
Return the encoded code-point, a fixnum if its value is small enough,
otherwise a bignum.
Return nil if CHARSET doesn't support CH.  */)
  (Lisp_Object ch, Lisp_Object charset)
{
  int c, id;
  unsigned code;
  struct charset *charsetp;

  CHECK_CHARSET_GET_ID (charset, id);
  CHECK_CHARACTER (ch);
  c = XFIXNAT (ch);
  charsetp = CHARSET_FROM_ID (id);
  code = ENCODE_CHAR (charsetp, c);
  if (code == CHARSET_INVALID_CODE (charsetp))
    return Qnil;
  /* There are much fewer codepoints in the world than we have positive
     fixnums, so it could be argued that we never really need a bignum,
     e.g. Unicode codepoints only need 21bit, and China's GB-10830
     can fit in 22bit.  Yet we encode GB-10830's chars in a sparse way
     (we just take the 4byte sequences as a 32bit int), so some
     GB-10830 chars (such as 0x81308130 in etc/charsets/gb108304.map) end
     up represented as bignums if EMACS_INT is 32 bits.  */
  return INT_TO_INTEGER (code);
}


DEFUN ("make-char", Fmake_char, Smake_char, 1, 5, 0,
       doc:
       /* Return a character of CHARSET whose position codes are CODEn.

CODE1 through CODE4 are optional, but if you don't supply sufficient
position codes, it is assumed that the minimum code in each dimension
is specified.  */)
  (Lisp_Object charset, Lisp_Object code1, Lisp_Object code2, Lisp_Object code3, Lisp_Object code4)
{
  int id, dimension;
  struct charset *charsetp;
  unsigned code;
  int c;

  CHECK_CHARSET_GET_ID (charset, id);
  charsetp = CHARSET_FROM_ID (id);

  dimension = CHARSET_DIMENSION (charsetp);
  if (NILP (code1))
    code = (CHARSET_ASCII_COMPATIBLE_P (charsetp)
	    ? 0 : CHARSET_MIN_CODE (charsetp));
  else
    {
      CHECK_FIXNAT (code1);
      if (XFIXNAT (code1) >= 0x100)
	args_out_of_range (make_fixnum (0xFF), code1);
      code = XFIXNAT (code1);

      if (dimension > 1)
	{
	  code <<= 8;
	  if (NILP (code2))
	    code |= charsetp->code_space[(dimension - 2) * 4];
	  else
	    {
	      CHECK_FIXNAT (code2);
	      if (XFIXNAT (code2) >= 0x100)
		args_out_of_range (make_fixnum (0xFF), code2);
	      code |= XFIXNAT (code2);
	    }

	  if (dimension > 2)
	    {
	      code <<= 8;
	      if (NILP (code3))
		code |= charsetp->code_space[(dimension - 3) * 4];
	      else
		{
		  CHECK_FIXNAT (code3);
		  if (XFIXNAT (code3) >= 0x100)
		    args_out_of_range (make_fixnum (0xFF), code3);
		  code |= XFIXNAT (code3);
		}

	      if (dimension > 3)
		{
		  code <<= 8;
		  if (NILP (code4))
		    code |= charsetp->code_space[0];
		  else
		    {
		      CHECK_FIXNAT (code4);
		      if (XFIXNAT (code4) >= 0x100)
			args_out_of_range (make_fixnum (0xFF), code4);
		      code |= XFIXNAT (code4);
		    }
		}
	    }
	}
    }

  if (CHARSET_ISO_FINAL (charsetp) >= 0)
    code &= 0x7F7F7F7F;
  c = DECODE_CHAR (charsetp, code);
  if (c < 0)
    error ("Invalid code(s)");
  return make_fixnum (c);
}


/* Return the first charset in CHARSET_LIST that contains C.
   CHARSET_LIST is a list of charset IDs.  If it is nil, use
   Vcharset_ordered_list.  */

struct charset *
char_charset (int c, Lisp_Object charset_list, unsigned int *code_return)
{
  bool maybe_null = 0;

  if (NILP (charset_list))
    charset_list = Vcharset_ordered_list;
  else
    maybe_null = 1;

  while (CONSP (charset_list))
    {
      struct charset *charset = CHARSET_FROM_ID (XFIXNUM (XCAR (charset_list)));
      unsigned code = ENCODE_CHAR (charset, c);

      if (code != CHARSET_INVALID_CODE (charset))
	{
	  if (code_return)
	    *code_return = code;
	  return charset;
	}
      charset_list = XCDR (charset_list);
      if (! maybe_null
	  && c <= MAX_UNICODE_CHAR
	  && EQ (charset_list, Vcharset_non_preferred_head))
	return CHARSET_FROM_ID (charset_unicode);
    }
  return (maybe_null ? NULL
	  : c <= MAX_5_BYTE_CHAR ? CHARSET_FROM_ID (charset_emacs)
	  : CHARSET_FROM_ID (charset_eight_bit));
}


DEFUN ("split-char", Fsplit_char, Ssplit_char, 1, 1, 0,
       doc:
       /*Return list of charset and one to four position-codes of CH.
The charset is decided by the current priority order of charsets.
A position-code is a byte value of each dimension of the code-point of
CH in the charset.  */)
  (Lisp_Object ch)
{
  struct charset *charset;
  int c, dimension;
  unsigned code;
  Lisp_Object val;

  CHECK_CHARACTER (ch);
  c = XFIXNAT (ch);
  charset = CHAR_CHARSET (c);
  if (! charset)
    emacs_abort ();
  code = ENCODE_CHAR (charset, c);
  if (code == CHARSET_INVALID_CODE (charset))
    emacs_abort ();
  dimension = CHARSET_DIMENSION (charset);
  for (val = Qnil; dimension > 0; dimension--)
    {
      val = Fcons (make_fixnum (code & 0xFF), val);
      code >>= 8;
    }
  return Fcons (CHARSET_NAME (charset), val);
}


DEFUN ("char-charset", Fchar_charset, Schar_charset, 1, 2, 0,
       doc: /* Return the charset of highest priority that contains CH.
ASCII characters are an exception: for them, this function always
returns `ascii'.
If optional 2nd arg RESTRICTION is non-nil, it is a list of charsets
from which to find the charset.  It may also be a coding system.  In
that case, find the charset from what supported by that coding system.  */)
  (Lisp_Object ch, Lisp_Object restriction)
{
  struct charset *charset;

  CHECK_CHARACTER (ch);
  if (NILP (restriction))
    charset = CHAR_CHARSET (XFIXNUM (ch));
  else
    {
      if (CONSP (restriction))
	{
	  int c = XFIXNAT (ch);

	  for (; CONSP (restriction); restriction = XCDR (restriction))
	    {
	      struct charset *rcharset;

	      CHECK_CHARSET_GET_CHARSET (XCAR (restriction), rcharset);
	      if (ENCODE_CHAR (rcharset, c) != CHARSET_INVALID_CODE (rcharset))
		return XCAR (restriction);
	    }
	  return Qnil;
	}
      restriction = coding_system_charset_list (restriction);
      charset = char_charset (XFIXNUM (ch), restriction, NULL);
      if (! charset)
	return Qnil;
    }
  return (CHARSET_NAME (charset));
}


DEFUN ("charset-after", Fcharset_after, Scharset_after, 0, 1, 0,
       doc: /*
Return charset of a character in the current buffer at position POS.
If POS is nil, it defaults to the current point.
If POS is out of range, the value is nil.  */)
  (Lisp_Object pos)
{
  Lisp_Object ch;
  struct charset *charset;

  ch = Fchar_after (pos);
  if (! FIXNUMP (ch))
    return ch;
  charset = CHAR_CHARSET (XFIXNUM (ch));
  return (CHARSET_NAME (charset));
}


DEFUN ("iso-charset", Fiso_charset, Siso_charset, 3, 3, 0,
       doc: /*
Return charset of ISO's specification DIMENSION, CHARS, and FINAL-CHAR.

ISO 2022's designation sequence (escape sequence) distinguishes charsets
by their DIMENSION, CHARS, and FINAL-CHAR,
whereas Emacs distinguishes them by charset symbol.
See the documentation of the function `charset-info' for the meanings of
DIMENSION, CHARS, and FINAL-CHAR.  */)
  (Lisp_Object dimension, Lisp_Object chars, Lisp_Object final_char)
{
  bool chars_flag = check_iso_charset_parameter (dimension, chars, final_char);
  int id = ISO_CHARSET_TABLE (XFIXNUM (dimension), chars_flag,
			      XFIXNAT (final_char));
  return (id >= 0 ? CHARSET_NAME (CHARSET_FROM_ID (id)) : Qnil);
}


DEFUN ("clear-charset-maps", Fclear_charset_maps, Sclear_charset_maps,
       0, 0, 0,
       doc: /*
Internal use only.
Clear temporary charset mapping tables.
It should be called only from temacs invoked for dumping.  */)
  (void)
{
  if (temp_charset_work)
    {
      xfree (temp_charset_work);
      temp_charset_work = NULL;
    }

  if (CHAR_TABLE_P (Vchar_unify_table))
    Foptimize_char_table (Vchar_unify_table, Qnil);

  return Qnil;
}

DEFUN ("charset-priority-list", Fcharset_priority_list,
       Scharset_priority_list, 0, 1, 0,
       doc: /* Return the list of charsets ordered by priority.
HIGHESTP non-nil means just return the highest priority one.  */)
  (Lisp_Object highestp)
{
  Lisp_Object val = Qnil, list = Vcharset_ordered_list;

  if (!NILP (highestp))
    return CHARSET_NAME (CHARSET_FROM_ID (XFIXNUM (Fcar (list))));

  while (!NILP (list))
    {
      val = Fcons (CHARSET_NAME (CHARSET_FROM_ID (XFIXNUM (XCAR (list)))), val);
      list = XCDR (list);
    }
  return Fnreverse (val);
}

DEFUN ("set-charset-priority", Fset_charset_priority, Sset_charset_priority,
       1, MANY, 0,
       doc: /* Assign higher priority to the charsets given as arguments.
usage: (set-charset-priority &rest charsets)  */)
  (ptrdiff_t nargs, Lisp_Object *args)
{
  Lisp_Object new_head, old_list;
  Lisp_Object list_2022, list_emacs_mule;
  ptrdiff_t i;
  int id;

  old_list = Fcopy_sequence (Vcharset_ordered_list);
  new_head = Qnil;
  for (i = 0; i < nargs; i++)
    {
      CHECK_CHARSET_GET_ID (args[i], id);
      if (! NILP (Fmemq (make_fixnum (id), old_list)))
	{
	  old_list = Fdelq (make_fixnum (id), old_list);
	  new_head = Fcons (make_fixnum (id), new_head);
	}
    }
  Vcharset_non_preferred_head = old_list;
  Vcharset_ordered_list = nconc2 (Fnreverse (new_head), old_list);

  charset_ordered_list_tick++;

  charset_unibyte = -1;
  for (old_list = Vcharset_ordered_list, list_2022 = list_emacs_mule = Qnil;
       CONSP (old_list); old_list = XCDR (old_list))
    {
      if (! NILP (Fmemq (XCAR (old_list), Viso_2022_charset_list)))
	list_2022 = Fcons (XCAR (old_list), list_2022);
      if (! NILP (Fmemq (XCAR (old_list), Vemacs_mule_charset_list)))
	list_emacs_mule = Fcons (XCAR (old_list), list_emacs_mule);
      if (charset_unibyte < 0)
	{
	  struct charset *charset = CHARSET_FROM_ID (XFIXNUM (XCAR (old_list)));

	  if (CHARSET_DIMENSION (charset) == 1
	      && CHARSET_ASCII_COMPATIBLE_P (charset)
	      && CHARSET_MAX_CHAR (charset) >= 0x80)
	    charset_unibyte = CHARSET_ID (charset);
	}
    }
  Viso_2022_charset_list = Fnreverse (list_2022);
  Vemacs_mule_charset_list = Fnreverse (list_emacs_mule);
  if (charset_unibyte < 0)
    charset_unibyte = charset_iso_8859_1;

  return Qnil;
}

DEFUN ("charset-id-internal", Fcharset_id_internal, Scharset_id_internal,
       0, 1, 0,
       doc: /* Internal use only.
Return charset identification number of CHARSET.  */)
  (Lisp_Object charset)
{
  int id;

  CHECK_CHARSET_GET_ID (charset, id);
  return make_fixnum (id);
}

struct charset_sort_data
{
  Lisp_Object charset;
  int id;
  ptrdiff_t priority;
};

static int
charset_compare (const void *d1, const void *d2)
{
  const struct charset_sort_data *data1 = d1, *data2 = d2;
  if (data1->priority != data2->priority)
    return data1->priority < data2->priority ? -1 : 1;
  return 0;
}

DEFUN ("sort-charsets", Fsort_charsets, Ssort_charsets, 1, 1, 0,
       doc: /* Sort charset list CHARSETS by a priority of each charset.
Return the sorted list.  CHARSETS is modified by side effects.
See also `charset-priority-list' and `set-charset-priority'.  */)
     (Lisp_Object charsets)
{
  ptrdiff_t n = list_length (charsets), i, j;
  int done;
  Lisp_Object tail, elt, attrs;
  struct charset_sort_data *sort_data;
  int id, min_id = INT_MAX, max_id = INT_MIN;
  USE_SAFE_ALLOCA;

  if (n == 0)
    return Qnil;
  SAFE_NALLOCA (sort_data, 1, n);
  for (tail = charsets, i = 0; CONSP (tail); tail = XCDR (tail), i++)
    {
      elt = XCAR (tail);
      CHECK_CHARSET_GET_ATTR (elt, attrs);
      sort_data[i].charset = elt;
      sort_data[i].id = id = XFIXNUM (CHARSET_ATTR_ID (attrs));
      if (id < min_id)
	min_id = id;
      if (id > max_id)
	max_id = id;
    }
  for (done = 0, tail = Vcharset_ordered_list, i = 0;
       done < n && CONSP (tail); tail = XCDR (tail), i++)
    {
      elt = XCAR (tail);
      id = XFIXNAT (elt);
      if (id >= min_id && id <= max_id)
	for (j = 0; j < n; j++)
	  if (sort_data[j].id == id)
	    {
	      sort_data[j].priority = i;
	      done++;
	    }
    }
  qsort (sort_data, n, sizeof *sort_data, charset_compare);
  for (i = 0, tail = charsets; CONSP (tail); tail = XCDR (tail), i++)
    XSETCAR (tail, sort_data[i].charset);
  SAFE_FREE ();
  return charsets;
}


void
init_charset (void)
{
  Lisp_Object tempdir;
  tempdir = Fexpand_file_name (build_string ("charsets"), Vdata_directory);
  if (! file_accessible_directory_p (tempdir))
    {
      /* This used to be non-fatal (dir_warning), but it should not
         happen, and if it does sooner or later it will cause some
         obscure problem (eg bug#6401), so better abort.  */
      fprintf (stderr, "Error: charsets directory not found:\n\
%s\n\
Emacs will not function correctly without the character map files.\n%s\
Please check your installation!\n",
               SDATA (tempdir),
               egetenv("EMACSDATA") ? "The EMACSDATA environment \
variable is set, maybe it has the wrong value?\n" : "");
      exit (1);
    }

  Vcharset_map_path = list1 (tempdir);
}


void
init_charset_once (void)
{
  int i, j, k;

  for (i = 0; i < ISO_MAX_DIMENSION; i++)
    for (j = 0; j < ISO_MAX_CHARS; j++)
      for (k = 0; k < ISO_MAX_FINAL; k++)
        iso_charset_table[i][j][k] = -1;

  PDUMPER_REMEMBER_SCALAR (iso_charset_table);

  for (i = 0; i < 256; i++)
    emacs_mule_charset[i] = -1;

  PDUMPER_REMEMBER_SCALAR (emacs_mule_charset);

  charset_jisx0201_roman = -1;
  PDUMPER_REMEMBER_SCALAR (charset_jisx0201_roman);

  charset_jisx0208_1978 = -1;
  PDUMPER_REMEMBER_SCALAR (charset_jisx0208_1978);

  charset_jisx0208 = -1;
  PDUMPER_REMEMBER_SCALAR (charset_jisx0208);

  charset_ksc5601 = -1;
  PDUMPER_REMEMBER_SCALAR (charset_ksc5601);
}

/* Allocate an initial charset table that is large enough to handle
   Emacs while it is bootstrapping.  As of September 2011, the size
   needs to be at least 166; make it a bit bigger to allow for future
   expansion.

   Don't make the value so small that the table is reallocated during
   bootstrapping, as glibc malloc calls larger than just under 64 KiB
   during an initial bootstrap wreak havoc after dumping; see the
   M_MMAP_THRESHOLD value in alloc.c, plus there is an extra overhead
   internal to glibc malloc and perhaps to Emacs malloc debugging.  */
static struct charset charset_table_init[180];

void
syms_of_charset (void)
{
#include "charset.x"

  DEFSYM (Qcharsetp, "charsetp");

  /* Special charset symbols.  */
  DEFSYM (Qascii, "ascii");
  DEFSYM (Qunicode, "unicode");
  DEFSYM (Qemacs, "emacs");
  DEFSYM (Qeight_bit, "eight-bit");
  DEFSYM (Qiso_8859_1, "iso-8859-1");

  staticpro (&Vcharset_ordered_list);
  Vcharset_ordered_list = Qnil;

  staticpro (&Viso_2022_charset_list);
  Viso_2022_charset_list = Qnil;

  staticpro (&Vemacs_mule_charset_list);
  Vemacs_mule_charset_list = Qnil;

  staticpro (&Vcharset_hash_table);
  Vcharset_hash_table = CALLN (Fmake_hash_table, QCtest, Qeq);

  charset_table = charset_table_init;
  charset_table_size = ARRAYELTS (charset_table_init);
  PDUMPER_REMEMBER_SCALAR (charset_table_size);
  charset_table_used = 0;
<<<<<<< HEAD
=======
  PDUMPER_REMEMBER_SCALAR (charset_table_used);
>>>>>>> f79fd9e8

  DEFVAR_LISP ("charset-map-path", Vcharset_map_path,
	       doc: /* List of directories to search for charset map files.  */);
  Vcharset_map_path = Qnil;

  DEFVAR_BOOL ("inhibit-load-charset-map", inhibit_load_charset_map,
	       doc: /* Inhibit loading of charset maps.  Used when dumping Emacs.  */);
  inhibit_load_charset_map = 0;

  DEFVAR_LISP ("charset-list", Vcharset_list,
	       doc: /* List of all charsets ever defined.  */);
  Vcharset_list = Qnil;

  DEFVAR_LISP ("current-iso639-language", Vcurrent_iso639_language,
	       doc: /* ISO639 language mnemonic symbol for the current language environment.
If the current language environment is for multiple languages (e.g. "Latin-1"),
the value may be a list of mnemonics.  */);
  Vcurrent_iso639_language = Qnil;

  charset_ascii
    = define_charset_internal (Qascii, 1, "\x00\x7F\0\0\0\0\0",
                               0, 127, 'B', -1, 0, 1, 0, 0);
  PDUMPER_REMEMBER_SCALAR (charset_ascii);

  charset_iso_8859_1
    = define_charset_internal (Qiso_8859_1, 1, "\x00\xFF\0\0\0\0\0",
                               0, 255, -1, -1, -1, 1, 0, 0);
  PDUMPER_REMEMBER_SCALAR (charset_iso_8859_1);

  charset_unicode
    = define_charset_internal (Qunicode, 3, "\x00\xFF\x00\xFF\x00\x10\0",
                               0, MAX_UNICODE_CHAR, -1, 0, -1, 1, 0, 0);
  PDUMPER_REMEMBER_SCALAR (charset_unicode);

  charset_emacs
    = define_charset_internal (Qemacs, 3, "\x00\xFF\x00\xFF\x00\x3F\0",
                               0, MAX_5_BYTE_CHAR, -1, 0, -1, 1, 1, 0);
  PDUMPER_REMEMBER_SCALAR (charset_emacs);

  charset_eight_bit
    = define_charset_internal (Qeight_bit, 1, "\x80\xFF\0\0\0\0\0",
			       128, 255, -1, 0, -1, 0, 1,
                               MAX_5_BYTE_CHAR + 1);
  PDUMPER_REMEMBER_SCALAR (charset_eight_bit);

  charset_unibyte = charset_iso_8859_1;
  PDUMPER_REMEMBER_SCALAR (charset_unibyte);
}<|MERGE_RESOLUTION|>--- conflicted
+++ resolved
@@ -2387,10 +2387,7 @@
   charset_table_size = ARRAYELTS (charset_table_init);
   PDUMPER_REMEMBER_SCALAR (charset_table_size);
   charset_table_used = 0;
-<<<<<<< HEAD
-=======
   PDUMPER_REMEMBER_SCALAR (charset_table_used);
->>>>>>> f79fd9e8
 
   DEFVAR_LISP ("charset-map-path", Vcharset_map_path,
 	       doc: /* List of directories to search for charset map files.  */);
