--- conflicted
+++ resolved
@@ -120,12 +120,9 @@
 #include <sys/resource.h>
 #endif
 
-<<<<<<< HEAD
-=======
 #include "pdumper.h"
 #include "epaths.h"
 
->>>>>>> f79fd9e8
 Lisp_Object symbol_module;
 Lisp_Object function_module;
 Lisp_Object plist_module;
@@ -692,8 +689,6 @@
     _exit (EXIT_FAILURE);
 }
 
-<<<<<<< HEAD
-=======
 #ifdef HAVE_PDUMPER
 
 static const char *
@@ -988,7 +983,6 @@
 }
 #endif /* HAVE_PDUMPER */
 
->>>>>>> f79fd9e8
 // FIX: 20190823 LAV, redundant? see src/fns.c:Fstring_from_scheme
 static Lisp_Object
 string_from_scheme (Lisp_Object scheme_string)
@@ -1025,15 +1019,6 @@
   char *ch_to_dir = 0;
 
   /* If we use --chdir, this records the original directory.  */
-<<<<<<< HEAD
-  char *original_pwd = 0;
-
-#ifndef CANNOT_DUMP
-  dumping = !initialized && (strcmp (argv[argc - 1], "dump") == 0
-			     || strcmp (argv[argc - 1], "bootstrap") == 0);
-#else
-  dumping = false;
-=======
   char const *original_pwd = 0;
 
   const char *dump_mode = NULL;
@@ -1048,7 +1033,6 @@
     }
 #ifdef HAVE_PDUMPER
   bool attempt_load_pdump = false;
->>>>>>> f79fd9e8
 #endif
 
   /* Look for this argument first, before any heap allocation, so we
@@ -1628,10 +1612,6 @@
       scm_set_current_module (scm_c_resolve_module ("guile-user"));
 
       init_alloc_once ();
-<<<<<<< HEAD
-      init_threads_once ();
-=======
->>>>>>> f79fd9e8
       scm_c_module_define (scm_c_resolve_module ("language elisp runtime"),
                            "make-lisp-string",
                            scm_c_make_gsubr ("make-lisp-string", 1, 0, 0,
@@ -1645,11 +1625,7 @@
 
       init_guile ();
       init_fns_once ();
-<<<<<<< HEAD
-      init_obarray ();
-=======
       init_obarray_once ();
->>>>>>> f79fd9e8
       init_eval_once ();
       init_charset_once ();
       init_coding_once ();
@@ -1685,30 +1661,6 @@
                   SYMBOL_FUNCTION (intern ("default-boundp")),
                   SYMBOL_FUNCTION (intern ("bind-symbol")));
 
-      /* Called before syms_of_fileio, because it sets up
-         Qerror_condition.  Called before other symbol-initialization
-         functions because it sets up symbols used by defsubr.  */
-      syms_of_data ();
-
-      /* FIX: 20190707 LAV, explain why we need to override functions
-       *                    dealing with symbols.
-       *                    It seems runtime.scm sets up its own
-       *                    symbol mechanism, perhaps to work
-       *                    without emacs. But when emacs is used
-       *                    it brings its own function dealing with
-       *                    symbols?
-       *                    Besides function, it seems we need to
-       *                    make guile aware of Qunbound (used by DEFVAR, which is a total guile-side thing).
-       */
-      scm_call_7 (scm_c_public_ref ("language elisp runtime", "emacs!"),
-                  SYMBOL_FUNCTION (intern ("symbol-value")),
-                  SYMBOL_FUNCTION (intern ("set")),
-                  SYMBOL_FUNCTION (intern ("boundp")),
-                  SYMBOL_FUNCTION (intern ("default-value")),
-                  SYMBOL_FUNCTION (intern ("set-default")),
-                  SYMBOL_FUNCTION (intern ("default-boundp")),
-                  SYMBOL_FUNCTION (intern ("bind-symbol")));
-
       /* Call syms_of_xfaces before init_window_once because that
 	 function creates Vterminal_frame.  Termcap frames now use
 	 faces, and the face implementation uses some symbols as
@@ -1723,10 +1675,6 @@
 	 Emacs starts up from scratch (e.g., temacs).  */
       syms_of_keyboard ();
 
-<<<<<<< HEAD
-      syms_of_fns ();  /* Before syms_of_charset which uses hash tables.  */
-=======
->>>>>>> f79fd9e8
       syms_of_fileio ();
       /* Before syms_of_coding to initialize Vgc_cons_threshold.  */
       syms_of_alloc ();
@@ -1737,13 +1685,8 @@
       /* Before init_window_once, because it sets up the
 	 Vcoding_system_hash_table.  */
       syms_of_coding ();	/* This should be after syms_of_fileio.  */
-<<<<<<< HEAD
-
-      if(!initialized) syms_of_frame ();
-=======
       init_frame_once ();       /* Before init_window_once.  */
       syms_of_frame ();
->>>>>>> f79fd9e8
       init_window_once ();	/* Init the window system.  */
 #ifdef HAVE_WINDOW_SYSTEM
       init_fringe_once ();	/* Swap bitmaps if necessary.  */
@@ -2018,11 +1961,8 @@
       syms_of_minibuf ();
       syms_of_process ();
       syms_of_search ();
-<<<<<<< HEAD
-=======
       syms_of_sysdep ();
       syms_of_timefns ();
->>>>>>> f79fd9e8
       syms_of_syntax ();
       syms_of_terminal ();
       syms_of_term ();
@@ -2133,14 +2073,11 @@
 #endif /* WINDOWSNT */
 
       syms_of_threads ();
-<<<<<<< HEAD
-=======
       syms_of_pdumper ();
 
 #ifdef HAVE_JSON
       syms_of_json ();
 #endif
->>>>>>> f79fd9e8
 
       keys_of_casefiddle ();
       keys_of_cmds ();
