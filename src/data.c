--- conflicted
+++ resolved
@@ -39,17 +39,11 @@
 #include "keymap.h"
 
 static void swap_in_symval_forwarding (sym_t, struct Lisp_Buffer_Local_Value *);
-<<<<<<< HEAD
-
-Lisp_Object Qnil_, Qt_;
-//FIX: 20190626 LAV, BT-2015 had: Lisp_Object Qspecial_operator;
-=======
 sym_t indirect_variable (sym_t symbol);
 
 //FIX-20190626-LAV: 2015 had: Lisp_Object Qnil_, Qt_;
 //                               Lisp_Object Qspecial_operator;
 Lisp_Object Qnil_, Qt_;
->>>>>>> f79fd9e8
 
 static bool
 BOOLFWDP (union Lisp_Fwd *a)
@@ -225,14 +219,6 @@
     {
       switch (XMISCTYPE (object))
 	{
-<<<<<<< HEAD
-	case Lisp_Misc_Marker:
-	  return Qmarker;
-	case Lisp_Misc_Overlay:
-	  return Qoverlay;
-        case Lisp_Misc_Finalizer:
-          return Qfinalizer;
-=======
           case_Lisp_Int:
             return Qinteger;
 
@@ -252,7 +238,6 @@
             return Qoverlay;
           //case Lisp_Misc_Finalizer:
           //  return Qfinalizer;
->>>>>>> f79fd9e8
 #ifdef HAVE_MODULES
 	  case Lisp_Misc_User_Ptr:
 	    return Quser_ptr;
@@ -377,18 +362,6 @@
   return Qnil;
 }
 
-<<<<<<< HEAD
-static bool
-SYMBOL_INTERNED_IN_INITIAL_OBARRAY_P (Lisp_Object sym)
-{
-  /* Should be initial_obarray */
-  Lisp_Object tem = Ffind_symbol (SYMBOL_NAME (sym), Vobarray);
-  return (! NILP (scm_c_value_ref (tem, 1))
-          && (EQ (sym, scm_c_value_ref (tem, 0))));
-}
-
-=======
->>>>>>> f79fd9e8
 /* Define this in C to avoid unnecessarily consing up the symbol
    name.  */
 DEFUN ("keywordp", Fkeywordp, Skeywordp, 1, 1, 0,
@@ -1321,22 +1294,13 @@
               enum Set_Internal_Bind bindflag)
 {
   bool voide = EQ (newval, Qunbound);
-<<<<<<< HEAD
-  sym_t sym;
-  Lisp_Object tem1;
-=======
->>>>>>> f79fd9e8
 
   /* If restoring in a dead buffer, do nothing.  */
   /* if (BUFFERP (where) && NILP (XBUFFER (where)->name))
       return; */
 
   CHECK_SYMBOL (symbol);
-<<<<<<< HEAD
-  sym = XSYMBOL (symbol);
-=======
   struct Lisp_Symbol *sym = XSYMBOL (symbol);
->>>>>>> f79fd9e8
   switch (GET_SYMBOL_TRAPPED(sym))
     {
     case SYMBOL_NOWRITE:
@@ -1679,15 +1643,8 @@
 set_default_internal (Lisp_Object symbol, Lisp_Object value,
                       enum Set_Internal_Bind bindflag)
 {
-<<<<<<< HEAD
-  sym_t sym;
-
-  CHECK_SYMBOL (symbol);
-  sym = XSYMBOL (symbol);
-=======
   CHECK_SYMBOL (symbol);
   sym_t sym = XSYMBOL (symbol);
->>>>>>> f79fd9e8
   switch (GET_SYMBOL_TRAPPED(sym))
     {
     case SYMBOL_NOWRITE:
@@ -1872,13 +1829,8 @@
     default: emacs_abort ();
     }
 
-<<<<<<< HEAD
-  if (SYMBOL_CONSTANT (sym))
-    error ("Symbol %s may not be buffer-local", SDATA (SYMBOL_NAME (variable)));
-=======
   if (SYMBOL_CONSTANT_P (variable))
     xsignal1 (Qsetting_constant, variable);
->>>>>>> f79fd9e8
 
   if (!blv)
     {
@@ -1915,11 +1867,7 @@
 {
   Lisp_Object tem;
   bool forwarded UNINIT;
-<<<<<<< HEAD
-  union Lisp_Val_Fwd valcontents;
-=======
   union Lisp_Val_Fwd valcontents UNINIT;
->>>>>>> f79fd9e8
   sym_t sym;
   struct Lisp_Buffer_Local_Value *blv = NULL;
 
@@ -1945,12 +1893,7 @@
     }
 
   if (SYMBOL_CONSTANT (sym))
-<<<<<<< HEAD
-    error ("Symbol %s may not be buffer-local",
-	   SDATA (SYMBOL_NAME (variable)));
-=======
     xsignal1 (Qsetting_constant, variable);
->>>>>>> f79fd9e8
 
   if (blv ? blv->local_if_set
       : (forwarded && BUFFER_OBJFWDP (valcontents.fwd)))
@@ -2045,13 +1988,8 @@
     default: emacs_abort ();
     }
 
-<<<<<<< HEAD
-  if (GET_SYMBOL_TRAPPED(sym) == SYMBOL_TRAPPED_WRITE)
-    notify_variable_watchers (variable, Qnil, Qmakunbound, Fcurrent_buffer ());
-=======
   //if (GET_SYMBOL_TRAPPED(sym) == SYMBOL_TRAPPED_WRITE)
   //  notify_variable_watchers (variable, Qnil, Qmakunbound, Fcurrent_buffer ());
->>>>>>> f79fd9e8
 
   /* Get rid of this buffer's alist element, if any.  */
   XSETSYMBOL (variable, sym);	/* Propagate variable indirection.  */
@@ -4057,24 +3995,15 @@
   DEFVAR_LISP ("most-positive-fixnum", Vmost_positive_fixnum,
 	       doc: /* The greatest integer that is represented efficiently.
 This variable cannot be set; trying to do so will signal an error.  */);
-<<<<<<< HEAD
-  Vmost_positive_fixnum = make_number (MOST_POSITIVE_FIXNUM);
-  SET_SYMBOL_CONSTANT (XSYMBOL (intern_c_string ("most-positive-fixnum")));
-=======
   Vmost_positive_fixnum = make_fixnum (MOST_POSITIVE_FIXNUM);
   SET_SYMBOL_CONSTANT (XSYMBOL (intern_c_string ("most-positive-fixnum")));
   //FIX-20230212-LAV: was SET_SYMBOL_CONSTANT (XSYMBOL (intern_c_string ("most-positive-fixnum")));
->>>>>>> f79fd9e8
 
   DEFVAR_LISP ("most-negative-fixnum", Vmost_negative_fixnum,
 	       doc: /* The least integer that is represented efficiently.
 This variable cannot be set; trying to do so will signal an error.  */);
-<<<<<<< HEAD
-  Vmost_negative_fixnum = make_number (MOST_NEGATIVE_FIXNUM);
-=======
   Vmost_negative_fixnum = make_fixnum (MOST_NEGATIVE_FIXNUM);
   SET_SYMBOL_CONSTANT (XSYMBOL (intern_c_string ("most-negative-fixnum")));
->>>>>>> f79fd9e8
 
   DEFSYM (Qwatchers, "watchers");
   DEFSYM (Qmakunbound, "makunbound");
