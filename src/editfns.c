--- conflicted
+++ resolved
@@ -742,8 +742,6 @@
 
   dynwind_end ();
 
-  dynwind_end ();
-
   /* Return END constrained to the current input field.  */
   return Fconstrain_to_field (make_fixnum (charpos), make_fixnum (PT),
 			      XFIXNUM (n) != 1 ? Qt : Qnil,
@@ -2001,7 +1999,6 @@
 nil.  */)
   (Lisp_Object source, Lisp_Object max_secs, Lisp_Object max_costs)
 {
-  dynwind_begin();
   struct buffer *a = current_buffer;
   Lisp_Object source_buffer = Fget_buffer (source);
   if (NILP (source_buffer))
@@ -2163,14 +2160,8 @@
       --j;
     }
 
-<<<<<<< HEAD
-  dynwind_end();
-
-  SAFE_FREE ();
-=======
   dynwind_end ();
 
->>>>>>> f79fd9e8
   rbc_quitcounter = 0;
 
   if (modification_hooks_inhibited)
@@ -2285,10 +2276,7 @@
   unsigned char fromstr[MAX_MULTIBYTE_LENGTH], tostr[MAX_MULTIBYTE_LENGTH];
   unsigned char *p;
   dynwind_begin ();
-<<<<<<< HEAD
-=======
   ptrdiff_t count = SPECPDL_INDEX ();
->>>>>>> f79fd9e8
 #define COMBINING_NO	 0
 #define COMBINING_BEFORE 1
 #define COMBINING_AFTER  2
@@ -2866,8 +2854,6 @@
   val = call0 (thunk);
   dynwind_end ();
   return val;
-<<<<<<< HEAD
-=======
 }
  
@@ -2888,7 +2874,6 @@
 
   /* Placeholder implementation until we get our act together.  */
   return EQ (n, make_fixnum (1)) ? msgid : msgid_plural;
->>>>>>> f79fd9e8
 }
  
@@ -3157,6 +3142,7 @@
   ptrdiff_t bufsize = sizeof initial_buffer;
   ptrdiff_t max_bufsize = STRING_BYTES_BOUND + 1;
   char *p;
+  ptrdiff_t buf_save_value_index UNINIT;
   char *format, *end;
   ptrdiff_t nchars;
   /* When we make a multibyte string, we must pay attention to the
@@ -3890,18 +3876,6 @@
 	string_overflow ();
       if (bufsize <= buflen_needed)
 	{
-<<<<<<< HEAD
-	  buf = xmalloc_atomic (bufsize);
-	  memcpy (buf, initial_buffer, used);
-	}
-      else
-	{
-          void *new = xmalloc_atomic (bufsize);
-	  memcpy (new, initial_buffer, used);
-          xfree(buf);
-          buf = new;
-	}
-=======
 	  if (max_bufsize <= buflen_needed)
 	    string_overflow ();
 
@@ -3911,7 +3885,6 @@
 
 	  bufsize = (buflen_needed <= max_bufsize / 2
 		     ? buflen_needed * 2 : max_bufsize);
->>>>>>> f79fd9e8
 
 	  if (buf == initial_buffer)
 	    {
@@ -4554,8 +4527,6 @@
   DEFVAR_LISP ("operating-system-release", Voperating_system_release,
 	       doc: /* The release of the operating system Emacs is running on.  */);
 
-<<<<<<< HEAD
-=======
   DEFVAR_BOOL ("binary-as-unsigned",
 	       binary_as_unsigned,
 	       doc: /* Non-nil means `format' %x and %o treat integers as unsigned.
@@ -4568,7 +4539,6 @@
 it to be non-nil.  */);
   binary_as_unsigned = false;
 
->>>>>>> f79fd9e8
   /* Symbol for the text property used to mark fields.  */
   DEFSYM (Qfield, "field");
 
