--- conflicted
+++ resolved
@@ -1748,10 +1748,6 @@
 
   fringe_bitmaps = xzalloc (max_fringe_bitmaps * sizeof *fringe_bitmaps);
 
-<<<<<<< HEAD
-  //verify (NIL_IS_ZERO);
-=======
->>>>>>> f79fd9e8
   fringe_faces = xzalloc (max_fringe_bitmaps * sizeof *fringe_faces);
 }
 
