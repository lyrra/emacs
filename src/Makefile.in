### @configure_input@

# Copyright (C) 1985, 1987-1988, 1993-1995, 1999-2019 Free Software
# Foundation, Inc.

# This file is part of GNU Emacs.

# GNU Emacs is free software: you can redistribute it and/or modify
# it under the terms of the GNU General Public License as published by
# the Free Software Foundation, either version 3 of the License, or
# (at your option) any later version.

# GNU Emacs is distributed in the hope that it will be useful,
# but WITHOUT ANY WARRANTY; without even the implied warranty of
# MERCHANTABILITY or FITNESS FOR A PARTICULAR PURPOSE.  See the
# GNU General Public License for more details.

# You should have received a copy of the GNU General Public License
# along with GNU Emacs.  If not, see <https://www.gnu.org/licenses/>.


# Note that this file is edited by msdos/sed1v2.inp for MSDOS.  That
# script may need modifying in sync with changes made here.  Try to
# avoid shell-ism because the DOS build has to use the DOS shell.

SHELL = @SHELL@

# Here are the things that we expect ../configure to edit.
# We use $(srcdir) explicitly in dependencies so as not to depend on VPATH.
srcdir = @srcdir@
top_srcdir = @top_srcdir@
# MinGW CPPFLAGS may use this.
abs_top_srcdir=@abs_top_srcdir@
VPATH = $(srcdir)
CC = @CC@
CFLAGS = @CFLAGS@
CPPFLAGS = @CPPFLAGS@
LDFLAGS = @LDFLAGS@
EXEEXT = @EXEEXT@
version = @version@
MKDIR_P = @MKDIR_P@
# Don't use LIBS.  configure puts stuff in it that either shouldn't be
# linked with Emacs or is duplicated by the other stuff below.
# LIBS = @LIBS@
LIBOBJS = @LIBOBJS@

lispsource = $(top_srcdir)/lisp
lib = ../lib
libsrc = ../lib-src
etc = ../etc
oldXMenudir = ../oldXMenu
lwlibdir = ../lwlib

# Configuration files for .o files to depend on.
config_h = config.h $(srcdir)/conf_post.h

## ns-app if HAVE_NS, else empty.
OTHER_FILES = @OTHER_FILES@

## Flags to pass for profiling builds
PROFILING_CFLAGS = @PROFILING_CFLAGS@

## Flags to pass to the compiler to enable build warnings
WARN_CFLAGS = @WARN_CFLAGS@
WERROR_CFLAGS = @WERROR_CFLAGS@

## Machine-specific CFLAGS.
C_SWITCH_MACHINE=@C_SWITCH_MACHINE@
## System-specific CFLAGS.
C_SWITCH_SYSTEM=@C_SWITCH_SYSTEM@

GNUSTEP_CFLAGS=@GNUSTEP_CFLAGS@
PNG_CFLAGS=@PNG_CFLAGS@

## Define C_SWITCH_X_SITE to contain any special flags your compiler
## may need to deal with X Windows.  For instance, if you've defined
## HAVE_X_WINDOWS and your X include files aren't in a place that your
## compiler can find on its own, you might want to add "-I/..." or
## something similar.  This is normally set by configure.
C_SWITCH_X_SITE=@C_SWITCH_X_SITE@

## Define LD_SWITCH_X_SITE to contain any special flags your loader
## may need to deal with X Windows.  For instance, if your X libraries
## aren't in a place that your loader can find on its own, you might
## want to add "-L/..." or something similar.  Only used if
## HAVE_X_WINDOWS.
## FIXME? configure sets a value for this, but it has never been
## substituted in this or any other Makefile. Cf C_SWITCH_X_SITE.
LD_SWITCH_X_SITE=

## This must come before LD_SWITCH_SYSTEM.
## If needed, a -rpath option that says where to find X windows at run time.
LD_SWITCH_X_SITE_RPATH=@LD_SWITCH_X_SITE_RPATH@

## System-specific LDFLAGS.
LD_SWITCH_SYSTEM=@LD_SWITCH_SYSTEM@

## This holds any special options for linking temacs only (i.e., not
## used by configure).
LD_SWITCH_SYSTEM_TEMACS=@LD_SWITCH_SYSTEM_TEMACS@

## Flags to pass to ld only for temacs.
TEMACS_LDFLAGS = $(LD_SWITCH_SYSTEM) $(LD_SWITCH_SYSTEM_TEMACS)

## If needed, the names of the paxctl and setfattr programs.
## On grsecurity/PaX systems, unexec will fail due to a gap between
## the bss section and the heap.  Older versions need paxctl to work
## around this, newer ones setfattr.  See Bug#11398 and Bug#16343.
PAXCTL = @PAXCTL@
SETFATTR = @SETFATTR@
## Commands to set PaX flags on dumped and not-dumped instances of Emacs.
PAXCTL_dumped = @PAXCTL_dumped@
PAXCTL_notdumped = @PAXCTL_notdumped@

## Some systems define this to request special libraries.
LIBS_SYSTEM=@LIBS_SYSTEM@

## -lm, or empty.
LIB_MATH=@LIB_MATH@

## -lpthread, or empty.
LIB_PTHREAD=@LIB_PTHREAD@

GUILE_CFLAGS=@GUILE_CFLAGS@
GUILE_LIBS=@GUILE_LIBS@

LIBIMAGE=@LIBTIFF@ @LIBJPEG@ @LIBPNG@ @LIBGIF@ @LIBXPM@

XCB_LIBS=@XCB_LIBS@
XFT_LIBS=@XFT_LIBS@
XRENDER_LIBS=@XRENDER_LIBS@
LIBX_EXTRA=-lX11 $(XCB_LIBS) $(XFT_LIBS) $(XRENDER_LIBS)

FONTCONFIG_CFLAGS = @FONTCONFIG_CFLAGS@
FONTCONFIG_LIBS = @FONTCONFIG_LIBS@
FREETYPE_CFLAGS = @FREETYPE_CFLAGS@
FREETYPE_LIBS = @FREETYPE_LIBS@
HARFBUZZ_CFLAGS = @HARFBUZZ_CFLAGS@
HARFBUZZ_LIBS = @HARFBUZZ_LIBS@
LIBOTF_CFLAGS = @LIBOTF_CFLAGS@
LIBOTF_LIBS = @LIBOTF_LIBS@
M17N_FLT_CFLAGS = @M17N_FLT_CFLAGS@
M17N_FLT_LIBS = @M17N_FLT_LIBS@

LIB_ACL=@LIB_ACL@
LIB_CLOCK_GETTIME=@LIB_CLOCK_GETTIME@
LIB_EACCESS=@LIB_EACCESS@
LIB_TIMER_TIME=@LIB_TIMER_TIME@

DBUS_CFLAGS = @DBUS_CFLAGS@
DBUS_LIBS = @DBUS_LIBS@
## dbusbind.o if HAVE_DBUS, else empty.
DBUS_OBJ = @DBUS_OBJ@

## xwidgets.o if HAVE_XWIDGETS, else empty.
XWIDGETS_OBJ = @XWIDGETS_OBJ@

LIB_EXECINFO=@LIB_EXECINFO@

SETTINGS_CFLAGS = @SETTINGS_CFLAGS@
SETTINGS_LIBS = @SETTINGS_LIBS@

## gtkutil.o if USE_GTK, else empty.
GTK_OBJ=@GTK_OBJ@

## inotify.o if HAVE_INOTIFY.
## kqueue.o if HAVE_KQUEUE.
## gfilenotify.o if HAVE_GFILENOTIFY.
## w32notify.o if HAVE_W32NOTIFY.
NOTIFY_OBJ = @NOTIFY_OBJ@
NOTIFY_CFLAGS = @NOTIFY_CFLAGS@
NOTIFY_LIBS = @NOTIFY_LIBS@

## -ltermcap, or -lncurses, or -lcurses, or "".
LIBS_TERMCAP=@LIBS_TERMCAP@
## terminfo.o if TERMINFO, else (on MS-DOS only: termcap.o +) tparam.o.
TERMCAP_OBJ=@TERMCAP_OBJ@

LIBXMU=@LIBXMU@

LIBXSM=@LIBXSM@

LIBXTR6=@LIBXTR6@

## $(LIBXMU) -lXt $(LIBXTR6) -lXext if USE_X_TOOLKIT, else $(LIBXSM).
## Only used if HAVE_X_WINDOWS.
LIBXT_OTHER=@LIBXT_OTHER@

## If !HAVE_X11 || USE_GTK, empty.
## Else if USE_X_TOOLKIT, $(lwlibdir)/liblw.a.
## Else $(oldXMenudir)/libXMenu11.a.
LIBXMENU=@LIBXMENU@

## xmenu.o if HAVE_X_WINDOWS, else empty.
XMENU_OBJ=@XMENU_OBJ@
## xterm.o xfns.o xselect.o xrdb.o xsmfns.o xsettings.o if
## HAVE_X_WINDOWS, else empty.
XOBJ=@XOBJ@

# xgselect.o if linking with GLib, else empty
XGSELOBJ=@XGSELOBJ@

TOOLKIT_LIBW=@TOOLKIT_LIBW@

## Only used if HAVE_X11, in LIBX_OTHER.
LIBXT=$(TOOLKIT_LIBW) $(LIBXT_OTHER)

## If HAVE_X11, $(LIBXT) $(LIBX_EXTRA), else empty.
LIBX_OTHER=@LIBX_OTHER@

## LIBXMENU is empty if !HAVE_X_WINDOWS.
## LD_SWITCH_X_SITE should not be used if not using X, but nothing
## sets it at present, and if something ever does, it should be
## configure, which should set it to nil in non-X builds.
LIBX_BASE=$(LIBXMENU) $(LD_SWITCH_X_SITE)

## Used only for GNUstep.
LIBS_GNUSTEP=$(patsubst -specs=%-hardened-ld,,@LIBS_GNUSTEP@)

LIBSOUND= @LIBSOUND@
CFLAGS_SOUND= @CFLAGS_SOUND@

RSVG_LIBS= @RSVG_LIBS@
RSVG_CFLAGS= @RSVG_CFLAGS@

WEBKIT_LIBS= @WEBKIT_LIBS@
WEBKIT_CFLAGS= @WEBKIT_CFLAGS@

CAIRO_LIBS= @CAIRO_LIBS@
CAIRO_CFLAGS= @CAIRO_CFLAGS@

IMAGEMAGICK_LIBS= @IMAGEMAGICK_LIBS@
IMAGEMAGICK_CFLAGS= @IMAGEMAGICK_CFLAGS@

LIBXML2_LIBS = @LIBXML2_LIBS@
LIBXML2_CFLAGS = @LIBXML2_CFLAGS@

GETADDRINFO_A_LIBS = @GETADDRINFO_A_LIBS@

LCMS2_LIBS = @LCMS2_LIBS@
LCMS2_CFLAGS = @LCMS2_CFLAGS@

LIBZ = @LIBZ@

## system-specific libs for dynamic modules, else empty
LIBMODULES = @LIBMODULES@
## dynlib.o emacs-module.o if modules enabled, else empty
MODULES_OBJ = @MODULES_OBJ@

XRANDR_LIBS = @XRANDR_LIBS@
XRANDR_CFLAGS = @XRANDR_CFLAGS@

XINERAMA_LIBS = @XINERAMA_LIBS@
XINERAMA_CFLAGS = @XINERAMA_CFLAGS@

XFIXES_LIBS = @XFIXES_LIBS@
XFIXES_CFLAGS = @XFIXES_CFLAGS@

XDBE_LIBS = @XDBE_LIBS@
XDBE_CFLAGS = @XDBE_CFLAGS@

## widget.o if USE_X_TOOLKIT, otherwise empty.
WIDGET_OBJ=@WIDGET_OBJ@

HYBRID_MALLOC = @HYBRID_MALLOC@

## cygw32.o if CYGWIN, otherwise empty.
CYGWIN_OBJ=@CYGWIN_OBJ@

## fontset.o fringe.o image.o if we have any window system
WINDOW_SYSTEM_OBJ=@WINDOW_SYSTEM_OBJ@

## dosfns.o msdos.o w16select.o if MSDOS.
MSDOS_OBJ =
## w16select.o termcap.o if MSDOS && HAVE_X_WINDOWS.
MSDOS_X_OBJ =

NS_OBJ=@NS_OBJ@
## nsterm.o nsfns.o nsmenu.o nsselect.o nsimage.o ns_fontfile if HAVE_NS.
NS_OBJC_OBJ=@NS_OBJC_OBJ@
## Used only for GNUstep.
GNU_OBJC_CFLAGS=$(patsubst -specs=%-hardened-cc1,,@GNU_OBJC_CFLAGS@)
## w32fns.o w32menu.c w32reg.o fringe.o fontset.o w32font.o w32term.o
## w32xfns.o w32select.o image.o w32uniscribe.o w32cygwinx.o if HAVE_W32,
## w32cygwinx.o if CYGWIN but not HAVE_W32, else empty.
W32_OBJ=@W32_OBJ@
## -lkernel32 -luser32 -lusp10 -lgdi32 -lole32 -lcomdlg32 -lcomctl32
## -lwinspool if HAVE_W32,
## -lkernel32 if CYGWIN but not HAVE_W32, else empty.
W32_LIBS=@W32_LIBS@

## emacs.res if HAVE_W32
EMACSRES = @EMACSRES@
## If HAVE_W32, compiler arguments for including
## the resource file in the binary.
## Cygwin: -Wl,emacs.res
## MinGW: emacs.res
W32_RES_LINK=@W32_RES_LINK@

## Empty if !HAVE_X_WINDOWS
## xfont.o ftfont.o xftfont.o ftxfont.o if HAVE_XFT
## xfont.o ftfont.o ftxfont.o if HAVE_FREETYPE
## xfont.o ftfont.o ftcrfont.o if USE_CAIRO
## else xfont.o
## if HAVE_HARFBUZZ, hbfont.o is added regardless of the rest
FONT_OBJ=@FONT_OBJ@

## Empty for MinGW, cm.o for the rest.
CM_OBJ=@CM_OBJ@

LIBGPM = @LIBGPM@

LIBSELINUX_LIBS = @LIBSELINUX_LIBS@

LIBGNUTLS_LIBS = @LIBGNUTLS_LIBS@
LIBGNUTLS_CFLAGS = @LIBGNUTLS_CFLAGS@

LIBSYSTEMD_LIBS = @LIBSYSTEMD_LIBS@
LIBSYSTEMD_CFLAGS = @LIBSYSTEMD_CFLAGS@

JSON_LIBS = @JSON_LIBS@
JSON_CFLAGS = @JSON_CFLAGS@
JSON_OBJ = @JSON_OBJ@

INTERVALS_H = dispextern.h intervals.h composite.h

GETLOADAVG_LIBS = @GETLOADAVG_LIBS@

GMP_LIB = @GMP_LIB@
GMP_OBJ = @GMP_OBJ@

RUN_TEMACS = ./temacs

# Whether builds should contain details. '--no-build-details' or empty.
BUILD_DETAILS = @BUILD_DETAILS@


DUMPING=@DUMPING@
CHECK_STRUCTS = @CHECK_STRUCTS@
HAVE_PDUMPER = @HAVE_PDUMPER@

GUILE_SNARF=@GUILE_SNARF@

INTERNAL_DEBUG_OBJ = @INTERNAL_DEBUG_OBJ@

GUILE_SNARF=@GUILE_SNARF@

INTERNAL_DEBUG_OBJ = @INTERNAL_DEBUG_OBJ@

# 'make' verbosity.
AM_DEFAULT_VERBOSITY = @AM_DEFAULT_VERBOSITY@

AM_V_CC = $(am__v_CC_@AM_V@)
am__v_CC_ = $(am__v_CC_@AM_DEFAULT_V@)
am__v_CC_0 = @echo "  CC      " $@;
am__v_CC_1 =

AM_V_CCLD = $(am__v_CCLD_@AM_V@)
am__v_CCLD_ = $(am__v_CCLD_@AM_DEFAULT_V@)
am__v_CCLD_0 = @echo "  CCLD    " $@;
am__v_CCLD_1 =

AM_V_GEN = $(am__v_GEN_@AM_V@)
am__v_GEN_ = $(am__v_GEN_@AM_DEFAULT_V@)
am__v_GEN_0 = @echo "  GEN     " $@;
am__v_GEN_1 =

AM_V_at = $(am__v_at_@AM_V@)
am__v_at_ = $(am__v_at_@AM_DEFAULT_V@)
am__v_at_0 = @
am__v_at_1 =

AM_V_NO_PD = $(am__v_NO_PD_@AM_V@)
am__v_NO_PD_ = $(am__v_NO_PD_@AM_DEFAULT_V@)
am__v_NO_PD_0 = --no-print-directory
am__v_NO_PD_1 =

bootstrap_exe = ../src/bootstrap-emacs$(EXEEXT)
ifeq ($(DUMPING),pdumper)
bootstrap_pdmp := bootstrap-emacs.pdmp # Keep in sync with loadup.el
pdmp := emacs.pdmp
else
bootstrap_pdmp :=
pdmp :=
endif

# Flags that might be in WARN_CFLAGS but are not valid for Objective C.
NON_OBJC_CFLAGS = -Wignored-attributes -Wignored-qualifiers -Wopenmp-simd

# -Demacs makes some files produce the correct version for use in Emacs.
# MYCPPFLAGS is for by-hand Emacs-specific overrides, e.g.,
# "make MYCPPFLAGS='-DDBUS_DEBUG'".
EMACS_CFLAGS=-Demacs $(MYCPPFLAGS) -I. -I$(srcdir) \
  -I$(lib) -I$(top_srcdir)/lib \
  $(C_SWITCH_MACHINE) $(C_SWITCH_SYSTEM) $(C_SWITCH_X_SITE) \
  $(GNUSTEP_CFLAGS) $(CFLAGS_SOUND) $(RSVG_CFLAGS) $(IMAGEMAGICK_CFLAGS) \
  $(PNG_CFLAGS) $(LIBXML2_CFLAGS) $(DBUS_CFLAGS) \
  $(XRANDR_CFLAGS) $(XINERAMA_CFLAGS) $(XFIXES_CFLAGS) $(XDBE_CFLAGS) \
  $(WEBKIT_CFLAGS) $(LCMS2_CFLAGS) \
  $(SETTINGS_CFLAGS) $(FREETYPE_CFLAGS) $(FONTCONFIG_CFLAGS) \
  $(HARFBUZZ_CFLAGS) $(LIBOTF_CFLAGS) $(M17N_FLT_CFLAGS) $(DEPFLAGS) \
  $(LIBSYSTEMD_CFLAGS) $(JSON_CFLAGS) \
  $(LIBGNUTLS_CFLAGS) $(NOTIFY_CFLAGS) $(CAIRO_CFLAGS) \
  $(GUILE_CFLAGS) \
  $(WERROR_CFLAGS)
ALL_CFLAGS = $(EMACS_CFLAGS) $(WARN_CFLAGS) $(CFLAGS)
ALL_OBJC_CFLAGS = $(EMACS_CFLAGS) \
  $(filter-out $(NON_OBJC_CFLAGS),$(WARN_CFLAGS)) $(CFLAGS) \
  $(GNU_OBJC_CFLAGS)

.SUFFIXES: .m .x

.c.o:
	$(AM_V_CC)$(CC) -c $(CPPFLAGS) $(ALL_CFLAGS) $(PROFILING_CFLAGS) $<
.m.o:
	$(AM_V_CC)$(CC) -c $(CPPFLAGS) $(ALL_OBJC_CFLAGS) $(PROFILING_CFLAGS) $<

.c.x: globals.h
	echo SNARFING-1 $(GUILE_SNARF) -o $@ $< $(CPPFLAGS) $(ALL_CFLAGS)
	$(GUILE_SNARF) -o $@ $< $(CPPFLAGS) $(ALL_CFLAGS)
.m.x: globals.h
	echo SNARFING-2 $(GUILE_SNARF) -o $@ $< $(CPPFLAGS) $(ALL_OBJC_CFLAGS)
	$(GUILE_SNARF) -o $@ $< $(CPPFLAGS) $(ALL_OBJC_CFLAGS)

## lastfile must follow all files whose initialized data areas should
## be dumped as pure by dump-emacs.
base_obj = dispnew.o frame.o scroll.o xdisp.o menu.o $(XMENU_OBJ) window.o \
	charset.o coding.o category.o ccl.o character.o chartab.o bidi.o \
	$(CM_OBJ) term.o terminal.o xfaces.o $(XOBJ) $(GTK_OBJ) $(DBUS_OBJ) \
	emacs.o keyboard.o macros.o keymap.o sysdep.o \
	bignum.o buffer.o filelock.o insdel.o marker.o \
	minibuf.o fileio.o dired.o \
	cmds.o casetab.o casefiddle.o indent.o search.o regex-emacs.o undo.o \
	alloc.o pdumper.o data.o doc.o editfns.o callint.o \
	eval.o floatfns.o fns.o font.o print.o lread.o $(MODULES_OBJ) \
<<<<<<< HEAD
	syntax.o $(UNEXEC_OBJ) \
=======
	syntax.o \
>>>>>>> f79fd9e8
	process.o gnutls.o callproc.o \
	region-cache.o sound.o timefns.o atimer.o \
	doprnt.o intervals.o textprop.o composite.o xml.o lcms.o $(NOTIFY_OBJ) \
	$(XWIDGETS_OBJ) \
	decompress.o \
	thread.o systhread.o \
	$(if $(HYBRID_MALLOC),sheap.o) \
	guile.o \
	$(INTERNAL_DEBUG_OBJ) \
	$(MSDOS_OBJ) $(MSDOS_X_OBJ) $(NS_OBJ) $(CYGWIN_OBJ) $(FONT_OBJ) \
	$(W32_OBJ) $(WINDOW_SYSTEM_OBJ) $(XGSELOBJ) $(JSON_OBJ) $(GMP_OBJ)
obj = $(base_obj) $(NS_OBJC_OBJ)

## Object files used on some machine or other.
## These go in the DOC file on all machines in case they are needed.
## Some of them have no DOC entries, but it does no harm to have them
## in the list, in case they ever add any such entries.
SOME_MACHINE_OBJECTS = dosfns.o msdos.o \
  xterm.o xfns.o xmenu.o xselect.o xrdb.o xsmfns.o fringe.o image.o \
  fontset.o dbusbind.o cygw32.o \
  nsterm.o nsfns.o nsmenu.o nsselect.o nsimage.o nsfont.o macfont.o \
  w32.o w32console.o w32cygwinx.o w32fns.o w32heap.o w32inevt.o w32notify.o \
  w32menu.o w32proc.o w32reg.o w32select.o w32term.o w32xfns.o \
  w16select.o widget.o xfont.o ftfont.o xftfont.o ftxfont.o gtkutil.o \
  xsettings.o xgselect.o termcap.o hbfont.o

## gmalloc.o if !SYSTEM_MALLOC && !DOUG_LEA_MALLOC, else empty.
GMALLOC_OBJ=@GMALLOC_OBJ@

## vm-limit.o if !SYSTEM_MALLOC, else empty.
VMLIMIT_OBJ=@VMLIMIT_OBJ@

## ralloc.o if !SYSTEM_MALLOC && REL_ALLOC, else empty.
RALLOC_OBJ=@RALLOC_OBJ@

## Empty on Cygwin and MinGW, lastfile.o elsewhere.
PRE_ALLOC_OBJ=@PRE_ALLOC_OBJ@
## lastfile.o on Cygwin and MinGW, empty elsewhere.
POST_ALLOC_OBJ=@POST_ALLOC_OBJ@

## List of object files that make-docfile should not be told about.
otherobj= $(TERMCAP_OBJ) $(PRE_ALLOC_OBJ) $(GMALLOC_OBJ) $(RALLOC_OBJ) \
  $(POST_ALLOC_OBJ) $(WIDGET_OBJ) $(LIBOBJS)

## All object files linked into temacs.  $(VMLIMIT_OBJ) should be first.
## (On MinGW, firstfile.o should be before vm-limit.o.)
FIRSTFILE_OBJ=@FIRSTFILE_OBJ@
ALLOBJS = $(FIRSTFILE_OBJ) $(VMLIMIT_OBJ) $(obj) $(otherobj)

# Must be first, before dep inclusion!
all: emacs$(EXEEXT) $(pdmp) $(OTHER_FILES)
.PHONY: all

dmpstruct_headers=$(srcdir)/lisp.h $(srcdir)/buffer.h \
	$(srcdir)/intervals.h $(srcdir)/charset.h $(srcdir)/bignum.h
ifeq ($(CHECK_STRUCTS),true)
pdumper.o: dmpstruct.h
endif
dmpstruct.h: $(srcdir)/dmpstruct.awk
dmpstruct.h: $(libsrc)/make-fingerprint$(EXEEXT) $(dmpstruct_headers)
	$(AM_V_GEN)POSIXLY_CORRECT=1 awk -f $(srcdir)/dmpstruct.awk \
		$(dmpstruct_headers) > $@

AUTO_DEPEND = @AUTO_DEPEND@
DEPDIR = deps
ifeq ($(AUTO_DEPEND),yes)
  DEPFLAGS = -MMD -MF $(DEPDIR)/$*.d -MP
  -include $(ALLOBJS:%.o=$(DEPDIR)/%.d)
else
  DEPFLAGS =
  include $(srcdir)/deps.mk
endif

## This is the list of all Lisp files that might be loaded into the
## dumped Emacs.  Some of them are not loaded on all platforms, but
## the DOC file on every platform uses them (because the DOC file is
## supposed to be platform-independent).
## Note that this list should not include lisp files which might not
## be present, like site-load.el and site-init.el; this makefile
## expects them all to be either present or buildable.
##
## To generate this list from loadup.el, we can either:
## 1) Extract everything matching (load "..."), in which case
## we need to add charprop.el by hand; or
## 2) Extract everything matching (load "...", in which case
## we need to remove leim-list, site-init, and site-load by hand.
## There's not much to choose between these two approaches,
## but the second one seems like it could be more future-proof.
shortlisp =
lisp.mk: $(lispsource)/loadup.el
	@rm -f $@
	${AM_V_GEN}( printf 'shortlisp = \\\n'; \
	sed -n 's/^[ \t]*(load "\([^"]*\)".*/\1/p' $< | \
	  sed -e 's/$$/.el \\/' -e 's/\.el\.el/.el/'; \
	echo "" ) > $@

-include lisp.mk
shortlisp_filter = leim/leim-list.el site-load.elc site-init.elc
shortlisp := $(filter-out ${shortlisp_filter},${shortlisp})
## Place loaddefs.el first, so it gets generated first, since it is on
## the critical path (relevant in parallel compilations).
## We don't really need to sort, but may as well use it to remove duplicates.
shortlisp := loaddefs.el loadup.el $(sort ${shortlisp})
lisp = $(addprefix ${lispsource}/,${shortlisp})

## Construct full set of libraries to be linked.
LIBES = $(LIBS) \
   $(GUILE_LIBS) \
   $(W32_LIBS) $(LIBS_GNUSTEP) $(LIBX_BASE) $(LIBIMAGE) \
   $(LIBX_OTHER) $(LIBSOUND) \
   $(RSVG_LIBS) $(IMAGEMAGICK_LIBS) $(LIB_ACL) $(LIB_CLOCK_GETTIME) \
   $(WEBKIT_LIBS) \
   $(LIB_EACCESS) $(LIB_TIMER_TIME) $(DBUS_LIBS) \
   $(LIB_EXECINFO) $(XRANDR_LIBS) $(XINERAMA_LIBS) $(XFIXES_LIBS) \
   $(XDBE_LIBS) \
   $(LIBXML2_LIBS) $(LIBGPM) $(LIBS_SYSTEM) $(CAIRO_LIBS) \
   $(LIBS_TERMCAP) $(GETLOADAVG_LIBS) $(SETTINGS_LIBS) $(LIBSELINUX_LIBS) \
   $(FREETYPE_LIBS) $(FONTCONFIG_LIBS) $(HARFBUZZ_LIBS) $(LIBOTF_LIBS) $(M17N_FLT_LIBS) \
   $(LIBGNUTLS_LIBS) $(LIB_PTHREAD) $(GETADDRINFO_A_LIBS) $(LCMS2_LIBS) \
   $(NOTIFY_LIBS) $(LIB_MATH) $(LIBZ) $(LIBMODULES) $(LIBSYSTEMD_LIBS) \
   $(JSON_LIBS) $(GMP_LIB)

## FORCE it so that admin/unidata can decide whether this file is
## up-to-date.  Although since charprop depends on bootstrap-emacs,
## and emacs depends on charprop, in practice this rule was always run
## anyway.
$(lispsource)/international/charprop.el: \
  FORCE | bootstrap-emacs$(EXEEXT) $(bootstrap_pdmp)
	$(MAKE) -C ../admin/unidata all EMACS="../$(bootstrap_exe)"

## We require charprop.el to exist before ucs-normalize.el is
## byte-compiled, because ucs-normalize.el needs to load 2 uni-*.el files.
## And ns-win requires ucs-normalize.
$(lispsource)/international/ucs-normalize.elc $(lispsource)/term/ns-win.elc: | \
  $(lispsource)/international/charprop.el

lispintdir = ${lispsource}/international
${lispintdir}/cp51932.el ${lispintdir}/eucjp-ms.el: FORCE
	${MAKE} -C ../admin/charsets $(notdir $@)

charsets = ${top_srcdir}/admin/charsets/charsets.stamp
${charsets}: FORCE
	$(MAKE) -C ../admin/charsets all

charscript = ${lispintdir}/charscript.el
${charscript}: FORCE
	$(MAKE) -C ../admin/unidata $(notdir $@)

${lispintdir}/characters.elc: ${charscript:.el=.elc}

## The dumped Emacs is as functional and more efficient than
## bootstrap-emacs, so we replace the latter with the former.
## Strictly speaking, emacs does not depend directly on all of $lisp,
## since not all pieces are used on all platforms.  But DOC depends
## on all of $lisp, and emacs depends on DOC, so it is ok to use $lisp here.
emacs$(EXEEXT): temacs$(EXEEXT) \
                lisp.mk $(lisp) \
                $(lispsource)/international/charprop.el ${charsets}
ifeq ($(DUMPING),unexec)
	LC_ALL=C $(RUN_TEMACS) -batch $(BUILD_DETAILS) -l loadup --temacs=dump
  ifneq ($(PAXCTL_dumped),)
	      $(PAXCTL_dumped) emacs$(EXEEXT)
  endif
	cp -f $@ bootstrap-emacs$(EXEEXT)
else
	rm -f $@ && cp -f temacs$(EXEEXT) $@
endif

ifeq ($(DUMPING),pdumper)
$(pdmp): emacs$(EXEEXT)
	LC_ALL=C $(RUN_TEMACS) -batch $(BUILD_DETAILS) -l loadup --temacs=pdump
	cp -f $@ $(bootstrap_pdmp)
endif

## We run make-docfile twice because the command line may get too long
## on some systems.  Unfortunately, no-one has any idea
## exactly how long the maximum safe command line length is on all the
## various systems that Emacs supports.
##
## $(SOME_MACHINE_OBJECTS) comes before $(obj) because some files may
## or may not be included in $(obj), but they are always included in
## $(SOME_MACHINE_OBJECTS).  Since a file is processed when it is mentioned
## for the first time, this prevents any variation between configurations
## in the contents of the DOC file.
##
$(etc)/DOC: lisp.mk $(libsrc)/make-docfile$(EXEEXT) $(obj) $(lisp)
	$(AM_V_GEN)$(MKDIR_P) $(etc)
	-$(AM_V_at)rm -f $(etc)/DOC
	$(AM_V_at)$(libsrc)/make-docfile -d $(srcdir) \
	  $(SOME_MACHINE_OBJECTS) $(obj) > $(etc)/DOC
	$(AM_V_at)$(libsrc)/make-docfile -a $(etc)/DOC -d $(lispsource) \
	  $(shortlisp)

$(libsrc)/make-docfile$(EXEEXT) $(libsrc)/make-fingerprint$(EXEEXT): \
  $(lib)/libgnu.a
	$(MAKE) -C $(dir $@) $(notdir $@)

buildobj.h: Makefile
	$(AM_V_GEN)for i in $(ALLOBJS); do \
	  echo "$$i" | sed 's,.*/,,; s/\.obj$$/\.o/; s/^/"/; s/$$/",/' \
	    || exit; \
	done >$@.tmp
	$(AM_V_at)mv $@.tmp $@

GLOBAL_SOURCES = $(base_obj:.o=.c) $(NS_OBJC_OBJ:.o=.m)

AM_V_GLOBALS = $(am__v_GLOBALS_@AM_V@)
am__v_GLOBALS_ = $(am__v_GLOBALS_@AM_DEFAULT_V@)
am__v_GLOBALS_0 = @echo "  GEN     " globals.h;
am__v_GLOBALS_1 =

gl-stamp: $(libsrc)/make-docfile$(EXEEXT) $(GLOBAL_SOURCES)
	$(AM_V_GLOBALS)$(libsrc)/make-docfile -d $(srcdir) -g $(obj) > globals.tmp
	$(AM_V_at)$(top_srcdir)/build-aux/move-if-change globals.tmp globals.h
	$(AM_V_at)echo timestamp > $@

globals.h: gl-stamp; @true

$(ALLOBJS): globals.h
$(ALLOBJS:.o=.x): globals.h

LIBEGNU_ARCHIVE = $(lib)/lib$(if $(HYBRID_MALLOC),e)gnu.a

$(LIBEGNU_ARCHIVE): $(config_h)
	$(MAKE) -C $(dir $@) all

ifeq ($(HAVE_PDUMPER),yes)
  MAKE_PDUMPER_FINGERPRINT = $(libsrc)/make-fingerprint$(EXEEXT)
else
  MAKE_PDUMPER_FINGERPRINT =
endif

## We have to create $(etc) here because init_cmdargs tests its
## existence when setting Vinstallation_directory (FIXME?).
## This goes on to affect various things, and the emacs binary fails
## to start if Vinstallation_directory has the wrong value.
temacs$(EXEEXT): $(LIBXMENU) $(ALLOBJS) $(LIBEGNU_ARCHIVE) $(EMACSRES) \
  $(charsets) $(charscript) $(MAKE_PDUMPER_FINGERPRINT)
	$(AM_V_CCLD)$(CC) -o $@.tmp \
	  $(ALL_CFLAGS) $(TEMACS_LDFLAGS) $(LDFLAGS) \
	  $(ALLOBJS) $(LIBEGNU_ARCHIVE) $(W32_RES_LINK) $(LIBES)
ifeq ($(HAVE_PDUMPER),yes)
	$(AM_V_at)$(MAKE_PDUMPER_FINGERPRINT) $@.tmp
endif
	$(AM_V_at)mv $@.tmp $@
	$(MKDIR_P) $(etc)
ifeq ($(DUMPING),unexec)
  ifneq ($(PAXCTL_notdumped),)
	$(PAXCTL_notdumped) $@
  endif
endif

## The following oldxmenu-related rules are only (possibly) used if
## HAVE_X11 && !USE_GTK, but there is no harm in always defining them.
$(lwlibdir)/liblw.a: $(config_h) globals.h lisp.h FORCE
	$(MAKE) -C $(dir $@) $(notdir $@)
$(oldXMenudir)/libXMenu11.a: FORCE
	$(MAKE) -C $(dir $@) $(notdir $@)
FORCE:
.PHONY: FORCE

.PRECIOUS: ../config.status Makefile
../config.status: $(top_srcdir)/configure.ac $(top_srcdir)/m4/*.m4
	$(MAKE) -C $(dir $@) $(notdir $@)
Makefile: ../config.status $(srcdir)/Makefile.in
	$(MAKE) -C .. src/$@

doc.o: buildobj.h

emacs.res: FORCE
	$(MAKE) -C ../nt ../src/emacs.res

.PHONY: ns-app
ns-app: emacs$(EXEEXT) $(pdmp)
	$(MAKE) -C ../nextstep all

.PHONY: mostlyclean clean bootstrap-clean distclean maintainer-clean
.PHONY: versionclean extraclean

mostlyclean:
<<<<<<< HEAD
	rm -f temacs$(EXEEXT) core *.core \#* *.o
=======
	rm -f temacs$(EXEEXT) core ./*.core \#* ./*.o
	rm -f dmpstruct.h
	rm -f emacs.pdmp
>>>>>>> f79fd9e8
	rm -f *.x
	rm -f ../etc/DOC
	rm -f bootstrap-emacs$(EXEEXT) $(bootstrap_pdmp)
	rm -f emacs-$(version)$(EXEEXT)
	rm -f buildobj.h
	rm -f globals.h gl-stamp
	rm -f ./*.res ./*.tmp
clean: mostlyclean
	rm -f emacs-*.*.*[0-9]$(EXEEXT) emacs-*.*.*[0-9].pdmp
	rm -f emacs$(EXEEXT) $(DEPDIR)/*

## bootstrap-clean is used to clean up just before a bootstrap.
## It should remove all files generated during a compilation/bootstrap,
## but not things like config.status or TAGS.
bootstrap-clean: clean
	rm -f emacs-module.h epaths.h config.h config.stamp
	if test -f ./.gdbinit; then \
	  mv ./.gdbinit ./.gdbinit.save; \
	  if test -f "$(srcdir)/.gdbinit"; then rm -f ./.gdbinit.save; \
	  else mv ./.gdbinit.save ./.gdbinit; fi; \
	fi

distclean: bootstrap-clean
	rm -f Makefile lisp.mk
	rm -fr $(DEPDIR)

maintainer-clean: distclean
	rm -f TAGS
versionclean:
	-rm -f emacs$(EXEEXT) emacs-*.*.*[0-9]$(EXEEXT) ../etc/DOC*
extraclean: distclean
	-rm -f ./*~ \#* TAGS config.in


ETAGS = ../lib-src/etags${EXEEXT}

${ETAGS}: FORCE
	$(MAKE) -C $(dir $@) $(notdir $@)

# Remove macuvs.h since it'd cause `src/emacs`
# to be built before we can get TAGS.
ctagsfiles1 = $(filter-out ${srcdir}/macuvs.h, $(wildcard ${srcdir}/*.[hc]))
ctagsfiles2 = $(wildcard ${srcdir}/*.m)

## In out-of-tree builds, TAGS are generated in the build dir, like
## other non-bootstrap build products (see Bug#31744).

## This does not need to depend on ../lisp and ../lwlib TAGS files,
## because etags "--include" only includes a pointer to the file,
## rather than the file contents.
TAGS: ${ETAGS} $(ctagsfiles1) $(ctagsfiles2)
	$(AM_V_GEN)${ETAGS} --include=../lisp/TAGS --include=$(lwlibdir)/TAGS \
	  --regex='{c}/[ 	]*DEFVAR_[A-Z_ 	(]+"\([^"]+\)"/\1/' \
	  --regex='{c}/[ 	]*DEFVAR_[A-Z_ 	(]+"[^"]+",[ 	]\([A-Za-z0-9_]+\)/\1/' \
	  $(ctagsfiles1) \
	  --regex='{objc}/[ 	]*DEFVAR_[A-Z_ 	(]+"\([^"]+\)"/\1/' \
	  --regex='{objc}/[ 	]*DEFVAR_[A-Z_ 	(]+"[^"]+",[ 	]\([A-Za-z0-9_]+\)/\1/' \
	  $(ctagsfiles2)

## Arrange to make tags tables for ../lisp and ../lwlib,
## which the above TAGS file for the C files includes by reference.
../lisp/TAGS $(lwlibdir)/TAGS: FORCE
	$(MAKE) -C $(dir $@) $(notdir $@) ETAGS="$(ETAGS)"

tags: TAGS ../lisp/TAGS $(lwlibdir)/TAGS
.PHONY: tags


### Bootstrapping.

## Bootstrapping right is difficult because of the circular dependencies.
## Furthermore, we have to deal with the fact that many compilation targets
## such as loaddefs.el or *.elc can typically be produced by any old
## Emacs executable, so we would like to avoid rebuilding them whenever
## we build a new Emacs executable.
##
## (In other words, changing a single file src/foo.c would force
## dumping a new bootstrap-emacs, then re-byte-compiling all preloaded
## elisp files, and only then dump the actual src/emacs, which is not
## wrong, but is overkill in 99.99% of the cases.)
##
## To solve the circularity, we use 2 different Emacs executables,
## "emacs" is the main target and "bootstrap-emacs" is the one used
## to build the *.elc and loaddefs.el files.
## To solve the freshness issue, in the past we tried various clever tricks,
## but now that we require GNU make, we can simply specify
## bootstrap-emacs$(EXEEXT) as an order-only prerequisite.

## VCSWITNESS points to the file that holds info about the current checkout.
## We use it as a heuristic to decide when to rebuild loaddefs.el.
## If empty it is ignored; the parent makefile can set it to some other value.
VCSWITNESS =

$(lispsource)/loaddefs.el: $(VCSWITNESS) | \
		bootstrap-emacs$(EXEEXT) $(bootstrap_pdmp)
	$(MAKE) -C ../lisp autoloads EMACS="$(bootstrap_exe)"

## Dump an Emacs executable named bootstrap-emacs containing the
## files from loadup.el in source form.

bootstrap-emacs$(EXEEXT): temacs$(EXEEXT)
	$(MAKE) -C ../lisp update-subdirs
ifeq ($(DUMPING),unexec)
	$(RUN_TEMACS) --batch $(BUILD_DETAILS) -l loadup --temacs=bootstrap
  ifneq ($(PAXCTL_dumped),)
	$(PAXCTL_dumped) emacs$(EXEEXT)
  endif
<<<<<<< HEAD
	mv -f emacs$(EXEEXT) $@
endif

=======
	mv -f emacs$(EXEEXT) bootstrap-emacs$(EXEEXT)
	@: Compile some files earlier to speed up further compilation.
	$(MAKE) -C ../lisp compile-first EMACS="$(bootstrap_exe)"
else
	@: In the pdumper case, make compile-first after the dump
	cp -f temacs$(EXEEXT) bootstrap-emacs$(EXEEXT)
endif

ifeq ($(DUMPING),pdumper)
$(bootstrap_pdmp): bootstrap-emacs$(EXEEXT)
	rm -f $@
	$(RUN_TEMACS) --batch $(BUILD_DETAILS) -l loadup --temacs=pbootstrap
endif

### Flymake support (for C only)
check-syntax:
	$(AM_V_CC)$(CC) -c $(CPPFLAGS) $(ALL_CFLAGS) ${CHK_SOURCES} || true
.PHONY: check-syntax

>>>>>>> f79fd9e8
alloc.o: alloc.x
buffer.o: buffer.x
callint.o: callint.x
callproc.o: callproc.x
casefiddle.o: casefiddle.x
casetab.o: casetab.x
category.o: category.x
ccl.o: ccl.x
character.o: character.x
charset.o: charset.x
chartab.o: chartab.x
cmds.o: cmds.x
coding.o: coding.x
composite.o: composite.x
cygw32.o: cygw32.x
data.o: data.x
dbusbind.o: dbusbind.x
decompress.o: decompress.x
dired.o: dired.x
dispnew.o: dispnew.x
doc.o: doc.x
dosfns.o: dosfns.x
editfns.o: editfns.x
emacs.o: emacs.x
eval.o: eval.x
fileio.o: fileio.x
filelock.o: filelock.x
floatfns.o: floatfns.x
fns.o: fns.x
font.o: font.x
fontset.o: fontset.x
frame.o: frame.x
fringe.o: fringe.x
gfilenotify.o: gfilenotify.x
gnutls.o: gnutls.x
image.o: image.x
indent.o: indent.x
inotify.o: inotify.x
insdel.o: insdel.x
keyboard.o: keyboard.x
keymap.o: keymap.x
lread.o: lread.x
macros.o: macros.x
marker.o: marker.x
menu.o: menu.x
minibuf.o: minibuf.x
msdos.o: msdos.x
nsfns.o: nsfns.x
nsmenu.o: nsmenu.x
nsselect.o: nsselect.x
print.o: print.x
process.o: process.x
search.o: search.x
sound.o: sound.x
syntax.o: syntax.x
term.o: term.x
terminal.o: terminal.x
textprop.o: textprop.x
<<<<<<< HEAD
=======
timefns.o: timefns.x
thread.o: thread.x
>>>>>>> f79fd9e8
undo.o: undo.x
w16select.o: w16select.x
w32console.o: w32console.x
w32fns.o: w32fns.x
w32font.o: w32font.x
w32menu.o: w32menu.x
w32notify.o: w32notify.x
w32proc.o: w32proc.x
w32select.o: w32select.x
window.o: window.x
xdisp.o: xdisp.x
xfaces.o: xfaces.x
xfns.o: xfns.x
xmenu.o: xmenu.x
xml.o: xml.x
xselect.o: xselect.x
xsettings.o: xsettings.x
xsmfns.o: xsmfns.x

## Insert either autodeps.mk (if AUTO_DEPEND), else deps.mk.
<<<<<<< HEAD
=======
## FIX-20230212-LAV: see configure.ac deps_frag
>>>>>>> f79fd9e8
#@deps_frag@


### Makefile.in ends here<|MERGE_RESOLUTION|>--- conflicted
+++ resolved
@@ -338,10 +338,6 @@
 DUMPING=@DUMPING@
 CHECK_STRUCTS = @CHECK_STRUCTS@
 HAVE_PDUMPER = @HAVE_PDUMPER@
-
-GUILE_SNARF=@GUILE_SNARF@
-
-INTERNAL_DEBUG_OBJ = @INTERNAL_DEBUG_OBJ@
 
 GUILE_SNARF=@GUILE_SNARF@
 
@@ -433,11 +429,7 @@
 	cmds.o casetab.o casefiddle.o indent.o search.o regex-emacs.o undo.o \
 	alloc.o pdumper.o data.o doc.o editfns.o callint.o \
 	eval.o floatfns.o fns.o font.o print.o lread.o $(MODULES_OBJ) \
-<<<<<<< HEAD
-	syntax.o $(UNEXEC_OBJ) \
-=======
 	syntax.o \
->>>>>>> f79fd9e8
 	process.o gnutls.o callproc.o \
 	region-cache.o sound.o timefns.o atimer.o \
 	doprnt.o intervals.o textprop.o composite.o xml.o lcms.o $(NOTIFY_OBJ) \
@@ -718,13 +710,9 @@
 .PHONY: versionclean extraclean
 
 mostlyclean:
-<<<<<<< HEAD
-	rm -f temacs$(EXEEXT) core *.core \#* *.o
-=======
 	rm -f temacs$(EXEEXT) core ./*.core \#* ./*.o
 	rm -f dmpstruct.h
 	rm -f emacs.pdmp
->>>>>>> f79fd9e8
 	rm -f *.x
 	rm -f ../etc/DOC
 	rm -f bootstrap-emacs$(EXEEXT) $(bootstrap_pdmp)
@@ -832,11 +820,6 @@
   ifneq ($(PAXCTL_dumped),)
 	$(PAXCTL_dumped) emacs$(EXEEXT)
   endif
-<<<<<<< HEAD
-	mv -f emacs$(EXEEXT) $@
-endif
-
-=======
 	mv -f emacs$(EXEEXT) bootstrap-emacs$(EXEEXT)
 	@: Compile some files earlier to speed up further compilation.
 	$(MAKE) -C ../lisp compile-first EMACS="$(bootstrap_exe)"
@@ -856,7 +839,6 @@
 	$(AM_V_CC)$(CC) -c $(CPPFLAGS) $(ALL_CFLAGS) ${CHK_SOURCES} || true
 .PHONY: check-syntax
 
->>>>>>> f79fd9e8
 alloc.o: alloc.x
 buffer.o: buffer.x
 callint.o: callint.x
@@ -915,11 +897,8 @@
 term.o: term.x
 terminal.o: terminal.x
 textprop.o: textprop.x
-<<<<<<< HEAD
-=======
 timefns.o: timefns.x
 thread.o: thread.x
->>>>>>> f79fd9e8
 undo.o: undo.x
 w16select.o: w16select.x
 w32console.o: w32console.x
@@ -940,10 +919,7 @@
 xsmfns.o: xsmfns.x
 
 ## Insert either autodeps.mk (if AUTO_DEPEND), else deps.mk.
-<<<<<<< HEAD
-=======
 ## FIX-20230212-LAV: see configure.ac deps_frag
->>>>>>> f79fd9e8
 #@deps_frag@
 
 
