/* Primitive operations on floating point for GNU Emacs Lisp interpreter.

Copyright (C) 1988, 1993-1994, 1999, 2001-2019 Free Software Foundation,
Inc.

Author: Wolfgang Rupprecht (according to ack.texi)

This file is part of GNU Emacs.

GNU Emacs is free software: you can redistribute it and/or modify
it under the terms of the GNU General Public License as published by
the Free Software Foundation, either version 3 of the License, or (at
your option) any later version.

GNU Emacs is distributed in the hope that it will be useful,
but WITHOUT ANY WARRANTY; without even the implied warranty of
MERCHANTABILITY or FITNESS FOR A PARTICULAR PURPOSE.  See the
GNU General Public License for more details.

You should have received a copy of the GNU General Public License
along with GNU Emacs.  If not, see <https://www.gnu.org/licenses/>.  */


/* C89 requires only the following math.h functions, and Emacs omits
   the starred functions since we haven't found a use for them:
   acos, asin, atan, atan2, ceil, cos, *cosh, exp, fabs, floor, fmod,
   frexp, ldexp, log, log10 [via (log X 10)], *modf, pow, sin, *sinh,
   sqrt, tan, *tanh.

   C99 and C11 require the following math.h functions in addition to
   the C89 functions.  Of these, Emacs currently exports only the
   starred ones to Lisp, since we haven't found a use for the others:
   acosh, atanh, cbrt, *copysign, erf, erfc, exp2, expm1, fdim, fma,
   fmax, fmin, fpclassify, hypot, ilogb, isfinite, isgreater,
   isgreaterequal, isinf, isless, islessequal, islessgreater, *isnan,
   isnormal, isunordered, lgamma, log1p, *log2 [via (log X 2)], *logb
   (approximately), lrint/llrint, lround/llround, nan, nearbyint,
   nextafter, nexttoward, remainder, remquo, *rint, round, scalbln,
   scalbn, signbit, tgamma, *trunc.
 */

#include <config.h>

#include "lisp.h"
#include "bignum.h"

#include <math.h>

#include <count-leading-zeros.h>

/* Check that X is a floating point number.  */

static void
CHECK_FLOAT (Lisp_Object x)
{
  CHECK_TYPE (FLOATP (x), Qfloatp, x);
}

/* Extract a Lisp number as a `double', or signal an error.  */

double
extract_float (Lisp_Object num)
{
  CHECK_NUMBER (num);
  return XFLOATINT (num);
}

/* Trig functions.  */

DEFUN ("acos", Facos, Sacos, 1, 1, 0,
       doc: /* Return the inverse cosine of ARG.  */)
  (Lisp_Object arg)
{
  double d = extract_float (arg);
  d = acos (d);
  return make_float (d);
}

DEFUN ("asin", Fasin, Sasin, 1, 1, 0,
       doc: /* Return the inverse sine of ARG.  */)
  (Lisp_Object arg)
{
  double d = extract_float (arg);
  d = asin (d);
  return make_float (d);
}

DEFUN ("atan", Fatan, Satan, 1, 2, 0,
       doc: /* Return the inverse tangent of the arguments.
If only one argument Y is given, return the inverse tangent of Y.
If two arguments Y and X are given, return the inverse tangent of Y
divided by X, i.e. the angle in radians between the vector (X, Y)
and the x-axis.  */)
  (Lisp_Object y, Lisp_Object x)
{
  double d = extract_float (y);

  if (NILP (x))
    d = atan (d);
  else
    {
      double d2 = extract_float (x);
      d = atan2 (d, d2);
    }
  return make_float (d);
}

DEFUN ("cos", Fcos, Scos, 1, 1, 0,
       doc: /* Return the cosine of ARG.  */)
  (Lisp_Object arg)
{
  double d = extract_float (arg);
  d = cos (d);
  return make_float (d);
}

DEFUN ("sin", Fsin, Ssin, 1, 1, 0,
       doc: /* Return the sine of ARG.  */)
  (Lisp_Object arg)
{
  double d = extract_float (arg);
  d = sin (d);
  return make_float (d);
}

DEFUN ("tan", Ftan, Stan, 1, 1, 0,
       doc: /* Return the tangent of ARG.  */)
  (Lisp_Object arg)
{
  double d = extract_float (arg);
  d = tan (d);
  return make_float (d);
}

DEFUN ("isnan", Fisnan, Sisnan, 1, 1, 0,
       doc: /* Return non nil if argument X is a NaN.  */)
  (Lisp_Object x)
{
  CHECK_FLOAT (x);
  return isnan (XFLOAT_DATA (x)) ? Qt : Qnil;
}

/* Although the substitute does not work on NaNs, it is good enough
   for platforms lacking the signbit macro.  */
#ifndef signbit
# define signbit(x) ((x) < 0 || (IEEE_FLOATING_POINT && !(x) && 1 / (x) < 0))
#endif

DEFUN ("copysign", Fcopysign, Scopysign, 2, 2, 0,
       doc: /* Copy sign of X2 to value of X1, and return the result.
Cause an error if X1 or X2 is not a float.  */)
  (Lisp_Object x1, Lisp_Object x2)
{
  double f1, f2;

  CHECK_FLOAT (x1);
  CHECK_FLOAT (x2);

  f1 = XFLOAT_DATA (x1);
  f2 = XFLOAT_DATA (x2);

  /* Use signbit instead of copysign, to avoid calling make_float when
     the result is X1.  */
  return signbit (f1) != signbit (f2) ? make_float (-f1) : x1;
}

DEFUN ("frexp", Ffrexp, Sfrexp, 1, 1, 0,
       doc: /* Get significand and exponent of a floating point number.
Breaks the floating point number X into its binary significand SGNFCAND
\(a floating point value between 0.5 (included) and 1.0 (excluded))
and an integral exponent EXP for 2, such that:

  X = SGNFCAND * 2^EXP

The function returns the cons cell (SGNFCAND . EXP).
If X is zero, both parts (SGNFCAND and EXP) are zero.  */)
  (Lisp_Object x)
{
  double f = extract_float (x);
  int exponent;
  double sgnfcand = frexp (f, &exponent);
  return Fcons (make_float (sgnfcand), make_fixnum (exponent));
}

DEFUN ("ldexp", Fldexp, Sldexp, 2, 2, 0,
       doc: /* Return SGNFCAND * 2**EXPONENT, as a floating point number.
EXPONENT must be an integer.   */)
  (Lisp_Object sgnfcand, Lisp_Object exponent)
{
  CHECK_FIXNUM (exponent);
  int e = min (max (INT_MIN, XFIXNUM (exponent)), INT_MAX);
  return make_float (ldexp (extract_float (sgnfcand), e));
}

DEFUN ("exp", Fexp, Sexp, 1, 1, 0,
       doc: /* Return the exponential base e of ARG.  */)
  (Lisp_Object arg)
{
  double d = extract_float (arg);
  d = exp (d);
  return make_float (d);
}

DEFUN ("expt", Fexpt, Sexpt, 2, 2, 0,
       doc: /* Return the exponential ARG1 ** ARG2.  */)
  (Lisp_Object arg1, Lisp_Object arg2)
{
  CHECK_NUMBER (arg1);
  CHECK_NUMBER (arg2);

  /* Common Lisp spec: don't promote if both are integers, and if the
     result is not fractional.  */
  if (INTEGERP (arg1) && !NILP (Fnatnump (arg2)))
    return expt_integer (arg1, arg2);

  return make_float (pow (XFLOATINT (arg1), XFLOATINT (arg2)));
}

DEFUN ("log", Flog, Slog, 1, 2, 0,
       doc: /* Return the natural logarithm of ARG.
If the optional argument BASE is given, return log ARG using that base.  */)
  (Lisp_Object arg, Lisp_Object base)
{
  double d = extract_float (arg);

  if (NILP (base))
    d = log (d);
  else
    {
      double b = extract_float (base);

      if (b == 10.0)
	d = log10 (d);
#if HAVE_LOG2
      else if (b == 2.0)
	d = log2 (d);
#endif
      else
	d = log (d) / log (b);
    }
  return make_float (d);
}

DEFUN ("sqrt", Fsqrt, Ssqrt, 1, 1, 0,
       doc: /* Return the square root of ARG.  */)
  (Lisp_Object arg)
{
  double d = extract_float (arg);
  d = sqrt (d);
  return make_float (d);
}

DEFUN ("abs", Fabs, Sabs, 1, 1, 0,
       doc: /* Return the absolute value of ARG.  */)
  (Lisp_Object arg)
{
  CHECK_NUMBER (arg);

  if (FIXNUMP (arg))
    {
      if (XFIXNUM (arg) < 0)
	arg = make_int (-XFIXNUM (arg));
    }
  else if (FLOATP (arg))
    {
      if (signbit (XFLOAT_DATA (arg)))
	arg = make_float (- XFLOAT_DATA (arg));
    }
  else
    {
      if (mpz_sgn (XBIGNUM (arg)->value) < 0)
	{
	  mpz_neg (mpz[0], XBIGNUM (arg)->value);
	  arg = make_integer_mpz ();
	}
    }

  return arg;
}

DEFUN ("float", Ffloat, Sfloat, 1, 1, 0,
       doc: /* Return the floating point number equal to ARG.  */)
  (register Lisp_Object arg)
{
  CHECK_NUMBER (arg);
  /* If ARG is a float, give 'em the same float back.  */
  return FLOATP (arg) ? arg : make_float (XFLOATINT (arg));
}

static int
ecount_leading_zeros (EMACS_UINT x)
{
  //FIX: 20190629 LAV, was UINT and ULONG in below versions:
  return (EMACS_INT_WIDTH == INT_WIDTH ? count_leading_zeros (x)
	  : EMACS_INT_WIDTH == LONG_WIDTH ? count_leading_zeros_l (x)
	  : count_leading_zeros_ll (x));
}

DEFUN ("logb", Flogb, Slogb, 1, 1, 0,
       doc: /* Returns largest integer <= the base 2 log of the magnitude of ARG.
This is the same as the exponent of a float.  */)
  (Lisp_Object arg)
{
  EMACS_INT value;
  CHECK_NUMBER (arg);

  if (FLOATP (arg))
    {
      double f = XFLOAT_DATA (arg);
      if (f == 0)
	return make_float (-HUGE_VAL);
      if (!isfinite (f))
	return f < 0 ? make_float (-f) : arg;
      int ivalue;
      frexp (f, &ivalue);
      value = ivalue - 1;
    }
  else if (!FIXNUMP (arg))
    value = mpz_sizeinbase (XBIGNUM (arg)->value, 2) - 1;
  else
    {
<<<<<<< HEAD
      EMACS_INT i = eabs (XINT (arg));
      value = (i == 0
	       ? MOST_NEGATIVE_FIXNUM
               //FIX: larv, 20190629, was EMACS_*U*INT_WIDTH, fix lisp.h
	       : EMACS_INT_WIDTH - 1 - ecount_leading_zeros (i));
=======
      EMACS_INT i = XFIXNUM (arg);
      if (i == 0)
	return make_float (-HUGE_VAL);
      value = EMACS_UINT_WIDTH - 1 - ecount_leading_zeros (eabs (i));
>>>>>>> f79fd9e8
    }

  return make_fixnum (value);
}

/* True if A is exactly representable as an integer.  */

static bool
integer_value (Lisp_Object a)
{
  if (FLOATP (a))
    {
      double d = XFLOAT_DATA (a);
      return d == floor (d) && isfinite (d);
    }
  return true;
}

/* the rounding functions  */

static Lisp_Object
rounding_driver (Lisp_Object arg, Lisp_Object divisor,
		 double (*double_round) (double),
		 void (*int_divide) (mpz_t, mpz_t const, mpz_t const),
		 EMACS_INT (*fixnum_divide) (EMACS_INT, EMACS_INT))
{
  CHECK_NUMBER (arg);

  double d;
  if (NILP (divisor))
    {
      if (! FLOATP (arg))
	return arg;
      d = XFLOAT_DATA (arg);
    }
  else
    {
      CHECK_NUMBER (divisor);
      if (integer_value (arg) && integer_value (divisor))
	{
	  /* Divide as integers.  Converting to double might lose
	     info, even for fixnums; also see the FIXME below.  */

	  if (FLOATP (arg))
	    arg = double_to_integer (XFLOAT_DATA (arg));
	  if (FLOATP (divisor))
	    divisor = double_to_integer (XFLOAT_DATA (divisor));

	  if (FIXNUMP (divisor))
	    {
	      if (XFIXNUM (divisor) == 0)
		xsignal0 (Qarith_error);
	      if (FIXNUMP (arg))
		return make_int (fixnum_divide (XFIXNUM (arg),
						XFIXNUM (divisor)));
	    }
	  int_divide (mpz[0],
		      *bignum_integer (&mpz[0], arg),
		      *bignum_integer (&mpz[1], divisor));
	  return make_integer_mpz ();
	}

      double f1 = XFLOATINT (arg);
      double f2 = XFLOATINT (divisor);
      if (! IEEE_FLOATING_POINT && f2 == 0)
	xsignal0 (Qarith_error);
      /* FIXME: This division rounds, so the result is double-rounded.  */
      d = f1 / f2;
    }

  /* Round, coarsely test for fixnum overflow before converting to
     EMACS_INT (to avoid undefined C behavior), and then exactly test
     for overflow after converting (as FIXNUM_OVERFLOW_P is inaccurate
     on floats).  */
  double dr = double_round (d);
  if (fabs (dr) < 2 * (MOST_POSITIVE_FIXNUM + 1))
    {
      EMACS_INT ir = dr;
      if (! FIXNUM_OVERFLOW_P (ir))
	return make_fixnum (ir);
    }
  return double_to_integer (dr);
}

static EMACS_INT
ceiling2 (EMACS_INT n, EMACS_INT d)
{
  return n / d + ((n % d != 0) & ((n < 0) == (d < 0)));
}

static EMACS_INT
floor2 (EMACS_INT n, EMACS_INT d)
{
  return n / d - ((n % d != 0) & ((n < 0) != (d < 0)));
}

static EMACS_INT
truncate2 (EMACS_INT n, EMACS_INT d)
{
  return n / d;
}

static EMACS_INT
round2 (EMACS_INT n, EMACS_INT d)
{
  /* The C language's division operator gives us the remainder R
     corresponding to truncated division, but we want the remainder R1
     on the other side of 0 if R1 is closer to 0 than R is; because we
     want to round to even, we also want R1 if R and R1 are the same
     distance from 0 and if the truncated quotient is odd.  */
  EMACS_INT q = n / d;
  EMACS_INT r = n % d;
  bool neg_d = d < 0;
  bool neg_r = r < 0;
  EMACS_INT abs_r = eabs (r);
  EMACS_INT abs_r1 = eabs (d) - abs_r;
  if (abs_r1 < abs_r + (q & 1))
    q += neg_d == neg_r ? 1 : -1;
  return q;
}

static void
rounddiv_q (mpz_t q, mpz_t const n, mpz_t const d)
{
  /* Mimic the source code of round2, using mpz_t instead of EMACS_INT.  */
  mpz_t *r = &mpz[2], *abs_r = r, *abs_r1 = &mpz[3];
  mpz_tdiv_qr (q, *r, n, d);
  bool neg_d = mpz_sgn (d) < 0;
  bool neg_r = mpz_sgn (*r) < 0;
  mpz_abs (*abs_r, *r);
  mpz_abs (*abs_r1, d);
  mpz_sub (*abs_r1, *abs_r1, *abs_r);
  if (mpz_cmp (*abs_r1, *abs_r) < (mpz_odd_p (q) != 0))
    (neg_d == neg_r ? mpz_add_ui : mpz_sub_ui) (q, q, 1);
}

/* The code uses emacs_rint, so that it works to undefine HAVE_RINT
   if `rint' exists but does not work right.  */
#ifdef HAVE_RINT
#define emacs_rint rint
#else
static double
emacs_rint (double d)
{
  double d1 = d + 0.5;
  double r = floor (d1);
  return r - (r == d1 && fmod (r, 2) != 0);
}
#endif

#ifndef HAVE_TRUNC
double
trunc (double d)
{
  return (d < 0 ? ceil : floor) (d);
}
#endif

DEFUN ("ceiling", Fceiling, Sceiling, 1, 2, 0,
       doc: /* Return the smallest integer no less than ARG.
This rounds the value towards +inf.
With optional DIVISOR, return the smallest integer no less than ARG/DIVISOR.  */)
  (Lisp_Object arg, Lisp_Object divisor)
{
  return rounding_driver (arg, divisor, ceil, mpz_cdiv_q, ceiling2);
}

DEFUN ("floor", Ffloor, Sfloor, 1, 2, 0,
       doc: /* Return the largest integer no greater than ARG.
This rounds the value towards -inf.
With optional DIVISOR, return the largest integer no greater than ARG/DIVISOR.  */)
  (Lisp_Object arg, Lisp_Object divisor)
{
  return rounding_driver (arg, divisor, floor, mpz_fdiv_q, floor2);
}

DEFUN ("round", Fround, Sround, 1, 2, 0,
       doc: /* Return the nearest integer to ARG.
With optional DIVISOR, return the nearest integer to ARG/DIVISOR.

Rounding a value equidistant between two integers may choose the
integer closer to zero, or it may prefer an even integer, depending on
your machine.  For example, (round 2.5) can return 3 on some
systems, but 2 on others.  */)
  (Lisp_Object arg, Lisp_Object divisor)
{
  return rounding_driver (arg, divisor, emacs_rint, rounddiv_q, round2);
}

/* Since rounding_driver truncates anyway, no need to call 'trunc'.  */
static double
identity (double x)
{
  return x;
}

DEFUN ("truncate", Ftruncate, Struncate, 1, 2, 0,
       doc: /* Truncate a floating point number to an int.
Rounds ARG toward zero.
With optional DIVISOR, truncate ARG/DIVISOR.  */)
  (Lisp_Object arg, Lisp_Object divisor)
{
  return rounding_driver (arg, divisor, identity, mpz_tdiv_q, truncate2);
}


Lisp_Object
fmod_float (Lisp_Object x, Lisp_Object y)
{
  double f1 = XFLOATINT (x);
  double f2 = XFLOATINT (y);

  f1 = fmod (f1, f2);

  /* If the "remainder" comes out with the wrong sign, fix it.  */
  if (f2 < 0 ? f1 > 0 : f1 < 0)
    f1 += f2;

  return make_float (f1);
}

DEFUN ("fceiling", Ffceiling, Sfceiling, 1, 1, 0,
       doc: /* Return the smallest integer no less than ARG, as a float.
\(Round toward +inf.)  */)
  (Lisp_Object arg)
{
  CHECK_FLOAT (arg);
  double d = XFLOAT_DATA (arg);
  d = ceil (d);
  return make_float (d);
}

DEFUN ("ffloor", Fffloor, Sffloor, 1, 1, 0,
       doc: /* Return the largest integer no greater than ARG, as a float.
\(Round toward -inf.)  */)
  (Lisp_Object arg)
{
  CHECK_FLOAT (arg);
  double d = XFLOAT_DATA (arg);
  d = floor (d);
  return make_float (d);
}

DEFUN ("fround", Ffround, Sfround, 1, 1, 0,
       doc: /* Return the nearest integer to ARG, as a float.  */)
  (Lisp_Object arg)
{
  CHECK_FLOAT (arg);
  double d = XFLOAT_DATA (arg);
  d = emacs_rint (d);
  return make_float (d);
}

DEFUN ("ftruncate", Fftruncate, Sftruncate, 1, 1, 0,
       doc: /* Truncate a floating point number to an integral float value.
\(Round toward zero.)  */)
  (Lisp_Object arg)
{
  CHECK_FLOAT (arg);
  double d = XFLOAT_DATA (arg);
  d = trunc (d);
  return make_float (d);
}

void
syms_of_floatfns (void)
{
#include "floatfns.x"
}<|MERGE_RESOLUTION|>--- conflicted
+++ resolved
@@ -322,18 +322,10 @@
     value = mpz_sizeinbase (XBIGNUM (arg)->value, 2) - 1;
   else
     {
-<<<<<<< HEAD
-      EMACS_INT i = eabs (XINT (arg));
-      value = (i == 0
-	       ? MOST_NEGATIVE_FIXNUM
-               //FIX: larv, 20190629, was EMACS_*U*INT_WIDTH, fix lisp.h
-	       : EMACS_INT_WIDTH - 1 - ecount_leading_zeros (i));
-=======
       EMACS_INT i = XFIXNUM (arg);
       if (i == 0)
 	return make_float (-HUGE_VAL);
       value = EMACS_UINT_WIDTH - 1 - ecount_leading_zeros (eabs (i));
->>>>>>> f79fd9e8
     }
 
   return make_fixnum (value);
