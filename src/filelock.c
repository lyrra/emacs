--- conflicted
+++ resolved
@@ -889,14 +889,10 @@
 The name of the (per-buffer) lockfile is constructed by prepending a
 '.#' to the name of the file being locked.  See also `lock-buffer' and
 Info node `(emacs)Interlocking'.  */);
-<<<<<<< HEAD
-  create_lockfiles = 1;
-=======
   create_lockfiles = true;
 
   DEFSYM (Qlock_file, "lock-file");
   DEFSYM (Qunlock_file, "unlock-file");
   DEFSYM (Qfile_locked_p, "file-locked-p");
   DEFSYM (Qmake_lock_file_name, "make-lock-file-name");
->>>>>>> 9adc93e6
 }