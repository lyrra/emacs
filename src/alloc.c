/* Storage allocation and gc for GNU Emacs Lisp interpreter.

Copyright (C) 1985-1986, 1988, 1993-1995, 1997-2022 Free Software
Foundation, Inc.

This file is part of GNU Emacs.

GNU Emacs is free software: you can redistribute it and/or modify
it under the terms of the GNU General Public License as published by
the Free Software Foundation, either version 3 of the License, or (at
your option) any later version.

GNU Emacs is distributed in the hope that it will be useful,
but WITHOUT ANY WARRANTY; without even the implied warranty of
MERCHANTABILITY or FITNESS FOR A PARTICULAR PURPOSE.  See the
GNU General Public License for more details.

You should have received a copy of the GNU General Public License
along with GNU Emacs.  If not, see <https://www.gnu.org/licenses/>.  */

#include <config.h>

#include <errno.h>
#include <stdint.h>
#include <stdlib.h>
#include <signal.h>		/* For SIGABRT, SIGDANGER.  */

#ifdef HAVE_PTHREAD
#include <pthread.h>
#endif

#include <gc.h>

#include "lisp.h"
#include "bignum.h"
#include "dispextern.h"
#include "intervals.h"
<<<<<<< HEAD
#include "ptr-bounds.h"
=======
>>>>>>> 9adc93e6
#include "sheap.h"
#include "sysstdio.h"
#include "systime.h"
#include "character.h"
#include "buffer.h"
#include "window.h"
#include "keyboard.h"
#include "frame.h"
#include "termhooks.h"		/* For struct terminal.  */
#ifdef HAVE_WINDOW_SYSTEM
#include TERM_HEADER
#endif /* HAVE_WINDOW_SYSTEM */

#include <flexmember.h>
#include <verify.h>
#include <execinfo.h>           /* For backtrace.  */

#ifdef HAVE_LINUX_SYSINFO
#include <sys/sysinfo.h>
#endif

#ifdef MSDOS
#include "dosfns.h"		/* For dos_memory_info.  */
#endif

#ifdef HAVE_MALLOC_H
# include <malloc.h>
#endif

#if (defined ENABLE_CHECKING \
     && defined HAVE_VALGRIND_VALGRIND_H && !defined USE_VALGRIND)
# define USE_VALGRIND 1
#endif

#if USE_VALGRIND
#include <valgrind/valgrind.h>
#include <valgrind/memcheck.h>
#endif

#include <unistd.h>
#include <fcntl.h>

#ifdef USE_GTK
# include "gtkutil.h"
#endif
#ifdef WINDOWSNT
#include "w32.h"
#include "w32heap.h"	/* for sbrk */
#endif

<<<<<<< HEAD
#if 0

/* A pointer to the memory allocated that copies that static data
   inside glibc's malloc.  */
static void *malloc_state_ptr;

/* Restore the dumped malloc state.  Because malloc can be invoked
   even before main (e.g. by the dynamic linker), the dumped malloc
   state must be restored as early as possible using this special hook.  */
static void
malloc_initialize_hook (void)
{
  static bool malloc_using_checking;

  if (! initialized)
    {
# ifdef GNU_LINUX
      my_heap_start ();
# endif
      malloc_using_checking = getenv ("MALLOC_CHECK_") != NULL;
    }
  else
    {
      if (!malloc_using_checking)
	{
	  /* Work around a bug in glibc's malloc.  MALLOC_CHECK_ must be
	     ignored if the heap to be restored was constructed without
	     malloc checking.  Can't use unsetenv, since that calls malloc.  */
	  char **p = environ;
	  if (p)
	    for (; *p; p++)
	      if (strncmp (*p, "MALLOC_CHECK_=", 14) == 0)
		{
		  do
		    *p = p[1];
		  while (*++p);

		  break;
		}
	}
//FIX: 20190808 LAV, Not sure where this ifdef comes from
# ifndef XMALLOC_OVERRUN_CHECK
      //alloc_unexec_post ();
# endif
    }
}

/* Declare the malloc initialization hook, which runs before 'main' starts.
   EXTERNALLY_VISIBLE works around Bug#22522.  */
typedef void (*voidfuncptr) (void);
# ifndef __MALLOC_HOOK_VOLATILE
#  define __MALLOC_HOOK_VOLATILE
# endif
voidfuncptr __MALLOC_HOOK_VOLATILE __malloc_initialize_hook EXTERNALLY_VISIBLE
  = malloc_initialize_hook;

#endif //FIXNOW

=======
>>>>>>> 9adc93e6
#if defined DOUG_LEA_MALLOC || defined HAVE_UNEXEC

/* Allocator-related actions to do just before and after unexec.  */

void
alloc_unexec_pre (void)
{
# ifdef DOUG_LEA_MALLOC
  malloc_state_ptr = malloc_get_state ();
  if (!malloc_state_ptr)
    fatal ("malloc_get_state: %s", strerror (errno));
# endif
}

void
alloc_unexec_post (void)
{
# ifdef DOUG_LEA_MALLOC
  free (malloc_state_ptr);
# endif
}

# ifdef GNU_LINUX

/* The address where the heap starts.  */
void *
my_heap_start (void)
{
  static void *start;
  if (! start)
    start = sbrk (0);
  return start;
}
# endif

#endif

/* Global variables.  */
struct emacs_globals globals;

<<<<<<< HEAD
#ifdef HAVE_PDUMPER
/* Number of finalizers run: used to loop over GC until we stop
   generating garbage.  */
int number_finalizers_run;
#endif
=======
/* Points to memory space allocated as "spare", to be freed if we run
   out of memory. */

static void *spare_memory;

/* Amount of spare memory to keep in large reserve block, or to see
   whether this much is available when malloc fails on a larger request.  */
>>>>>>> 9adc93e6

#define SPARE_MEMORY (1 << 15)

const char *pending_malloc_warning;

static Lisp_Object make_pure_vector (ptrdiff_t);

#if !defined REL_ALLOC || defined SYSTEM_MALLOC || defined HYBRID_MALLOC
static void refill_memory_reserve (void);
#endif
static Lisp_Object make_empty_string (int);
extern Lisp_Object which_symbols (Lisp_Object, EMACS_INT) EXTERNALLY_VISIBLE;

<<<<<<< HEAD
#ifndef DEADP
# define DEADP(x) 0
#endif

=======
>>>>>>> 9adc93e6
static void
XFLOAT_INIT (Lisp_Object f, double n)
{
  XFLOAT (f)->data = n;
}

#ifdef DOUG_LEA_MALLOC
static bool
pointers_fit_in_lispobj_p (void)
{
  return (UINTPTR_MAX <= VAL_MAX) || USE_LSB_TAG;
}

static bool
mmap_lisp_allowed_p (void)
{
  /* If we can't store all memory addresses in our lisp objects, it's
     risky to let the heap use mmap and give us addresses from all
     over our address space.  We also can't use mmap for lisp objects
     if we might dump: unexec doesn't preserve the contents of mmapped
     regions.  */
  return pointers_fit_in_lispobj_p () && !will_dump_with_unexec_p ();
}
#endif


/************************************************************************
				Malloc
 ************************************************************************/

#if defined SIGDANGER || (!defined SYSTEM_MALLOC && !defined HYBRID_MALLOC)

/* Function malloc calls this if it finds we are near exhausting storage.  */

void
malloc_warning (const char *str)
{
  pending_malloc_warning = str;
}

#endif

/* Display an already-pending malloc warning.  */

void
display_malloc_warning (void)
{
  call3 (intern ("display-warning"),
	 intern ("alloc"),
	 build_string (pending_malloc_warning),
	 intern (":emergency"));
  pending_malloc_warning = 0;
}

/* Called if we can't allocate relocatable space for a buffer.  */

void
buffer_memory_full (ptrdiff_t nbytes)
{
  /* If buffers use the relocating allocator, no need to free
     spare_memory, because we may have plenty of malloc space left
     that we could get, and if we don't, the malloc that fails will
     itself cause spare_memory to be freed.  If buffers don't use the
     relocating allocator, treat this like any other failing
     malloc.  */

#ifndef REL_ALLOC
  memory_full (nbytes);
#else
  /* This used to call error, but if we've run out of memory, we could
     get infinite recursion trying to build the string.  */
  xsignal (Qnil, Vmemory_signal_data);
#endif
}

<<<<<<< HEAD

/* LISP_ALIGNMENT is the alignment of Lisp objects.  It must be at
   least GCALIGNMENT so that pointers can be tagged.  It also must be
   at least as strict as the alignment of all the C types used to
   implement Lisp objects; since pseudovectors can contain any C type,
   this is max_align_t.  On recent GNU/Linux x86 and x86-64 this can
   often waste up to 8 bytes, since alignof (max_align_t) is 16 but
   typical vectors need only an alignment of 8.  Although shrinking
   the alignment to 8 would save memory, it cost a 20% hit to Emacs
   CPU performance on Fedora 28 x86-64 when compiled with gcc -m32.  */
enum { LISP_ALIGNMENT = alignof (union { max_align_t x;
					 GCALIGNED_UNION_MEMBER }) };
verify (LISP_ALIGNMENT % GCALIGNMENT == 0);

/* True if malloc (N) is known to return storage suitably aligned for
   Lisp objects whenever N is a multiple of LISP_ALIGNMENT.  In
   practice this is true whenever alignof (max_align_t) is also a
   multiple of LISP_ALIGNMENT.  This works even for x86, where some
   platform combinations (e.g., GCC 7 and later, glibc 2.25 and
   earlier) have bugs where alignof (max_align_t) is 16 even though
   the malloc alignment is only 8, and where Emacs still works because
   it never does anything that requires an alignment of 16.  */
enum { MALLOC_IS_LISP_ALIGNED = alignof (max_align_t) % LISP_ALIGNMENT == 0 };

/* If compiled with XMALLOC_BLOCK_INPUT_CHECK, define a symbol
   BLOCK_INPUT_IN_MEMORY_ALLOCATORS that is visible to the debugger.
   If that variable is set, block input while in one of Emacs's memory
   allocation functions.  There should be no need for this debugging
   option, since signal handlers do not allocate memory, but Emacs
   formerly allocated memory in signal handlers and this compile-time
   option remains as a way to help debug the issue should it rear its
   ugly head again.  */
#ifdef XMALLOC_BLOCK_INPUT_CHECK
bool block_input_in_memory_allocators EXTERNALLY_VISIBLE;
static void
malloc_block_input (void)
{
  if (block_input_in_memory_allocators)
    block_input ();
}
static void
malloc_unblock_input (void)
{
  if (block_input_in_memory_allocators)
    unblock_input ();
}
# define MALLOC_BLOCK_INPUT malloc_block_input ()
# define MALLOC_UNBLOCK_INPUT malloc_unblock_input ()
#else
# define MALLOC_BLOCK_INPUT ((void) 0)
# define MALLOC_UNBLOCK_INPUT ((void) 0)
#endif

static void *lmalloc (size_t) ATTRIBUTE_MALLOC_SIZE ((1));
static void *lrealloc (void *, size_t);
=======
>>>>>>> 9adc93e6

/* Like GC_MALLOC but check for no memory and block interrupt input.  */

void *
xmalloc (size_t size)
{
  void *val = GC_MALLOC (size);

  if (!val && size)
    memory_full (size);
  return val;
}

/* Like the above, but zeroes out the memory just allocated.  */

void *
xzalloc (size_t size)
{
  void *val = xmalloc (size);

  if (!val && size)
    memory_full (size);
<<<<<<< HEAD
  memset (val, 0, size);
=======
>>>>>>> 9adc93e6
  return val;
}

/* Like GC_REALLOC but check for no memory.  */

void *
xrealloc (void *block, size_t size)
{
  void *val = GC_REALLOC (block, size);
  if (!val && size)
    memory_full (size);
  return val;
}

void
xfree (void *block)
{
<<<<<<< HEAD
  return;
=======
>>>>>>> 9adc93e6
}

/* Allocate pointerless memory.  */

void *
xmalloc_atomic (size_t size)
{
  void *val = GC_MALLOC_ATOMIC (size);
  if (! val && size)
    memory_full (size);
  return val;
}

void *
xzalloc_atomic (size_t size)
{
  return xmalloc_atomic (size);
}

void *
xrealloc_atomic (void *block, size_t size)
{
  void *val = GC_REALLOC(block, size); // FIX-20230211-LAV: GC_REALLOC_ATOMIC doesn't exist in bdw-gc?!
  if (! val && size)
    memory_full (size);
  return val;
}


/* Allocate uncollectable memory.  */

void *
xmalloc_uncollectable (size_t size)
{
  void *val = GC_MALLOC_UNCOLLECTABLE (size);
  if (! val && size)
    memory_full (size);
  return val;
}

/* Allocate memory, but if memory is exhausted, return NULL instead of
   signalling an error.  */

void *
xmalloc_unsafe (size_t size)
{
  return GC_MALLOC (size);
}

/* Allocate pointerless memory, but if memory is exhausted, return
   NULL instead of signalling an error.  */

void *
xmalloc_atomic_unsafe (size_t size)
{
  return GC_MALLOC_ATOMIC (size);
}

/* Other parts of Emacs pass large int values to allocator functions
   expecting ptrdiff_t.  This is portable in practice, but check it to
   be safe.  */
verify (INT_MAX <= PTRDIFF_MAX);


/* Allocate an array of NITEMS items, each of size ITEM_SIZE.
   Signal an error on memory exhaustion.  */

void *
xnmalloc (ptrdiff_t nitems, ptrdiff_t item_size)
{
  eassert (0 <= nitems && 0 < item_size);
  ptrdiff_t nbytes;
  if (INT_MULTIPLY_WRAPV (nitems, item_size, &nbytes) || SIZE_MAX < nbytes)
    memory_full (SIZE_MAX);
  return xmalloc (nbytes);
}

/* Like xnmalloc for pointerless objects.  */

void *
xnmalloc_atomic (ptrdiff_t nitems, ptrdiff_t item_size)
{
  eassert (0 <= nitems && 0 < item_size);
  if (min (PTRDIFF_MAX, SIZE_MAX) / item_size < nitems)
    memory_full (SIZE_MAX);
  return xmalloc_atomic (nitems * item_size);
}

/* Reallocate an array PA to make it of NITEMS items, each of size ITEM_SIZE.
   Signal an error on memory exhaustion.  */

void *
xnrealloc (void *pa, ptrdiff_t nitems, ptrdiff_t item_size)
{
  eassert (0 <= nitems && 0 < item_size);
  ptrdiff_t nbytes;
  if (INT_MULTIPLY_WRAPV (nitems, item_size, &nbytes) || SIZE_MAX < nbytes)
    memory_full (SIZE_MAX);
  return xrealloc (pa, nbytes);
}


/* Grow PA, which points to an array of *NITEMS items, and return the
   location of the reallocated array, updating *NITEMS to reflect its
   new size.  The new array will contain at least NITEMS_INCR_MIN more
   items, but will not contain more than NITEMS_MAX items total.
   ITEM_SIZE is the size of each item, in bytes.

   ITEM_SIZE and NITEMS_INCR_MIN must be positive.  *NITEMS must be
   nonnegative.  If NITEMS_MAX is -1, it is treated as if it were
   infinity.

   If PA is null, then allocate a new array instead of reallocating
   the old one.

   If memory exhaustion occurs, set *NITEMS to zero if PA is null, and
   signal an error (i.e., do not return).

   Thus, to grow an array A without saving its old contents, do
   { xfree (A); A = NULL; A = xpalloc (NULL, &AITEMS, ...); }.
   The A = NULL avoids a dangling pointer if xpalloc exhausts memory
   and signals an error, and later this code is reexecuted and
   attempts to free A.  */

void *
xpalloc (void *pa, ptrdiff_t *nitems, ptrdiff_t nitems_incr_min,
	 ptrdiff_t nitems_max, ptrdiff_t item_size)
{
  ptrdiff_t n0 = *nitems;
  eassume (0 < item_size && 0 < nitems_incr_min && 0 <= n0 && -1 <= nitems_max);

  /* The approximate size to use for initial small allocation
     requests.  This is the largest "small" request for the GNU C
     library malloc.  */
  enum { DEFAULT_MXFAST = 64 * sizeof (size_t) / 4 };

  /* If the array is tiny, grow it to about (but no greater than)
     DEFAULT_MXFAST bytes.  Otherwise, grow it by about 50%.
     Adjust the growth according to three constraints: NITEMS_INCR_MIN,
     NITEMS_MAX, and what the C language can represent safely.  */

  ptrdiff_t n, nbytes;
  if (INT_ADD_WRAPV (n0, n0 >> 1, &n))
    n = PTRDIFF_MAX;
  if (0 <= nitems_max && nitems_max < n)
    n = nitems_max;

  ptrdiff_t adjusted_nbytes
    = ((INT_MULTIPLY_WRAPV (n, item_size, &nbytes) || SIZE_MAX < nbytes)
       ? min (PTRDIFF_MAX, SIZE_MAX)
       : nbytes < DEFAULT_MXFAST ? DEFAULT_MXFAST : 0);
  if (adjusted_nbytes)
    {
      n = adjusted_nbytes / item_size;
      nbytes = adjusted_nbytes - adjusted_nbytes % item_size;
    }

  if (! pa)
    *nitems = 0;
  if (n - n0 < nitems_incr_min
      && (INT_ADD_WRAPV (n0, nitems_incr_min, &n)
	  || (0 <= nitems_max && nitems_max < n)
	  || INT_MULTIPLY_WRAPV (n, item_size, &nbytes)))
    memory_full (SIZE_MAX);
  pa = xrealloc (pa, nbytes);
  *nitems = n;
  return pa;
}


/* Like strdup, but uses xmalloc.  */

char *
xstrdup (const char *s)
{
  ptrdiff_t size;
  eassert (s);
  size = strlen (s) + 1;
  return memcpy (xmalloc_atomic (size), s, size);
}

/* Like above, but duplicates Lisp string to C string.  */

char *
xlispstrdup (Lisp_Object string)
{
  ptrdiff_t size = SBYTES (string) + 1;
  return memcpy (xmalloc_atomic (size), SSDATA (string), size);
}

/* Assign to *PTR a copy of STRING, freeing any storage *PTR formerly
   pointed to.  If STRING is null, assign it without copying anything.
   Allocate before freeing, to avoid a dangling pointer if allocation
   fails.  */

void
dupstring (char **ptr, char const *string)
{
  char *old = *ptr;
  *ptr = string ? xstrdup (string) : 0;
  xfree (old);
}


/* Like putenv, but (1) use the equivalent of xmalloc and (2) the
   argument is a const pointer.  */

void
xputenv (char const *string)
{
  if (putenv ((char *) string) != 0)
    memory_full (0);
}

/***********************************************************************
			 Interval Allocation
 ***********************************************************************/

/* Return a new interval.  */

INTERVAL
make_interval (void)
{
  INTERVAL val = xmalloc (sizeof (struct interval));
  RESET_INTERVAL (val);
  return val;
}

/***********************************************************************
			  String Allocation
 ***********************************************************************/

static Lisp_Object make_pure_string_empty ();

/* Initialize string allocation.  Called from init_alloc_once.  */

static void
init_strings (void)
{
  empty_unibyte_string = make_pure_string_empty ();
  empty_multibyte_string = make_pure_string_empty ();
}

/* Return a new Lisp_String.  */

static Lisp_Object
allocate_string (void)
{
  return scm_make_smob (lisp_string_tag);
}

/* Set up Lisp_String S for holding NCHARS characters, NBYTES bytes,
   plus a NUL byte at the end.  Allocate an sdata structure for S, and
   set S->data to its `u.data' member.  Store a NUL byte at the end of
   S->data.  Set S->size to NCHARS and S->size_byte to NBYTES.  Free
   S->data if it was initially non-null.  */

void
allocate_string_data (Lisp_Object string,
		      EMACS_INT nchars, EMACS_INT nbytes)
{
  struct Lisp_String *s = (void *) SCM_SMOB_DATA (string);
  unsigned char *data;

  if (STRING_BYTES_BOUND < nbytes)
    string_overflow ();
<<<<<<< HEAD

  data = GC_MALLOC_ATOMIC (nbytes + 1);
  s->data = data;
  s->size = nchars;
  s->size_byte = nbytes;
  s->data[nbytes] = '\0';
}

void
string_overflow (void)
{
  error ("Maximum string size exceeded");
}

static Lisp_Object
make_empty_string (int multibyte)
{
  Lisp_Object string;

  string = allocate_string ();
  allocate_string_data (string, 0, 0);
  if (! multibyte)
    STRING_SET_UNIBYTE (string);

  return string;
}

DEFUN ("make-string", Fmake_string, Smake_string, 2, 3, 0,
       doc: /* Return a newly created string of length LENGTH, with INIT in each element.
LENGTH must be an integer.
INIT must be an integer that represents a character.
If optional argument MULTIBYTE is non-nil, the result will be
a multibyte string even if INIT is an ASCII character.  */)
  (Lisp_Object length, Lisp_Object init, Lisp_Object multibyte)
{
  register Lisp_Object val;
  int c;
  EMACS_INT nbytes;

  CHECK_FIXNUM (length);
  CHECK_CHARACTER (init);

  c = XFIXNUM (init);
=======

  data = GC_MALLOC_ATOMIC (nbytes + 1);
  s->data = data;
  s->size = nchars;
  s->size_byte = nbytes;
  s->data[nbytes] = '\0';
}

/* Reallocate multibyte STRING data when a single character is replaced.
   The character is at byte offset CIDX_BYTE in the string.
   The character being replaced is CLEN bytes long,
   and the character that will replace it is NEW_CLEN bytes long.
   Return the address of where the caller should store the
   the new character.  */

unsigned char *
resize_string_data (Lisp_Object string, ptrdiff_t cidx_byte,
                    int clen, int new_clen)
{
  eassume (STRING_MULTIBYTE (string));
  ptrdiff_t nchars = SCHARS (string);
  ptrdiff_t nbytes = SBYTES (string);
  ptrdiff_t new_nbytes = nbytes + (new_clen - clen);
  unsigned char *data = SDATA (string);
  unsigned char *new_charaddr;
  allocate_string_data (XSTRING (string), nchars, new_nbytes);
  unsigned char *new_data = SDATA (string);
  new_charaddr = new_data + cidx_byte;
  memcpy (new_charaddr + new_clen, data + cidx_byte + clen,
          nbytes - (cidx_byte + clen));
  memcpy (new_data, data, cidx_byte);
  clear_string_char_byte_cache ();

  return new_charaddr;
}

void
string_overflow (void)
{
  error ("Maximum string size exceeded");
}

static Lisp_Object
make_empty_string (int multibyte)
{
  Lisp_Object string;

  string = allocate_string ();
  allocate_string_data (string, 0, 0);
  if (! multibyte)
    STRING_SET_UNIBYTE (string);

  return string;
}

DEFUN ("make-string", Fmake_string, Smake_string, 2, 3, 0,
       doc: /* Return a newly created string of length LENGTH, with INIT in each element.
LENGTH must be an integer.
INIT must be an integer that represents a character.
If optional argument MULTIBYTE is non-nil, the result will be
a multibyte string even if INIT is an ASCII character.  */)
  (Lisp_Object length, Lisp_Object init, Lisp_Object multibyte)
{
  register Lisp_Object val;
  int c;
  EMACS_INT nbytes;

  CHECK_FIXNAT (length);
  CHECK_CHARACTER (init);

  c = XFIXNAT (init);
>>>>>>> 9adc93e6
  if (ASCII_CHAR_P (c) && NILP (multibyte))
    {
      nbytes = XFIXNUM (length);
      val = make_uninit_string (nbytes);
      if (nbytes)
	{
<<<<<<< HEAD
	  memset (SDATA (val), c, nbytes);
	  SDATA (val)[nbytes] = 0;
=======
          memset (SDATA (val), c, nbytes);
          SDATA (val)[nbytes] = 0;
>>>>>>> 9adc93e6
	}
    }
  else
    {
      unsigned char str[MAX_MULTIBYTE_LENGTH];
      ptrdiff_t len = CHAR_STRING (c, str);
      EMACS_INT string_len = XFIXNUM (length);
      unsigned char *p, *beg, *end;

      if (INT_MULTIPLY_WRAPV (len, string_len, &nbytes))
        string_overflow ();
      val = make_uninit_multibyte_string (string_len, nbytes);
      for (beg = SDATA (val), p = beg, end = beg + nbytes; p < end; p += len)
        {
          /* First time we just copy `str' to the data of `val'.  */
          if (p == beg)
            memcpy (p, str, len);
          else
            {
              /* Next time we copy largest possible chunk from
              initialized to uninitialized part of `val'.  */
              len = min (p - beg, end - p);
              memcpy (p, beg, len);
            }
        }
      if (nbytes)
        *p = 0;
    }

  return val;
}

/* Fill A with 1 bits if INIT is non-nil, and with 0 bits otherwise.
   Return A.  */

Lisp_Object
bool_vector_fill (Lisp_Object a, Lisp_Object init)
{
  EMACS_INT nbits = bool_vector_size (a);
  if (0 < nbits)
    {
      unsigned char *data = bool_vector_uchar_data (a);
      int pattern = NILP (init) ? 0 : (1 << BOOL_VECTOR_BITS_PER_CHAR) - 1;
      ptrdiff_t nbytes = bool_vector_bytes (nbits);
      int last_mask = ~ (~0u << ((nbits - 1) % BOOL_VECTOR_BITS_PER_CHAR + 1));
      memset (data, pattern, nbytes - 1);
      data[nbytes - 1] = pattern & last_mask;
    }
  return a;
}

<<<<<<< HEAD


=======
>>>>>>> 9adc93e6
/* Return a newly allocated, uninitialized bool vector of size NBITS.  */

Lisp_Object
make_uninit_bool_vector (EMACS_INT nbits)
{
  Lisp_Object val;
  EMACS_INT words = bool_vector_words (nbits);
  EMACS_INT word_bytes = words * sizeof (bits_word);
  EMACS_INT needed_elements = ((bool_header_size - header_size + word_bytes
				+ word_size - 1)
			       / word_size);
  struct Lisp_Bool_Vector *p
    = (struct Lisp_Bool_Vector *) allocate_vector (needed_elements);
  XSETVECTOR (val, p);
  XSETPVECTYPESIZE (XVECTOR (val), PVEC_BOOL_VECTOR, 0, 0);
  p->size = nbits;

  /* Clear padding at the end.  */
  if (words)
    p->data[words - 1] = 0;

  return val;
}

DEFUN ("make-bool-vector", Fmake_bool_vector, Smake_bool_vector, 2, 2, 0,
       doc: /* Return a new bool-vector of length LENGTH, using INIT for each element.
LENGTH must be a number.  INIT matters only in whether it is t or nil.  */)
  (Lisp_Object length, Lisp_Object init)
{
  Lisp_Object val;

<<<<<<< HEAD
  CHECK_FIXNUM (length);
  val = make_uninit_bool_vector (XFIXNUM (length));
=======
  CHECK_FIXNAT (length);
  val = make_uninit_bool_vector (XFIXNAT (length));
>>>>>>> 9adc93e6
  return bool_vector_fill (val, init);
}

DEFUN ("bool-vector", Fbool_vector, Sbool_vector, 0, MANY, 0,
       doc: /* Return a new bool-vector with specified arguments as elements.
Any number of arguments, even zero arguments, are allowed.
usage: (bool-vector &rest OBJECTS)  */)
  (ptrdiff_t nargs, Lisp_Object *args)
{
  ptrdiff_t i;
  Lisp_Object vector;

  vector = make_uninit_bool_vector (nargs);
  for (i = 0; i < nargs; i++)
    bool_vector_set (vector, i, !NILP (args[i]));

  return vector;
}

/* Make a string from NBYTES bytes at CONTENTS, and compute the number
   of characters from the contents.  This string may be unibyte or
   multibyte, depending on the contents.  */

Lisp_Object
make_string (const char *contents, ptrdiff_t nbytes)
{
  register Lisp_Object val;
  ptrdiff_t nchars, multibyte_nbytes;

  parse_str_as_multibyte ((const unsigned char *) contents, nbytes,
			  &nchars, &multibyte_nbytes);
  if (nbytes == nchars || nbytes != multibyte_nbytes)
    /* CONTENTS contains no multibyte sequences or contains an invalid
       multibyte sequence.  We must make unibyte string.  */
    val = make_unibyte_string (contents, nbytes);
  else
    val = make_multibyte_string (contents, nchars, nbytes);
  return val;
}


/* Make an unibyte string from LENGTH bytes at CONTENTS.  */

Lisp_Object
make_unibyte_string (const char *contents, ptrdiff_t length)
{
  register Lisp_Object val;
  val = make_uninit_string (length);
  memcpy (SDATA (val), contents, length);
  return val;
}


/* Make a multibyte string from NCHARS characters occupying NBYTES
   bytes at CONTENTS.  */

Lisp_Object
make_multibyte_string (const char *contents,
		       ptrdiff_t nchars, ptrdiff_t nbytes)
{
  register Lisp_Object val;
  val = make_uninit_multibyte_string (nchars, nbytes);
  memcpy (SDATA (val), contents, nbytes);
  return val;
}


/* Make a string from NCHARS characters occupying NBYTES bytes at
   CONTENTS.  It is a multibyte string if NBYTES != NCHARS.  */

Lisp_Object
make_string_from_bytes (const char *contents,
			ptrdiff_t nchars, ptrdiff_t nbytes)
{
  register Lisp_Object val;
  val = make_uninit_multibyte_string (nchars, nbytes);
  memcpy (SDATA (val), contents, nbytes);
  if (SBYTES (val) == SCHARS (val))
    STRING_SET_UNIBYTE (val);
  return val;
}


/* Make a string from NCHARS characters occupying NBYTES bytes at
   CONTENTS.  The argument MULTIBYTE controls whether to label the
   string as multibyte.  If NCHARS is negative, it counts the number of
   characters by itself.  */

Lisp_Object
make_specified_string (const char *contents,
		       ptrdiff_t nchars, ptrdiff_t nbytes, bool multibyte)
{
  Lisp_Object val;

  if (nchars < 0)
    {
      if (multibyte)
	nchars = multibyte_chars_in_text ((const unsigned char *) contents,
					  nbytes);
      else
	nchars = nbytes;
    }
  val = make_uninit_multibyte_string (nchars, nbytes);
  memcpy (SDATA (val), contents, nbytes);
  if (!multibyte)
    STRING_SET_UNIBYTE (val);
  return val;
}

static Lisp_Object
make_pure_string_empty ()
{
  Lisp_Object strobj = allocate_string (); /* make an string object */
  ((struct Lisp_String *) SCM_SMOB_DATA (strobj))->intervals = NULL;
  allocate_string_data (strobj, 0, 0); /* makes an empty null-terminated string */
  XSTRING (strobj)->size_byte = XSTRING (strobj)->size = 0;

  return strobj;
}

/* Return an unibyte Lisp_String set up to hold LENGTH characters
   occupying LENGTH bytes.  */

Lisp_Object
make_uninit_string (EMACS_INT length)
{
  Lisp_Object val;

  if (!length)
    return empty_unibyte_string;
  val = make_uninit_multibyte_string (length, length);
  STRING_SET_UNIBYTE (val);
  return val;
}

/* Return a multibyte Lisp_String set up to hold NCHARS characters
   which occupy NBYTES bytes.  */

Lisp_Object
make_uninit_multibyte_string (EMACS_INT nchars, EMACS_INT nbytes)
{
  Lisp_Object string;

  if (nchars < 0)
    emacs_abort ();
  if (!nbytes)
    return empty_multibyte_string;

  string = allocate_string ();
  ((struct Lisp_String *) SCM_SMOB_DATA (string))->intervals = NULL;
  allocate_string_data (string, nchars, nbytes);
  return string;
}

/* Print arguments to BUF according to a FORMAT, then return
   a Lisp_String initialized with the data from BUF.  */

Lisp_Object
make_formatted_string (char *buf, const char *format, ...)
{
  va_list ap;
  int length;

  va_start (ap, format);
  length = vsprintf (buf, format, ap);
  va_end (ap);
  return make_string (buf, length);
}


/***********************************************************************
			   Float Allocation
 ***********************************************************************/

/* Return a new float object with value FLOAT_VALUE.  */

Lisp_Object
make_float (double float_value)
{
  return scm_from_double (float_value);
}


/***********************************************************************
			   Cons Allocation
 ***********************************************************************/

DEFUN ("cons", Fcons, Scons, 2, 2, 0,
       doc: /* Create a new cons, give it CAR and CDR as components, and return it.  */)
  (Lisp_Object car, Lisp_Object cdr)
{
  return scm_cons (car, cdr);
}

/* Make a list of 1, 2, 3, 4 or 5 specified objects.  */

Lisp_Object
list1 (Lisp_Object arg1)
{
  return Fcons (arg1, Qnil);
}

Lisp_Object
list2 (Lisp_Object arg1, Lisp_Object arg2)
{
  return Fcons (arg1, Fcons (arg2, Qnil));
}


Lisp_Object
list3 (Lisp_Object arg1, Lisp_Object arg2, Lisp_Object arg3)
{
  return Fcons (arg1, Fcons (arg2, Fcons (arg3, Qnil)));
}

Lisp_Object
list4 (Lisp_Object arg1, Lisp_Object arg2, Lisp_Object arg3, Lisp_Object arg4)
{
  return Fcons (arg1, Fcons (arg2, Fcons (arg3, Fcons (arg4, Qnil))));
}

Lisp_Object
list5 (Lisp_Object arg1, Lisp_Object arg2, Lisp_Object arg3, Lisp_Object arg4,
       Lisp_Object arg5)
{
  return Fcons (arg1, Fcons (arg2, Fcons (arg3, Fcons (arg4,
						       Fcons (arg5, Qnil)))));
}

/* Make a list of COUNT Lisp_Objects, where ARG is the first one.
   Use CONS to construct the pairs.  AP has any remaining args.  */
static Lisp_Object
cons_listn (ptrdiff_t count, Lisp_Object arg,
	    Lisp_Object (*cons) (Lisp_Object, Lisp_Object), va_list ap)
{
  eassume (0 < count);
  Lisp_Object val = cons (arg, Qnil);
  Lisp_Object tail = val;
  for (ptrdiff_t i = 1; i < count; i++)
    {
      Lisp_Object elem = cons (va_arg (ap, Lisp_Object), Qnil);
      XSETCDR (tail, elem);
      tail = elem;
    }
  return val;
}

/* Make a list of COUNT Lisp_Objects, where ARG1 is the first one.  */
Lisp_Object
listn (ptrdiff_t count, Lisp_Object arg1, ...)
{
  va_list ap;
  va_start (ap, arg1);
  Lisp_Object val = cons_listn (count, arg1, Fcons, ap);
  va_end (ap);
  return val;
}

/* Make a pure list of COUNT Lisp_Objects, where ARG1 is the first one.  */
Lisp_Object
pure_listn (ptrdiff_t count, Lisp_Object arg1, ...)
{
  va_list ap;
  va_start (ap, arg1);
  Lisp_Object val = cons_listn (count, arg1, pure_cons, ap);
  va_end (ap);
  return val;
}

DEFUN ("list", Flist, Slist, 0, MANY, 0,
       doc: /* Return a newly created list with specified arguments as elements.
Allows any number of arguments, including zero.
usage: (list &rest OBJECTS)  */)
  (ptrdiff_t nargs, Lisp_Object *args)
{
  register Lisp_Object val;
  val = Qnil;

  while (nargs > 0)
    {
      nargs--;
      val = Fcons (args[nargs], val);
    }
  return val;
}


DEFUN ("make-list", Fmake_list, Smake_list, 2, 2, 0,
       doc: /* Return a newly created list of length LENGTH, with each element being INIT.  */)
  (Lisp_Object length, Lisp_Object init)
{
  Lisp_Object val = Qnil;
  CHECK_FIXNAT (length);

  for (EMACS_INT size = XFIXNAT (length); 0 < size; size--)
    {
      val = Fcons (init, val);
      rarely_quit (size);
    }

  return val;
}



/***********************************************************************
			   Vector Allocation
 ***********************************************************************/

/* The only vector with 0 slots, allocated from pure space.  */

Lisp_Object zero_vector;

/* Called once to initialize vector allocation.  */

static void
init_vectors (void)
{
  struct Lisp_Vector *p = xmalloc (header_size);

  SCM_NEWSMOB (p->header.self, lisp_vectorlike_tag, p);
  p->header.size = 0;
  XSETVECTOR (zero_vector, p);
}

/* Value is a pointer to a newly allocated Lisp_Vector structure
   with room for LEN Lisp_Objects.  LEN must be zero or positive.
 */

static struct Lisp_Vector *
allocate_vectorlike (ptrdiff_t len)
{
  struct Lisp_Vector *p;

  if (len == 0)
    p = XVECTOR (zero_vector);
  else
    {
      p = xmalloc (header_size + len * word_size);
      SCM_NEWSMOB (p->header.self, lisp_vectorlike_tag, p);
    }

  return p;
}


/* Allocate a vector with LEN slots.  */

struct Lisp_Vector *
allocate_vector (ptrdiff_t len)
{
  if (len == 0)
    return XVECTOR (zero_vector);
  struct Lisp_Vector *v = allocate_vectorlike (len);
  v->header.size = len;
  return v;
<<<<<<< HEAD
}


/* Allocate other vector-like structures.  */

struct Lisp_Vector *
allocate_pseudovector (int memlen, int lisplen,
		       int zerolen, enum pvec_type tag)
{
  /* Catch bogus values.  */
  enum { size_max = (1 << PSEUDOVECTOR_SIZE_BITS) - 1 };
  enum { rest_max = (1 << PSEUDOVECTOR_REST_BITS) - 1 };
  eassert (0 <= tag && tag <= PVEC_FONT);
  eassert (0 <= lisplen && lisplen <= zerolen && zerolen <= memlen);
  eassert (lisplen <= size_max);
  eassert (memlen <= size_max + rest_max);

  struct Lisp_Vector *v = allocate_vectorlike (memlen);
  /* Only the first lisplen slots will be traced normally by the GC.  */
  //memclear (v->contents, zerolen * word_size);
  for (int i = 0; i < lisplen; ++i)
    v->contents[i] = Qnil;
  XSETPVECTYPESIZE (v, tag, lisplen, memlen - lisplen);
  return v;
}

struct buffer *
allocate_buffer (void)
{
  struct buffer *b = xmalloc (sizeof *b);

  SCM_NEWSMOB (b->header.self, lisp_vectorlike_tag, b);
  BUFFER_PVEC_INIT (b);
  /* Put B on the chain of all buffers including killed ones.  */
  b->next = all_buffers;
  all_buffers = b;
  /* Note that the rest fields of B are not initialized.  */
  return b;
}

struct Lisp_Hash_Table *
allocate_hash_table (void)
{
  return ALLOCATE_PSEUDOVECTOR (struct Lisp_Hash_Table, count, PVEC_HASH_TABLE);
}

//FIX: larv, not in 2014 nor 2019
#if 0
struct window *
allocate_window (void)
{
  struct window *w;

  w = ALLOCATE_PSEUDOVECTOR (struct window, current_matrix, PVEC_WINDOW);
  /* Users assumes that non-Lisp data is zeroed.  */
  memset (&w->current_matrix, 0,
	  sizeof (*w) - offsetof (struct window, current_matrix));
  return w;
}
#endif

struct terminal *
allocate_terminal (void)
{
  struct terminal *t;

  t = ALLOCATE_PSEUDOVECTOR (struct terminal, next_terminal, PVEC_TERMINAL);
  /* Users assumes that non-Lisp data is zeroed.  */
  memset (&t->next_terminal, 0,
	  sizeof (*t) - offsetof (struct terminal, next_terminal));
  return t;
}

struct frame *
allocate_frame (void)
{
  struct frame *f;

  f = ALLOCATE_PSEUDOVECTOR (struct frame, face_cache, PVEC_FRAME);
  /* Users assumes that non-Lisp data is zeroed.  */
  memset (&f->face_cache, 0,
	  sizeof (*f) - offsetof (struct frame, face_cache));
  return f;
}



#ifndef HAVE_MODULES
enum { HAVE_MODULES = false };
#endif

static bool
c_symbol_p (struct Lisp_Symbol *sym)
{
  char *lispsym_ptr = (char *) lispsym;
  char *sym_ptr = (char *) sym;
  ptrdiff_t lispsym_offset = sym_ptr - lispsym_ptr;
  return 0 <= lispsym_offset && lispsym_offset < sizeof lispsym;
}



/* Copy all contents and parameters of TABLE to a new table allocated
   from pure space, return the purified table.  */
static struct Lisp_Hash_Table *
purecopy_hash_table (struct Lisp_Hash_Table *table)
{
  eassert (NILP (table->weak));
  eassert (table->pure);

  struct Lisp_Hash_Table *pure = pure_alloc (sizeof *pure, Lisp_Vectorlike);
  struct hash_table_test pure_test = table->test;

  /* Purecopy the hash table test.  */
  pure_test.name = purecopy (table->test.name);
  pure_test.user_hash_function = purecopy (table->test.user_hash_function);
  pure_test.user_cmp_function = purecopy (table->test.user_cmp_function);

  pure->header = table->header;
  pure->weak = purecopy (Qnil);
  pure->hash = purecopy (table->hash);
  pure->next = purecopy (table->next);
  pure->index = purecopy (table->index);
  pure->count = table->count;
  pure->next_free = table->next_free;
  pure->pure = table->pure;
  pure->rehash_threshold = table->rehash_threshold;
  pure->rehash_size = table->rehash_size;
  pure->key_and_value = purecopy (table->key_and_value);
  pure->test = pure_test;

  fprintf(stderr, "WARNING: purecopy_hash_table used\n"); //FIX20230126 why still used?
  return pure;
}



/* Allocate a record with COUNT slots.  COUNT must be positive, and
   includes the type slot.  */

static struct Lisp_Vector *
allocate_record (EMACS_INT count)
{
  if (count > PSEUDOVECTOR_SIZE_MASK)
    error ("Attempt to allocate a record of %"pI"d slots; max is %d",
	   count, PSEUDOVECTOR_SIZE_MASK);
  struct Lisp_Vector *p = allocate_vectorlike (count);
  p->header.size = count;
  XSETPVECTYPE (p, PVEC_RECORD);
  return p;
}

DEFUN ("make-record", Fmake_record, Smake_record, 3, 3, 0,
       doc: /* Create a new record.
TYPE is its type as returned by `type-of'; it should be either a
symbol or a type descriptor.  SLOTS is the number of non-type slots,
each initialized to INIT.  */)
  (Lisp_Object type, Lisp_Object slots, Lisp_Object init)
{
  CHECK_FIXNAT (slots);
  EMACS_INT size = XFIXNAT (slots) + 1;
  struct Lisp_Vector *p = allocate_record (size);
  p->contents[0] = type;
  for (ptrdiff_t i = 1; i < size; i++)
    p->contents[i] = init;
  return make_lisp_ptr (p, Lisp_Vectorlike);
}

DEFUN ("record", Frecord, Srecord, 1, MANY, 0,
       doc: /* Create a new record.
TYPE is its type as returned by `type-of'; it should be either a
symbol or a type descriptor.  SLOTS is used to initialize the record
slots with shallow copies of the arguments.
usage: (record TYPE &rest SLOTS) */)
  (ptrdiff_t nargs, Lisp_Object *args)
{
  struct Lisp_Vector *p = allocate_record (nargs);
  memcpy (p->contents, args, nargs * sizeof *args);
  return make_lisp_ptr (p, Lisp_Vectorlike);
}


DEFUN ("make-vector", Fmake_vector, Smake_vector, 2, 2, 0,
       doc: /* Return a newly created vector of length LENGTH, with each element being INIT.
See also the function `vector'.  */)
  (Lisp_Object length, Lisp_Object init)
{
  CHECK_TYPE (FIXNATP (length) && XFIXNAT (length) <= PTRDIFF_MAX,
	      Qwholenump, length);
  return make_vector (XFIXNAT (length), init);
}

/* Return a new vector of length LENGTH with each element being INIT.  */

Lisp_Object
make_vector (ptrdiff_t length, Lisp_Object init)
{
  struct Lisp_Vector *p = allocate_vector (length);
  for (ptrdiff_t i = 0; i < length; i++)
    p->contents[i] = init;
  return make_lisp_ptr (p, Lisp_Vectorlike);
  //struct Lisp_Vector *p;
  //Lisp_Object vector;
  //XSETVECTOR (vector, p);
  //return vector;
}

DEFUN ("vector", Fvector, Svector, 0, MANY, 0,
       doc: /* Return a newly created vector with specified arguments as elements.
Allows any number of arguments, including zero.
usage: (vector &rest OBJECTS)  */)
  (ptrdiff_t nargs, Lisp_Object *args)
{
  Lisp_Object val = make_uninit_vector (nargs);
  struct Lisp_Vector *p = XVECTOR (val);
  //memcpy (p->contents, args, nargs * sizeof *args);
  for (ptrdiff_t i = 0; i < nargs; i++)
    p->contents[i] = args[i];
  return val;
}

void
make_byte_code (struct Lisp_Vector *v)
{
  /* Don't allow the global zero_vector to become a byte code object.  */
  eassert (0 < v->header.size);

  if (v->header.size > 1 && STRINGP (v->contents[1])
      && STRING_MULTIBYTE (v->contents[1]))
    /* BYTECODE-STRING must have been produced by Emacs 20.2 or the
       earlier because they produced a raw 8-bit string for byte-code
       and now such a byte-code string is loaded as multibyte while
       raw 8-bit characters converted to multibyte form.  Thus, now we
       must convert them back to the original unibyte form.  */
    v->contents[1] = Fstring_as_unibyte (v->contents[1]);
  XSETPVECTYPE (v, PVEC_COMPILED);
}

DEFUN ("make-byte-code", Fmake_byte_code, Smake_byte_code, 4, MANY, 0,
       doc: /* Create a byte-code object with specified arguments as elements.
The arguments should be the ARGLIST, bytecode-string BYTE-CODE, constant
vector CONSTANTS, maximum stack size DEPTH, (optional) DOCSTRING,
and (optional) INTERACTIVE-SPEC.
The first four arguments are required; at most six have any
significance.
The ARGLIST can be either like the one of `lambda', in which case the arguments
will be dynamically bound before executing the byte code, or it can be an
integer of the form NNNNNNNRMMMMMMM where the 7bit MMMMMMM specifies the
minimum number of arguments, the 7-bit NNNNNNN specifies the maximum number
of arguments (ignoring &rest) and the R bit specifies whether there is a &rest
argument to catch the left-over arguments.  If such an integer is used, the
arguments will not be dynamically bound but will be instead pushed on the
stack before executing the byte-code.
usage: (make-byte-code ARGLIST BYTE-CODE CONSTANTS DEPTH &optional DOCSTRING INTERACTIVE-SPEC &rest ELEMENTS)  */)
  (ptrdiff_t nargs, Lisp_Object *args)
{
  Lisp_Object val = make_uninit_vector (nargs);
  struct Lisp_Vector *p = XVECTOR (val);

  /* We used to purecopy everything here, if purify-flag was set.  This worked
     OK for Emacs-23, but with Emacs-24's lexical binding code, it can be
     dangerous, since make-byte-code is used during execution to build
     closures, so any closure built during the preload phase would end up
     copied into pure space, including its free variables, which is sometimes
     just wasteful and other times plainly wrong (e.g. those free vars may want
     to be setcar'd).  */

  //memcpy (p->contents, args, nargs * sizeof *args);
  for (int i = 0; i < nargs; i++)
    p->contents[i] = args[i];
  make_byte_code (p);
  XSETCOMPILED (val, p);
  return val;
}



#if 0
DEFUN ("make-record", Fmake_record, Smake_record, 3, 3, 0,
       doc: /* Create a new record.
TYPE is its type as returned by `type-of'; it should be either a
symbol or a type descriptor.  SLOTS is the number of non-type slots,
each initialized to INIT.  */)
  (Lisp_Object type, Lisp_Object slots, Lisp_Object init)
{
  CHECK_NATNUM (slots);
  EMACS_INT size = XFASTINT (slots) + 1;
  struct Lisp_Vector *p = allocate_record (size);
  p->contents[0] = type;
  for (ptrdiff_t i = 1; i < size; i++)
    p->contents[i] = init;
  //return make_lisp_ptr (p, Lisp_Vectorlike);
  //FIX-LAV: what do we return?
  return p->header.self;
}


DEFUN ("record", Frecord, Srecord, 1, MANY, 0,
       doc: /* Create a new record.
TYPE is its type as returned by `type-of'; it should be either a
symbol or a type descriptor.  SLOTS is used to initialize the record
slots with shallow copies of the arguments.
usage: (record TYPE &rest SLOTS) */)
  (ptrdiff_t nargs, Lisp_Object *args)
{
  struct Lisp_Vector *p = allocate_record (nargs);
  memcpy (p->contents, args, nargs * sizeof *args);
  //return make_lisp_ptr (p, Lisp_Vectorlike);
  // FIX-LAV: what do we return?
=======
}


struct Lisp_Vector *
allocate_nil_vector (ptrdiff_t len)
{
  struct Lisp_Vector *v = allocate_vector(len);
  for (int i = 0; i < len; ++i)
    v->contents[i] = Qnil;
  return v;
}

/* Allocate other vector-like structures.  */

struct Lisp_Vector *
allocate_pseudovector (int memlen, int lisplen,
                       int zerolen, enum pvec_type tag)
{
  /* Catch bogus values.  */
  enum { size_max = (1 << PSEUDOVECTOR_SIZE_BITS) - 1 };
  enum { rest_max = (1 << PSEUDOVECTOR_REST_BITS) - 1 };
  eassert (0 <= tag && tag <= PVEC_FONT);
  eassert (0 <= lisplen && lisplen <= zerolen && zerolen <= memlen);
  eassert (lisplen <= size_max);
  eassert (memlen <= size_max + rest_max);

  struct Lisp_Vector *v = allocate_vectorlike (memlen);
  /* Only the first LISPLEN slots will be traced normally by the GC.  */
  for (int i = 0; i < lisplen; ++i)
    v->contents[i] = Qnil;

  XSETPVECTYPESIZE (v, tag, lisplen, memlen - lisplen);
  return v;
}

struct buffer *
allocate_buffer (void)
{
  struct buffer *b = xmalloc (sizeof *b);

  SCM_NEWSMOB (b->header.self, lisp_vectorlike_tag, b);
  BUFFER_PVEC_INIT (b);
  /* Note that the rest fields of B are not initialized.  */
  return b;
}


/* Allocate a record with COUNT slots.  COUNT must be positive, and
   includes the type slot.  */

static struct Lisp_Vector *
allocate_record (EMACS_INT count)
{
  if (count > PSEUDOVECTOR_SIZE_MASK)
    error ("Attempt to allocate a record of %"pI"d slots; max is %d",
	   count, PSEUDOVECTOR_SIZE_MASK);
  struct Lisp_Vector *p = allocate_vectorlike (count);
  p->header.size = count;
  XSETPVECTYPE (p, PVEC_RECORD);
  return p;
}

DEFUN ("make-record", Fmake_record, Smake_record, 3, 3, 0,
       doc: /* Create a new record.
TYPE is its type as returned by `type-of'; it should be either a
symbol or a type descriptor.  SLOTS is the number of non-type slots,
each initialized to INIT.  */)
  (Lisp_Object type, Lisp_Object slots, Lisp_Object init)
{
  CHECK_FIXNAT (slots);
  EMACS_INT size = XFIXNAT (slots) + 1;
  struct Lisp_Vector *p = allocate_record (size);
  p->contents[0] = type;
  for (ptrdiff_t i = 1; i < size; i++)
    p->contents[i] = init;
  return make_lisp_ptr (p, Lisp_Vectorlike);
}

static Lisp_Object make_clear_string (EMACS_INT, bool);
static Lisp_Object make_clear_multibyte_string (EMACS_INT, EMACS_INT, bool);

DEFUN ("record", Frecord, Srecord, 1, MANY, 0,
       doc: /* Create a new record.
TYPE is its type as returned by `type-of'; it should be either a
symbol or a type descriptor.  SLOTS is used to initialize the record
slots with shallow copies of the arguments.
usage: (record TYPE &rest SLOTS) */)
  (ptrdiff_t nargs, Lisp_Object *args)
{
  struct Lisp_Vector *p = allocate_record (nargs);
  memcpy (p->contents, args, nargs * sizeof *args);
  return make_lisp_ptr (p, Lisp_Vectorlike);
}


DEFUN ("make-vector", Fmake_vector, Smake_vector, 2, 2, 0,
       doc: /* Return a newly created vector of length LENGTH, with each element being INIT.
See also the function `vector'.  */)
  (Lisp_Object length, Lisp_Object init)
{
  CHECK_TYPE (FIXNATP (length) && XFIXNAT (length) <= PTRDIFF_MAX,
	      Qwholenump, length);
  return make_vector (XFIXNAT (length), init);
}

/* Return a new vector of length LENGTH with each element being INIT.  */

Lisp_Object
make_vector (ptrdiff_t length, Lisp_Object init)
{
  struct Lisp_Vector *p = allocate_vector (length);
  for (ptrdiff_t i = 0; i < length; i++)
    p->contents[i] = init;
  return make_lisp_ptr (p, Lisp_Vectorlike);
}

DEFUN ("vector", Fvector, Svector, 0, MANY, 0,
       doc: /* Return a newly created vector with specified arguments as elements.
Allows any number of arguments, including zero.
usage: (vector &rest OBJECTS)  */)
  (ptrdiff_t nargs, Lisp_Object *args)
{
  Lisp_Object val = make_uninit_vector (nargs);
  struct Lisp_Vector *p = XVECTOR (val);
  for (ptrdiff_t i = 0; i < nargs; i++)
    p->contents[i] = args[i];
  return val;
}

void
make_byte_code (struct Lisp_Vector *v)
{
  /* Don't allow the global zero_vector to become a byte code object.  */
  eassert (0 < v->header.size);

  if (v->header.size > 1 && STRINGP (v->contents[1])
      && STRING_MULTIBYTE (v->contents[1]))
    /* BYTECODE-STRING must have been produced by Emacs 20.2 or the
       earlier because they produced a raw 8-bit string for byte-code
       and now such a byte-code string is loaded as multibyte while
       raw 8-bit characters converted to multibyte form.  Thus, now we
       must convert them back to the original unibyte form.  */
    v->contents[1] = Fstring_as_unibyte (v->contents[1]);
  XSETPVECTYPE (v, PVEC_COMPILED);
}

DEFUN ("make-byte-code", Fmake_byte_code, Smake_byte_code, 4, MANY, 0,
       doc: /* Create a byte-code object with specified arguments as elements.
The arguments should be the ARGLIST, bytecode-string BYTE-CODE, constant
vector CONSTANTS, maximum stack size DEPTH, (optional) DOCSTRING,
and (optional) INTERACTIVE-SPEC.
The first four arguments are required; at most six have any
significance.
The ARGLIST can be either like the one of `lambda', in which case the arguments
will be dynamically bound before executing the byte code, or it can be an
integer of the form NNNNNNNRMMMMMMM where the 7bit MMMMMMM specifies the
minimum number of arguments, the 7-bit NNNNNNN specifies the maximum number
of arguments (ignoring &rest) and the R bit specifies whether there is a &rest
argument to catch the left-over arguments.  If such an integer is used, the
arguments will not be dynamically bound but will be instead pushed on the
stack before executing the byte-code.
usage: (make-byte-code ARGLIST BYTE-CODE CONSTANTS DEPTH &optional DOCSTRING INTERACTIVE-SPEC &rest ELEMENTS)  */)
  (ptrdiff_t nargs, Lisp_Object *args)
{
  Lisp_Object val = make_uninit_vector (nargs);
  struct Lisp_Vector *p = XVECTOR (val);

  /* We used to purecopy everything here, if purify-flag was set.  This worked
     OK for Emacs-23, but with Emacs-24's lexical binding code, it can be
     dangerous, since make-byte-code is used during execution to build
     closures, so any closure built during the preload phase would end up
     copied into pure space, including its free variables, which is sometimes
     just wasteful and other times plainly wrong (e.g. those free vars may want
     to be setcar'd).  */

  for (int i = 0; i < nargs; i++)
    p->contents[i] = args[i];
  make_byte_code (p);
  XSETCOMPILED (val, p);
  return val;
}



#if 0
DEFUN ("make-record", Fmake_record, Smake_record, 3, 3, 0,
       doc: /* Create a new record.
TYPE is its type as returned by `type-of'; it should be either a
symbol or a type descriptor.  SLOTS is the number of non-type slots,
each initialized to INIT.  */)
  (Lisp_Object type, Lisp_Object slots, Lisp_Object init)
{
  CHECK_NATNUM (slots);
  EMACS_INT size = XFASTINT (slots) + 1;
  struct Lisp_Vector *p = allocate_record (size);
  p->contents[0] = type;
  for (ptrdiff_t i = 1; i < size; i++)
    p->contents[i] = init;
  //return make_lisp_ptr (p, Lisp_Vectorlike);
  //FIX-LAV: what do we return?
>>>>>>> 9adc93e6
  return p->header.self;
}
#endif

/***********************************************************************
			   Symbol Allocation
 ***********************************************************************/

<<<<<<< HEAD
DEFUN ("make-symbol", Fmake_symbol, Smake_symbol, 1, 1, 0,
       doc: /* Return a newly allocated uninterned symbol whose name is NAME.
Its value is void, and its function definition and property list are nil.  */)
  (Lisp_Object name)
{
=======

DEFUN ("record", Frecord, Srecord, 1, MANY, 0,
       doc: /* Create a new record.
TYPE is its type as returned by `type-of'; it should be either a
symbol or a type descriptor.  SLOTS is used to initialize the record
slots with shallow copies of the arguments.
usage: (record TYPE &rest SLOTS) */)
  (ptrdiff_t nargs, Lisp_Object *args)
{
  struct Lisp_Vector *p = allocate_record (nargs);
  memcpy (p->contents, args, nargs * sizeof *args);
  //return make_lisp_ptr (p, Lisp_Vectorlike);
  // FIX-LAV: what do we return?
  return p->header.self;
}
#endif

/***********************************************************************
			   Symbol Allocation
 ***********************************************************************/

DEFUN ("make-symbol", Fmake_symbol, Smake_symbol, 1, 1, 0,
       doc: /* Return a newly allocated uninterned symbol whose name is NAME.
Its value is void, and its function definition and property list are nil.  */)
  (Lisp_Object name)
{
>>>>>>> 9adc93e6
  Lisp_Object val;
  CHECK_STRING (name);
  val = scm_make_symbol (scm_from_utf8_stringn (SSDATA (name),
                                                SBYTES (name)));
  return val;
}



Lisp_Object
make_misc_ptr (void *a)
<<<<<<< HEAD
{
  struct Lisp_Misc_Ptr *p = ALLOCATE_PLAIN_PSEUDOVECTOR (struct Lisp_Misc_Ptr,
							 PVEC_MISC_PTR);
  p->pointer = a;
  return make_lisp_ptr (p, Lisp_Vectorlike);
}

static Lisp_Object
allocate_misc (enum Lisp_Misc_Type type)
{
  Lisp_Object val;
  union Lisp_Misc *p;

  p = xmalloc (sizeof *p);
  SCM_NEWSMOB (p->u_any.self, lisp_misc_tag, p);
  XSETMISC (val, p);
  XMISCANY (val)->type = type;
  return val;
}

/* Return a new overlay with specified START, END and PLIST.  */

Lisp_Object
build_overlay (Lisp_Object start, Lisp_Object end, Lisp_Object plist)
{
  Lisp_Object overlay = allocate_misc (Lisp_Misc_Overlay);
  OVERLAY_START (overlay) = start;
  OVERLAY_END (overlay) = end;
  set_overlay_plist (overlay, plist);
  XOVERLAY (overlay)->next = NULL;
  return overlay;
}

struct Lisp_Marker *
new_marker (void)
{
  Lisp_Object val = allocate_misc (Lisp_Misc_Marker);
  struct Lisp_Marker *p = XMARKER (val);
  p->buffer = 0;
  p->bytepos = 0;
  p->charpos = 0;
  p->next = NULL;
  p->insertion_type = 0;
  p->need_adjustment = 0;
  return val;
}

DEFUN ("make-marker", Fmake_marker, Smake_marker, 0, 0, 0,
       doc: /* Return a newly allocated marker which does not point at any place.  */)
  (void)
{
  return new_marker ();
}

/* Return a newly allocated marker which points into BUF
   at character position CHARPOS and byte position BYTEPOS.  */

Lisp_Object
build_marker (struct buffer *buf, ptrdiff_t charpos, ptrdiff_t bytepos)
{
  /* No dead buffers here.  */
  eassert (BUFFER_LIVE_P (buf));

  /* Every character is at least one byte.  */
  eassert (charpos <= bytepos);

  struct Lisp_Marker *m = new_marker ();
  m->buffer = buf;
  m->charpos = charpos;
  m->bytepos = bytepos;
  m->insertion_type = 0;
  m->need_adjustment = 0;
  m->next = BUF_MARKERS (buf);
  BUF_MARKERS (buf) = m;
  return m;
}

/* Return a newly created vector or string with specified arguments as
   elements.  If all the arguments are characters that can fit
   in a string of events, make a string; otherwise, make a vector.

   Any number of arguments, even zero arguments, are allowed.  */

=======
{
  struct Lisp_Misc_Ptr *p = ALLOCATE_PLAIN_PSEUDOVECTOR (struct Lisp_Misc_Ptr,
							 PVEC_MISC_PTR);
  p->pointer = a;
  return make_lisp_ptr (p, Lisp_Vectorlike);
}

static Lisp_Object
allocate_misc (enum Lisp_Misc_Type type)
{
  Lisp_Object val;
  union Lisp_Misc *p;

  p = xmalloc (sizeof *p);
  SCM_NEWSMOB (p->u_any.self, lisp_misc_tag, p);
  XSETMISC (val, p);
  XMISCANY (val)->type = type;
  return val;
}

/* Return a new overlay with specified START, END and PLIST.  */

Lisp_Object
build_overlay (Lisp_Object start, Lisp_Object end, Lisp_Object plist)
{
  Lisp_Object overlay = allocate_misc (Lisp_Misc_Overlay);
  OVERLAY_START (overlay) = start;
  OVERLAY_END (overlay) = end;
  set_overlay_plist (overlay, plist);
  XOVERLAY (overlay)->next = NULL;
  return overlay;
}

struct Lisp_Marker *
new_marker (void)
{
  Lisp_Object val = allocate_misc (Lisp_Misc_Marker);
  struct Lisp_Marker *p = XMARKER (val);
  p->buffer = 0;
  p->bytepos = 0;
  p->charpos = 0;
  p->next = NULL;
  p->insertion_type = 0;
  p->need_adjustment = 0;
  return val;
}

DEFUN ("make-marker", Fmake_marker, Smake_marker, 0, 0, 0,
       doc: /* Return a newly allocated marker which does not point at any place.  */)
  (void)
{
  return new_marker ();
}

/* Return a newly allocated marker which points into BUF
   at character position CHARPOS and byte position BYTEPOS.  */

Lisp_Object
build_marker (struct buffer *buf, ptrdiff_t charpos, ptrdiff_t bytepos)
{
  /* No dead buffers here.  */
  eassert (BUFFER_LIVE_P (buf));

  /* Every character is at least one byte.  */
  eassert (charpos <= bytepos);

  struct Lisp_Marker *m = new_marker ();
  m->buffer = buf;
  m->charpos = charpos;
  m->bytepos = bytepos;
  m->insertion_type = 0;
  m->need_adjustment = 0;
  m->next = BUF_MARKERS (buf);
  BUF_MARKERS (buf) = m;
  return m;
}


/* Return a newly created vector or string with specified arguments as
   elements.  If all the arguments are characters that can fit
   in a string of events, make a string; otherwise, make a vector.

   Any number of arguments, even zero arguments, are allowed.  */

>>>>>>> 9adc93e6
Lisp_Object
make_event_array (ptrdiff_t nargs, Lisp_Object *args)
{
  ptrdiff_t i;

  for (i = 0; i < nargs; i++)
    /* The things that fit in a string
       are characters that are in 0...127,
       after discarding the meta bit and all the bits above it.  */
    if (!FIXNUMP (args[i])
	|| (XFIXNUM (args[i]) & ~(-CHAR_META)) >= 0200)
      return Fvector (nargs, args);

  /* Since the loop exited, we know that all the things in it are
     characters, so we can make a string.  */
  {
    Lisp_Object result;

    result = Fmake_string (make_fixnum (nargs), make_fixnum (0), Qnil);
    for (i = 0; i < nargs; i++)
      {
	SSET (result, i, XFIXNUM (args[i]));
	/* Move the meta bit to the right place for a string char.  */
	if (XFIXNUM (args[i]) & CHAR_META)
	  SSET (result, i, SREF (result, i) | 0x80);
      }

    return result;
  }
}



/************************************************************************
			   Memory Full Handling
 ************************************************************************/
<<<<<<< HEAD


/* Called if xmalloc (NBYTES) returns zero.  If NBYTES == SIZE_MAX,
   there may have been size_t overflow so that xmalloc was never
   called, or perhaps xmalloc was invoked successfully but the
   resulting pointer had problems fitting into a tagged EMACS_INT.  In
   either case this counts as memory being full even though xmalloc
   did not fail.  */

void
memory_full (size_t nbytes)
{
  /* This used to call error, but if we've run out of memory, we could
     get infinite recursion trying to build the string.  */
  xsignal (Qnil, Vmemory_signal_data);
}


/* Determine whether it is safe to access memory at address P.  */
static int
valid_pointer_p (void *p)
{
#ifdef WINDOWSNT
  return w32_valid_pointer_p (p, 16);
#else
  int fd[2];
  static int under_rr_state;

  if (!under_rr_state)
    under_rr_state = getenv ("RUNNING_UNDER_RR") ? -1 : 1;
  if (under_rr_state < 0)
    return under_rr_state;

  /* Obviously, we cannot just access it (we would SEGV trying), so we
     trick the o/s to tell us whether p is a valid pointer.
     Unfortunately, we cannot use NULL_DEVICE here, as emacs_write may
     not validate p in that case.  */

  if (emacs_pipe (fd) == 0)
    {
      bool valid = emacs_write (fd[1], p, 16) == 16;
      emacs_close (fd[1]);
      emacs_close (fd[0]);
      return valid;
    }

    return -1;
#endif
}

/* Return 2 if OBJ is a killed or special buffer object, 1 if OBJ is a
   valid lisp object, 0 if OBJ is NOT a valid lisp object, or -1 if we
   cannot validate OBJ.  This function can be quite slow, and is used
   only in debugging.  */

int
valid_lisp_object_p (Lisp_Object obj)
{
  if (SCM_IMP (obj))
    return 1;

  void *p = (void *) SCM2PTR (obj);

  return valid_pointer_p (p);
}

/***********************************************************************
                 Pure Storage Compatibility Functions
 ***********************************************************************/

void
check_pure_size (void)
{
  return;
}

Lisp_Object
make_pure_string (const char *data,
		  ptrdiff_t nchars, ptrdiff_t nbytes, bool multibyte)
{
  return make_specified_string (data, nchars, nbytes, multibyte);
}

Lisp_Object
make_pure_c_string (const char *data, ptrdiff_t nchars)
{
  return build_string (data);
=======


/* Called if xmalloc (NBYTES) returns zero.  If NBYTES == SIZE_MAX,
   there may have been size_t overflow so that xmalloc was never
   called, or perhaps xmalloc was invoked successfully but the
   resulting pointer had problems fitting into a tagged EMACS_INT.  In
   either case this counts as memory being full even though xmalloc
   did not fail.  */

void
memory_full (size_t nbytes)
{
  /* This used to call error, but if we've run out of memory, we could
     get infinite recursion trying to build the string.  */
  xsignal (Qnil, Vmemory_signal_data);
}


/***********************************************************************
                 Pure Storage Compatibility Functions
 ***********************************************************************/

void
check_pure_size (void)
{
  return;
}

Lisp_Object
make_pure_string (const char *data,
		  ptrdiff_t nchars, ptrdiff_t nbytes, bool multibyte)
{
  return make_specified_string (data, nchars, nbytes, multibyte);
}

Lisp_Object
make_pure_c_string (const char *data, ptrdiff_t nchars)
{
  return build_string (data);
}

Lisp_Object
pure_cons (Lisp_Object car, Lisp_Object cdr)
{
  return Fcons (car, cdr);
}

DEFUN ("purecopy", Fpurecopy, Spurecopy, 1, 1, 0,
       doc: /* Return OBJ.  */)
  (register Lisp_Object obj)
{
  return obj;
>>>>>>> 9adc93e6
}

/***********************************************************************
			  Protection from GC
 ***********************************************************************/

<<<<<<< HEAD
Lisp_Object
pure_cons (Lisp_Object car, Lisp_Object cdr)
{
  return Fcons (car, cdr);
}

DEFUN ("purecopy", Fpurecopy, Spurecopy, 1, 1, 0,
       doc: /* Return OBJ.  */)
  (register Lisp_Object obj)
{
  return obj;
=======
DEFUN ("garbage-collect", Fgarbage_collect, Sgarbage_collect, 0, 0, "",
       doc: /* Reclaim storage for Lisp objects no longer needed.
Garbage collection happens automatically if you cons more than
`gc-cons-threshold' bytes of Lisp data since previous garbage collection.
`garbage-collect' normally returns a list with info on amount of space in use,
where each entry has the form (NAME SIZE USED FREE), where:
- NAME is a symbol describing the kind of objects this entry represents,
- SIZE is the number of bytes used by each one,
- USED is the number of those objects that were found live in the heap,
- FREE is the number of those objects that are not live but that Emacs
  keeps around for future allocations (maybe because it does not know how
  to return them to the OS).
However, if there was overflow in pure space, `garbage-collect'
returns nil, because real GC can't be done.
See Info node `(elisp)Garbage Collection'.  */)
  (void)
{
  GC_gcollect ();
  return Qt;
>>>>>>> 9adc93e6
}

/***********************************************************************
			  Protection from GC
 ***********************************************************************/

<<<<<<< HEAD
DEFUN ("garbage-collect", Fgarbage_collect, Sgarbage_collect, 0, 0, "",
       doc: /* Reclaim storage for Lisp objects no longer needed.
Garbage collection happens automatically if you cons more than
`gc-cons-threshold' bytes of Lisp data since previous garbage collection.
`garbage-collect' normally returns a list with info on amount of space in use,
where each entry has the form (NAME SIZE USED FREE), where:
- NAME is a symbol describing the kind of objects this entry represents,
- SIZE is the number of bytes used by each one,
- USED is the number of those objects that were found live in the heap,
- FREE is the number of those objects that are not live but that Emacs
  keeps around for future allocations (maybe because it does not know how
  to return them to the OS).
However, if there was overflow in pure space, `garbage-collect'
returns nil, because real GC can't be done.
See Info node `(elisp)Garbage Collection'.  */)
  (void)
{
  //GC_gcollect ();
  return Qt;
}
=======
>>>>>>> 9adc93e6

#ifdef ENABLE_CHECKING

bool suppress_checking;

void
die (const char *msg, const char *file, int line)
{
  fprintf (stderr, "\r\n%s:%d: Emacs fatal error: assertion failed: %s\r\n",
	   file, line, msg);
  terminate_due_to_signal (SIGABRT, INT_MAX);
}

#endif /* ENABLE_CHECKING */

#if defined (ENABLE_CHECKING) && USE_STACK_LISP_OBJECTS

/* Stress alloca with inconveniently sized requests and check
   whether all allocated areas may be used for Lisp_Object.  */

NO_INLINE static void
verify_alloca (void)
{
  int i;
  enum { ALLOCA_CHECK_MAX = 256 };
  /* Start from size of the smallest Lisp object.  */
  for (i = sizeof (struct Lisp_Cons); i <= ALLOCA_CHECK_MAX; i++)
    {
      void *ptr = alloca (i);
      make_lisp_ptr (ptr, Lisp_Cons);
    }
}

#else /* not ENABLE_CHECKING && USE_STACK_LISP_OBJECTS */

#define verify_alloca() ((void) 0)

#endif /* ENABLE_CHECKING && USE_STACK_LISP_OBJECTS */

/* Initialization.  */

static void init_alloc_once_for_pdumper (void);

static int
print_lisp_string (SCM obj, SCM port, scm_print_state *pstate)
{
  scm_c_write (port, "#<elisp-string \"", 16);
  scm_c_write (port, XSTRING (obj)->data, STRING_BYTES (XSTRING (obj)));
  scm_c_write (port, "\">", 2);
  return 0;
}

void
init_alloc_once (void)
{
  lisp_misc_tag = scm_make_smob_type ("elisp-misc", 0);
  lisp_string_tag = scm_make_smob_type ("elisp-string",
                                        sizeof (struct Lisp_String));
  scm_set_smob_print (lisp_string_tag, print_lisp_string);
  lisp_vectorlike_tag = scm_make_smob_type ("elisp-vectorlike", 0);

  init_strings ();
  init_vectors ();
}

<<<<<<< HEAD
=======
static void
init_alloc_once_for_pdumper (void)
{
}

>>>>>>> 9adc93e6
void
init_alloc (void)
{
}

void
syms_of_alloc (void)
{
#include "alloc.x"

  DEFVAR_INT ("gc-cons-threshold", gc_cons_threshold,
	      doc: /* Number of bytes of consing between garbage collections.
Garbage collection can happen automatically once this many bytes have been
allocated since the last garbage collection.  All data types count.

Garbage collection happens automatically only when `eval' is called.

By binding this temporarily to a large number, you can effectively
prevent garbage collection during a part of the program.
See also `gc-cons-percentage'.  */);

  DEFVAR_LISP ("gc-cons-percentage", Vgc_cons_percentage,
	       doc: /* Portion of the heap used for allocation.
Garbage collection can happen automatically once this portion of the heap
has been allocated since the last garbage collection.
If this portion is smaller than `gc-cons-threshold', this is ignored.  */);
  Vgc_cons_percentage = make_float (0.1);

  DEFVAR_INT ("pure-bytes-used", pure_bytes_used,
	      doc: /* Number of bytes of shareable Lisp data allocated so far.  */);

  DEFVAR_LISP ("purify-flag", Vpurify_flag,
	       doc: /* Non-nil means loading Lisp code in order to dump an executable.
This means that certain objects should be allocated in shared (pure) space.
It can also be set to a hash-table, in which case this table is used to
do hash-consing of the objects allocated to pure space.  */);

  DEFVAR_BOOL ("garbage-collection-messages", garbage_collection_messages,
	       doc: /* Non-nil means display messages at start and end of garbage collection.  */);
  garbage_collection_messages = 0;

  DEFVAR_LISP ("post-gc-hook", Vpost_gc_hook,
	       doc: /* Hook run after garbage collection has finished.  */);
  Vpost_gc_hook = Qnil;
  DEFSYM (Qpost_gc_hook, "post-gc-hook");

  DEFVAR_LISP ("memory-signal-data", Vmemory_signal_data,
	       doc: /* Precomputed `signal' argument for memory-full error.  */);
  /* We build this in advance because if we wait until we need it, we might
     not be able to allocate the memory to hold it.  */
  Vmemory_signal_data
    = pure_list (Qerror,
		 build_pure_c_string ("Memory exhausted--use"
				      " M-x save-some-buffers then"
				      " exit and restart Emacs"));

  DEFVAR_LISP ("memory-full", Vmemory_full,
	       doc: /* Non-nil means Emacs cannot get much more Lisp memory.  */);
  Vmemory_full = Qnil;

  DEFSYM (Qgc_cons_threshold, "gc-cons-threshold");
  DEFSYM (Qchar_table_extra_slots, "char-table-extra-slots");

  DEFVAR_INT ("integer-width", integer_width,
	      doc: /* Maximum number N of bits in safely-calculated integers.
Integers with absolute values less than 2**N do not signal a range error.
N should be nonnegative.  */);

<<<<<<< HEAD
  DEFVAR_LISP ("gc-elapsed", Vgc_elapsed,
	       doc: /* Accumulated time elapsed in garbage collections.
The time is in seconds as a floating point value.  */);
  DEFVAR_INT ("gcs-done", gcs_done,
	      doc: /* Accumulated number of garbage collections done.  */);
=======
>>>>>>> 9adc93e6
}

#ifdef HAVE_X_WINDOWS
enum defined_HAVE_X_WINDOWS { defined_HAVE_X_WINDOWS = true };
#else
enum defined_HAVE_X_WINDOWS { defined_HAVE_X_WINDOWS = false };
#endif

/* When compiled with GCC, GDB might say "No enum type named
   pvec_type" if we don't have at least one symbol with that type, and
   then xbacktrace could fail.  Similarly for the other enums and
   their values.  Some non-GCC compilers don't like these constructs.  */
#ifdef __GNUC__
union
{
  enum CHARTAB_SIZE_BITS CHARTAB_SIZE_BITS;
  //enum char_table_specials char_table_specials;
  enum char_bits char_bits;
  enum DEFAULT_HASH_SIZE DEFAULT_HASH_SIZE;
  enum Lisp_Bits Lisp_Bits;
  enum Lisp_Compiled Lisp_Compiled;
  enum maxargs maxargs;
  enum MAX_ALLOCA MAX_ALLOCA;
  enum More_Lisp_Bits More_Lisp_Bits;
  enum pvec_type pvec_type;
  enum defined_HAVE_X_WINDOWS defined_HAVE_X_WINDOWS;
} const EXTERNALLY_VISIBLE gdb_make_enums_visible = {0};
#endif	/* __GNUC__ */
<|MERGE_RESOLUTION|>--- conflicted
+++ resolved
@@ -35,10 +35,6 @@
 #include "bignum.h"
 #include "dispextern.h"
 #include "intervals.h"
-<<<<<<< HEAD
-#include "ptr-bounds.h"
-=======
->>>>>>> 9adc93e6
 #include "sheap.h"
 #include "sysstdio.h"
 #include "systime.h"
@@ -89,67 +85,6 @@
 #include "w32heap.h"	/* for sbrk */
 #endif
 
-<<<<<<< HEAD
-#if 0
-
-/* A pointer to the memory allocated that copies that static data
-   inside glibc's malloc.  */
-static void *malloc_state_ptr;
-
-/* Restore the dumped malloc state.  Because malloc can be invoked
-   even before main (e.g. by the dynamic linker), the dumped malloc
-   state must be restored as early as possible using this special hook.  */
-static void
-malloc_initialize_hook (void)
-{
-  static bool malloc_using_checking;
-
-  if (! initialized)
-    {
-# ifdef GNU_LINUX
-      my_heap_start ();
-# endif
-      malloc_using_checking = getenv ("MALLOC_CHECK_") != NULL;
-    }
-  else
-    {
-      if (!malloc_using_checking)
-	{
-	  /* Work around a bug in glibc's malloc.  MALLOC_CHECK_ must be
-	     ignored if the heap to be restored was constructed without
-	     malloc checking.  Can't use unsetenv, since that calls malloc.  */
-	  char **p = environ;
-	  if (p)
-	    for (; *p; p++)
-	      if (strncmp (*p, "MALLOC_CHECK_=", 14) == 0)
-		{
-		  do
-		    *p = p[1];
-		  while (*++p);
-
-		  break;
-		}
-	}
-//FIX: 20190808 LAV, Not sure where this ifdef comes from
-# ifndef XMALLOC_OVERRUN_CHECK
-      //alloc_unexec_post ();
-# endif
-    }
-}
-
-/* Declare the malloc initialization hook, which runs before 'main' starts.
-   EXTERNALLY_VISIBLE works around Bug#22522.  */
-typedef void (*voidfuncptr) (void);
-# ifndef __MALLOC_HOOK_VOLATILE
-#  define __MALLOC_HOOK_VOLATILE
-# endif
-voidfuncptr __MALLOC_HOOK_VOLATILE __malloc_initialize_hook EXTERNALLY_VISIBLE
-  = malloc_initialize_hook;
-
-#endif //FIXNOW
-
-=======
->>>>>>> 9adc93e6
 #if defined DOUG_LEA_MALLOC || defined HAVE_UNEXEC
 
 /* Allocator-related actions to do just before and after unexec.  */
@@ -190,13 +125,6 @@
 /* Global variables.  */
 struct emacs_globals globals;
 
-<<<<<<< HEAD
-#ifdef HAVE_PDUMPER
-/* Number of finalizers run: used to loop over GC until we stop
-   generating garbage.  */
-int number_finalizers_run;
-#endif
-=======
 /* Points to memory space allocated as "spare", to be freed if we run
    out of memory. */
 
@@ -204,7 +132,6 @@
 
 /* Amount of spare memory to keep in large reserve block, or to see
    whether this much is available when malloc fails on a larger request.  */
->>>>>>> 9adc93e6
 
 #define SPARE_MEMORY (1 << 15)
 
@@ -218,13 +145,6 @@
 static Lisp_Object make_empty_string (int);
 extern Lisp_Object which_symbols (Lisp_Object, EMACS_INT) EXTERNALLY_VISIBLE;
 
-<<<<<<< HEAD
-#ifndef DEADP
-# define DEADP(x) 0
-#endif
-
-=======
->>>>>>> 9adc93e6
 static void
 XFLOAT_INIT (Lisp_Object f, double n)
 {
@@ -302,64 +222,6 @@
 #endif
 }
 
-<<<<<<< HEAD
-
-/* LISP_ALIGNMENT is the alignment of Lisp objects.  It must be at
-   least GCALIGNMENT so that pointers can be tagged.  It also must be
-   at least as strict as the alignment of all the C types used to
-   implement Lisp objects; since pseudovectors can contain any C type,
-   this is max_align_t.  On recent GNU/Linux x86 and x86-64 this can
-   often waste up to 8 bytes, since alignof (max_align_t) is 16 but
-   typical vectors need only an alignment of 8.  Although shrinking
-   the alignment to 8 would save memory, it cost a 20% hit to Emacs
-   CPU performance on Fedora 28 x86-64 when compiled with gcc -m32.  */
-enum { LISP_ALIGNMENT = alignof (union { max_align_t x;
-					 GCALIGNED_UNION_MEMBER }) };
-verify (LISP_ALIGNMENT % GCALIGNMENT == 0);
-
-/* True if malloc (N) is known to return storage suitably aligned for
-   Lisp objects whenever N is a multiple of LISP_ALIGNMENT.  In
-   practice this is true whenever alignof (max_align_t) is also a
-   multiple of LISP_ALIGNMENT.  This works even for x86, where some
-   platform combinations (e.g., GCC 7 and later, glibc 2.25 and
-   earlier) have bugs where alignof (max_align_t) is 16 even though
-   the malloc alignment is only 8, and where Emacs still works because
-   it never does anything that requires an alignment of 16.  */
-enum { MALLOC_IS_LISP_ALIGNED = alignof (max_align_t) % LISP_ALIGNMENT == 0 };
-
-/* If compiled with XMALLOC_BLOCK_INPUT_CHECK, define a symbol
-   BLOCK_INPUT_IN_MEMORY_ALLOCATORS that is visible to the debugger.
-   If that variable is set, block input while in one of Emacs's memory
-   allocation functions.  There should be no need for this debugging
-   option, since signal handlers do not allocate memory, but Emacs
-   formerly allocated memory in signal handlers and this compile-time
-   option remains as a way to help debug the issue should it rear its
-   ugly head again.  */
-#ifdef XMALLOC_BLOCK_INPUT_CHECK
-bool block_input_in_memory_allocators EXTERNALLY_VISIBLE;
-static void
-malloc_block_input (void)
-{
-  if (block_input_in_memory_allocators)
-    block_input ();
-}
-static void
-malloc_unblock_input (void)
-{
-  if (block_input_in_memory_allocators)
-    unblock_input ();
-}
-# define MALLOC_BLOCK_INPUT malloc_block_input ()
-# define MALLOC_UNBLOCK_INPUT malloc_unblock_input ()
-#else
-# define MALLOC_BLOCK_INPUT ((void) 0)
-# define MALLOC_UNBLOCK_INPUT ((void) 0)
-#endif
-
-static void *lmalloc (size_t) ATTRIBUTE_MALLOC_SIZE ((1));
-static void *lrealloc (void *, size_t);
-=======
->>>>>>> 9adc93e6
 
 /* Like GC_MALLOC but check for no memory and block interrupt input.  */
 
@@ -382,10 +244,6 @@
 
   if (!val && size)
     memory_full (size);
-<<<<<<< HEAD
-  memset (val, 0, size);
-=======
->>>>>>> 9adc93e6
   return val;
 }
 
@@ -403,10 +261,6 @@
 void
 xfree (void *block)
 {
-<<<<<<< HEAD
-  return;
-=======
->>>>>>> 9adc93e6
 }
 
 /* Allocate pointerless memory.  */
@@ -674,51 +528,6 @@
 
   if (STRING_BYTES_BOUND < nbytes)
     string_overflow ();
-<<<<<<< HEAD
-
-  data = GC_MALLOC_ATOMIC (nbytes + 1);
-  s->data = data;
-  s->size = nchars;
-  s->size_byte = nbytes;
-  s->data[nbytes] = '\0';
-}
-
-void
-string_overflow (void)
-{
-  error ("Maximum string size exceeded");
-}
-
-static Lisp_Object
-make_empty_string (int multibyte)
-{
-  Lisp_Object string;
-
-  string = allocate_string ();
-  allocate_string_data (string, 0, 0);
-  if (! multibyte)
-    STRING_SET_UNIBYTE (string);
-
-  return string;
-}
-
-DEFUN ("make-string", Fmake_string, Smake_string, 2, 3, 0,
-       doc: /* Return a newly created string of length LENGTH, with INIT in each element.
-LENGTH must be an integer.
-INIT must be an integer that represents a character.
-If optional argument MULTIBYTE is non-nil, the result will be
-a multibyte string even if INIT is an ASCII character.  */)
-  (Lisp_Object length, Lisp_Object init, Lisp_Object multibyte)
-{
-  register Lisp_Object val;
-  int c;
-  EMACS_INT nbytes;
-
-  CHECK_FIXNUM (length);
-  CHECK_CHARACTER (init);
-
-  c = XFIXNUM (init);
-=======
 
   data = GC_MALLOC_ATOMIC (nbytes + 1);
   s->data = data;
@@ -790,20 +599,14 @@
   CHECK_CHARACTER (init);
 
   c = XFIXNAT (init);
->>>>>>> 9adc93e6
   if (ASCII_CHAR_P (c) && NILP (multibyte))
     {
       nbytes = XFIXNUM (length);
       val = make_uninit_string (nbytes);
       if (nbytes)
 	{
-<<<<<<< HEAD
-	  memset (SDATA (val), c, nbytes);
-	  SDATA (val)[nbytes] = 0;
-=======
           memset (SDATA (val), c, nbytes);
           SDATA (val)[nbytes] = 0;
->>>>>>> 9adc93e6
 	}
     }
   else
@@ -855,12 +658,6 @@
   return a;
 }
 
-<<<<<<< HEAD
--
-
-=======
->>>>>>> 9adc93e6
 /* Return a newly allocated, uninitialized bool vector of size NBITS.  */
 
 Lisp_Object
@@ -892,13 +689,8 @@
 {
   Lisp_Object val;
 
-<<<<<<< HEAD
-  CHECK_FIXNUM (length);
-  val = make_uninit_bool_vector (XFIXNUM (length));
-=======
   CHECK_FIXNAT (length);
   val = make_uninit_bool_vector (XFIXNAT (length));
->>>>>>> 9adc93e6
   return bool_vector_fill (val, init);
 }
 
@@ -1258,15 +1050,23 @@
   struct Lisp_Vector *v = allocate_vectorlike (len);
   v->header.size = len;
   return v;
-<<<<<<< HEAD
-}
-
+}
+
+
+struct Lisp_Vector *
+allocate_nil_vector (ptrdiff_t len)
+{
+  struct Lisp_Vector *v = allocate_vector(len);
+  for (int i = 0; i < len; ++i)
+    v->contents[i] = Qnil;
+  return v;
+}
 
 /* Allocate other vector-like structures.  */
 
 struct Lisp_Vector *
 allocate_pseudovector (int memlen, int lisplen,
-		       int zerolen, enum pvec_type tag)
+                       int zerolen, enum pvec_type tag)
 {
   /* Catch bogus values.  */
   enum { size_max = (1 << PSEUDOVECTOR_SIZE_BITS) - 1 };
@@ -1277,10 +1077,10 @@
   eassert (memlen <= size_max + rest_max);
 
   struct Lisp_Vector *v = allocate_vectorlike (memlen);
-  /* Only the first lisplen slots will be traced normally by the GC.  */
-  //memclear (v->contents, zerolen * word_size);
+  /* Only the first LISPLEN slots will be traced normally by the GC.  */
   for (int i = 0; i < lisplen; ++i)
     v->contents[i] = Qnil;
+
   XSETPVECTYPESIZE (v, tag, lisplen, memlen - lisplen);
   return v;
 }
@@ -1292,110 +1092,9 @@
 
   SCM_NEWSMOB (b->header.self, lisp_vectorlike_tag, b);
   BUFFER_PVEC_INIT (b);
-  /* Put B on the chain of all buffers including killed ones.  */
-  b->next = all_buffers;
-  all_buffers = b;
   /* Note that the rest fields of B are not initialized.  */
   return b;
 }
-
-struct Lisp_Hash_Table *
-allocate_hash_table (void)
-{
-  return ALLOCATE_PSEUDOVECTOR (struct Lisp_Hash_Table, count, PVEC_HASH_TABLE);
-}
-
-//FIX: larv, not in 2014 nor 2019
-#if 0
-struct window *
-allocate_window (void)
-{
-  struct window *w;
-
-  w = ALLOCATE_PSEUDOVECTOR (struct window, current_matrix, PVEC_WINDOW);
-  /* Users assumes that non-Lisp data is zeroed.  */
-  memset (&w->current_matrix, 0,
-	  sizeof (*w) - offsetof (struct window, current_matrix));
-  return w;
-}
-#endif
-
-struct terminal *
-allocate_terminal (void)
-{
-  struct terminal *t;
-
-  t = ALLOCATE_PSEUDOVECTOR (struct terminal, next_terminal, PVEC_TERMINAL);
-  /* Users assumes that non-Lisp data is zeroed.  */
-  memset (&t->next_terminal, 0,
-	  sizeof (*t) - offsetof (struct terminal, next_terminal));
-  return t;
-}
-
-struct frame *
-allocate_frame (void)
-{
-  struct frame *f;
-
-  f = ALLOCATE_PSEUDOVECTOR (struct frame, face_cache, PVEC_FRAME);
-  /* Users assumes that non-Lisp data is zeroed.  */
-  memset (&f->face_cache, 0,
-	  sizeof (*f) - offsetof (struct frame, face_cache));
-  return f;
-}
-
--
-
-#ifndef HAVE_MODULES
-enum { HAVE_MODULES = false };
-#endif
-
-static bool
-c_symbol_p (struct Lisp_Symbol *sym)
-{
-  char *lispsym_ptr = (char *) lispsym;
-  char *sym_ptr = (char *) sym;
-  ptrdiff_t lispsym_offset = sym_ptr - lispsym_ptr;
-  return 0 <= lispsym_offset && lispsym_offset < sizeof lispsym;
-}
-
-
-
-/* Copy all contents and parameters of TABLE to a new table allocated
-   from pure space, return the purified table.  */
-static struct Lisp_Hash_Table *
-purecopy_hash_table (struct Lisp_Hash_Table *table)
-{
-  eassert (NILP (table->weak));
-  eassert (table->pure);
-
-  struct Lisp_Hash_Table *pure = pure_alloc (sizeof *pure, Lisp_Vectorlike);
-  struct hash_table_test pure_test = table->test;
-
-  /* Purecopy the hash table test.  */
-  pure_test.name = purecopy (table->test.name);
-  pure_test.user_hash_function = purecopy (table->test.user_hash_function);
-  pure_test.user_cmp_function = purecopy (table->test.user_cmp_function);
-
-  pure->header = table->header;
-  pure->weak = purecopy (Qnil);
-  pure->hash = purecopy (table->hash);
-  pure->next = purecopy (table->next);
-  pure->index = purecopy (table->index);
-  pure->count = table->count;
-  pure->next_free = table->next_free;
-  pure->pure = table->pure;
-  pure->rehash_threshold = table->rehash_threshold;
-  pure->rehash_size = table->rehash_size;
-  pure->key_and_value = purecopy (table->key_and_value);
-  pure->test = pure_test;
-
-  fprintf(stderr, "WARNING: purecopy_hash_table used\n"); //FIX20230126 why still used?
-  return pure;
-}
-
- 
 
 /* Allocate a record with COUNT slots.  COUNT must be positive, and
@@ -1429,6 +1128,9 @@
   return make_lisp_ptr (p, Lisp_Vectorlike);
 }
 
+static Lisp_Object make_clear_string (EMACS_INT, bool);
+static Lisp_Object make_clear_multibyte_string (EMACS_INT, EMACS_INT, bool);
+
 DEFUN ("record", Frecord, Srecord, 1, MANY, 0,
        doc: /* Create a new record.
 TYPE is its type as returned by `type-of'; it should be either a
@@ -1462,10 +1164,6 @@
   for (ptrdiff_t i = 0; i < length; i++)
     p->contents[i] = init;
   return make_lisp_ptr (p, Lisp_Vectorlike);
-  //struct Lisp_Vector *p;
-  //Lisp_Object vector;
-  //XSETVECTOR (vector, p);
-  //return vector;
 }
 
 DEFUN ("vector", Fvector, Svector, 0, MANY, 0,
@@ -1476,7 +1174,6 @@
 {
   Lisp_Object val = make_uninit_vector (nargs);
   struct Lisp_Vector *p = XVECTOR (val);
-  //memcpy (p->contents, args, nargs * sizeof *args);
   for (ptrdiff_t i = 0; i < nargs; i++)
     p->contents[i] = args[i];
   return val;
@@ -1528,7 +1225,6 @@
      just wasteful and other times plainly wrong (e.g. those free vars may want
      to be setcar'd).  */
 
-  //memcpy (p->contents, args, nargs * sizeof *args);
   for (int i = 0; i < nargs; i++)
     p->contents[i] = args[i];
   make_byte_code (p);
@@ -1571,209 +1267,6 @@
   memcpy (p->contents, args, nargs * sizeof *args);
   //return make_lisp_ptr (p, Lisp_Vectorlike);
   // FIX-LAV: what do we return?
-=======
-}
-
-
-struct Lisp_Vector *
-allocate_nil_vector (ptrdiff_t len)
-{
-  struct Lisp_Vector *v = allocate_vector(len);
-  for (int i = 0; i < len; ++i)
-    v->contents[i] = Qnil;
-  return v;
-}
-
-/* Allocate other vector-like structures.  */
-
-struct Lisp_Vector *
-allocate_pseudovector (int memlen, int lisplen,
-                       int zerolen, enum pvec_type tag)
-{
-  /* Catch bogus values.  */
-  enum { size_max = (1 << PSEUDOVECTOR_SIZE_BITS) - 1 };
-  enum { rest_max = (1 << PSEUDOVECTOR_REST_BITS) - 1 };
-  eassert (0 <= tag && tag <= PVEC_FONT);
-  eassert (0 <= lisplen && lisplen <= zerolen && zerolen <= memlen);
-  eassert (lisplen <= size_max);
-  eassert (memlen <= size_max + rest_max);
-
-  struct Lisp_Vector *v = allocate_vectorlike (memlen);
-  /* Only the first LISPLEN slots will be traced normally by the GC.  */
-  for (int i = 0; i < lisplen; ++i)
-    v->contents[i] = Qnil;
-
-  XSETPVECTYPESIZE (v, tag, lisplen, memlen - lisplen);
-  return v;
-}
-
-struct buffer *
-allocate_buffer (void)
-{
-  struct buffer *b = xmalloc (sizeof *b);
-
-  SCM_NEWSMOB (b->header.self, lisp_vectorlike_tag, b);
-  BUFFER_PVEC_INIT (b);
-  /* Note that the rest fields of B are not initialized.  */
-  return b;
-}
-
-
-/* Allocate a record with COUNT slots.  COUNT must be positive, and
-   includes the type slot.  */
-
-static struct Lisp_Vector *
-allocate_record (EMACS_INT count)
-{
-  if (count > PSEUDOVECTOR_SIZE_MASK)
-    error ("Attempt to allocate a record of %"pI"d slots; max is %d",
-	   count, PSEUDOVECTOR_SIZE_MASK);
-  struct Lisp_Vector *p = allocate_vectorlike (count);
-  p->header.size = count;
-  XSETPVECTYPE (p, PVEC_RECORD);
-  return p;
-}
-
-DEFUN ("make-record", Fmake_record, Smake_record, 3, 3, 0,
-       doc: /* Create a new record.
-TYPE is its type as returned by `type-of'; it should be either a
-symbol or a type descriptor.  SLOTS is the number of non-type slots,
-each initialized to INIT.  */)
-  (Lisp_Object type, Lisp_Object slots, Lisp_Object init)
-{
-  CHECK_FIXNAT (slots);
-  EMACS_INT size = XFIXNAT (slots) + 1;
-  struct Lisp_Vector *p = allocate_record (size);
-  p->contents[0] = type;
-  for (ptrdiff_t i = 1; i < size; i++)
-    p->contents[i] = init;
-  return make_lisp_ptr (p, Lisp_Vectorlike);
-}
-
-static Lisp_Object make_clear_string (EMACS_INT, bool);
-static Lisp_Object make_clear_multibyte_string (EMACS_INT, EMACS_INT, bool);
-
-DEFUN ("record", Frecord, Srecord, 1, MANY, 0,
-       doc: /* Create a new record.
-TYPE is its type as returned by `type-of'; it should be either a
-symbol or a type descriptor.  SLOTS is used to initialize the record
-slots with shallow copies of the arguments.
-usage: (record TYPE &rest SLOTS) */)
-  (ptrdiff_t nargs, Lisp_Object *args)
-{
-  struct Lisp_Vector *p = allocate_record (nargs);
-  memcpy (p->contents, args, nargs * sizeof *args);
-  return make_lisp_ptr (p, Lisp_Vectorlike);
-}
-
-
-DEFUN ("make-vector", Fmake_vector, Smake_vector, 2, 2, 0,
-       doc: /* Return a newly created vector of length LENGTH, with each element being INIT.
-See also the function `vector'.  */)
-  (Lisp_Object length, Lisp_Object init)
-{
-  CHECK_TYPE (FIXNATP (length) && XFIXNAT (length) <= PTRDIFF_MAX,
-	      Qwholenump, length);
-  return make_vector (XFIXNAT (length), init);
-}
-
-/* Return a new vector of length LENGTH with each element being INIT.  */
-
-Lisp_Object
-make_vector (ptrdiff_t length, Lisp_Object init)
-{
-  struct Lisp_Vector *p = allocate_vector (length);
-  for (ptrdiff_t i = 0; i < length; i++)
-    p->contents[i] = init;
-  return make_lisp_ptr (p, Lisp_Vectorlike);
-}
-
-DEFUN ("vector", Fvector, Svector, 0, MANY, 0,
-       doc: /* Return a newly created vector with specified arguments as elements.
-Allows any number of arguments, including zero.
-usage: (vector &rest OBJECTS)  */)
-  (ptrdiff_t nargs, Lisp_Object *args)
-{
-  Lisp_Object val = make_uninit_vector (nargs);
-  struct Lisp_Vector *p = XVECTOR (val);
-  for (ptrdiff_t i = 0; i < nargs; i++)
-    p->contents[i] = args[i];
-  return val;
-}
-
-void
-make_byte_code (struct Lisp_Vector *v)
-{
-  /* Don't allow the global zero_vector to become a byte code object.  */
-  eassert (0 < v->header.size);
-
-  if (v->header.size > 1 && STRINGP (v->contents[1])
-      && STRING_MULTIBYTE (v->contents[1]))
-    /* BYTECODE-STRING must have been produced by Emacs 20.2 or the
-       earlier because they produced a raw 8-bit string for byte-code
-       and now such a byte-code string is loaded as multibyte while
-       raw 8-bit characters converted to multibyte form.  Thus, now we
-       must convert them back to the original unibyte form.  */
-    v->contents[1] = Fstring_as_unibyte (v->contents[1]);
-  XSETPVECTYPE (v, PVEC_COMPILED);
-}
-
-DEFUN ("make-byte-code", Fmake_byte_code, Smake_byte_code, 4, MANY, 0,
-       doc: /* Create a byte-code object with specified arguments as elements.
-The arguments should be the ARGLIST, bytecode-string BYTE-CODE, constant
-vector CONSTANTS, maximum stack size DEPTH, (optional) DOCSTRING,
-and (optional) INTERACTIVE-SPEC.
-The first four arguments are required; at most six have any
-significance.
-The ARGLIST can be either like the one of `lambda', in which case the arguments
-will be dynamically bound before executing the byte code, or it can be an
-integer of the form NNNNNNNRMMMMMMM where the 7bit MMMMMMM specifies the
-minimum number of arguments, the 7-bit NNNNNNN specifies the maximum number
-of arguments (ignoring &rest) and the R bit specifies whether there is a &rest
-argument to catch the left-over arguments.  If such an integer is used, the
-arguments will not be dynamically bound but will be instead pushed on the
-stack before executing the byte-code.
-usage: (make-byte-code ARGLIST BYTE-CODE CONSTANTS DEPTH &optional DOCSTRING INTERACTIVE-SPEC &rest ELEMENTS)  */)
-  (ptrdiff_t nargs, Lisp_Object *args)
-{
-  Lisp_Object val = make_uninit_vector (nargs);
-  struct Lisp_Vector *p = XVECTOR (val);
-
-  /* We used to purecopy everything here, if purify-flag was set.  This worked
-     OK for Emacs-23, but with Emacs-24's lexical binding code, it can be
-     dangerous, since make-byte-code is used during execution to build
-     closures, so any closure built during the preload phase would end up
-     copied into pure space, including its free variables, which is sometimes
-     just wasteful and other times plainly wrong (e.g. those free vars may want
-     to be setcar'd).  */
-
-  for (int i = 0; i < nargs; i++)
-    p->contents[i] = args[i];
-  make_byte_code (p);
-  XSETCOMPILED (val, p);
-  return val;
-}
-
-
--
-#if 0
-DEFUN ("make-record", Fmake_record, Smake_record, 3, 3, 0,
-       doc: /* Create a new record.
-TYPE is its type as returned by `type-of'; it should be either a
-symbol or a type descriptor.  SLOTS is the number of non-type slots,
-each initialized to INIT.  */)
-  (Lisp_Object type, Lisp_Object slots, Lisp_Object init)
-{
-  CHECK_NATNUM (slots);
-  EMACS_INT size = XFASTINT (slots) + 1;
-  struct Lisp_Vector *p = allocate_record (size);
-  p->contents[0] = type;
-  for (ptrdiff_t i = 1; i < size; i++)
-    p->contents[i] = init;
-  //return make_lisp_ptr (p, Lisp_Vectorlike);
-  //FIX-LAV: what do we return?
->>>>>>> 9adc93e6
   return p->header.self;
 }
 #endif
@@ -1783,41 +1276,11 @@
 			   Symbol Allocation
  ***********************************************************************/
 
-<<<<<<< HEAD
 DEFUN ("make-symbol", Fmake_symbol, Smake_symbol, 1, 1, 0,
        doc: /* Return a newly allocated uninterned symbol whose name is NAME.
 Its value is void, and its function definition and property list are nil.  */)
   (Lisp_Object name)
 {
-=======
-
-DEFUN ("record", Frecord, Srecord, 1, MANY, 0,
-       doc: /* Create a new record.
-TYPE is its type as returned by `type-of'; it should be either a
-symbol or a type descriptor.  SLOTS is used to initialize the record
-slots with shallow copies of the arguments.
-usage: (record TYPE &rest SLOTS) */)
-  (ptrdiff_t nargs, Lisp_Object *args)
-{
-  struct Lisp_Vector *p = allocate_record (nargs);
-  memcpy (p->contents, args, nargs * sizeof *args);
-  //return make_lisp_ptr (p, Lisp_Vectorlike);
-  // FIX-LAV: what do we return?
-  return p->header.self;
-}
-#endif
--
-/***********************************************************************
-			   Symbol Allocation
- ***********************************************************************/
-
-DEFUN ("make-symbol", Fmake_symbol, Smake_symbol, 1, 1, 0,
-       doc: /* Return a newly allocated uninterned symbol whose name is NAME.
-Its value is void, and its function definition and property list are nil.  */)
-  (Lisp_Object name)
-{
->>>>>>> 9adc93e6
   Lisp_Object val;
   CHECK_STRING (name);
   val = scm_make_symbol (scm_from_utf8_stringn (SSDATA (name),
@@ -1830,7 +1293,6 @@
 
 Lisp_Object
 make_misc_ptr (void *a)
-<<<<<<< HEAD
 {
   struct Lisp_Misc_Ptr *p = ALLOCATE_PLAIN_PSEUDOVECTOR (struct Lisp_Misc_Ptr,
 							 PVEC_MISC_PTR);
@@ -1907,6 +1369,7 @@
   BUF_MARKERS (buf) = m;
   return m;
 }
+
  
 /* Return a newly created vector or string with specified arguments as
@@ -1915,93 +1378,6 @@
 
    Any number of arguments, even zero arguments, are allowed.  */
 
-=======
-{
-  struct Lisp_Misc_Ptr *p = ALLOCATE_PLAIN_PSEUDOVECTOR (struct Lisp_Misc_Ptr,
-							 PVEC_MISC_PTR);
-  p->pointer = a;
-  return make_lisp_ptr (p, Lisp_Vectorlike);
-}
-
-static Lisp_Object
-allocate_misc (enum Lisp_Misc_Type type)
-{
-  Lisp_Object val;
-  union Lisp_Misc *p;
-
-  p = xmalloc (sizeof *p);
-  SCM_NEWSMOB (p->u_any.self, lisp_misc_tag, p);
-  XSETMISC (val, p);
-  XMISCANY (val)->type = type;
-  return val;
-}
-
-/* Return a new overlay with specified START, END and PLIST.  */
-
-Lisp_Object
-build_overlay (Lisp_Object start, Lisp_Object end, Lisp_Object plist)
-{
-  Lisp_Object overlay = allocate_misc (Lisp_Misc_Overlay);
-  OVERLAY_START (overlay) = start;
-  OVERLAY_END (overlay) = end;
-  set_overlay_plist (overlay, plist);
-  XOVERLAY (overlay)->next = NULL;
-  return overlay;
-}
-
-struct Lisp_Marker *
-new_marker (void)
-{
-  Lisp_Object val = allocate_misc (Lisp_Misc_Marker);
-  struct Lisp_Marker *p = XMARKER (val);
-  p->buffer = 0;
-  p->bytepos = 0;
-  p->charpos = 0;
-  p->next = NULL;
-  p->insertion_type = 0;
-  p->need_adjustment = 0;
-  return val;
-}
-
-DEFUN ("make-marker", Fmake_marker, Smake_marker, 0, 0, 0,
-       doc: /* Return a newly allocated marker which does not point at any place.  */)
-  (void)
-{
-  return new_marker ();
-}
-
-/* Return a newly allocated marker which points into BUF
-   at character position CHARPOS and byte position BYTEPOS.  */
-
-Lisp_Object
-build_marker (struct buffer *buf, ptrdiff_t charpos, ptrdiff_t bytepos)
-{
-  /* No dead buffers here.  */
-  eassert (BUFFER_LIVE_P (buf));
-
-  /* Every character is at least one byte.  */
-  eassert (charpos <= bytepos);
-
-  struct Lisp_Marker *m = new_marker ();
-  m->buffer = buf;
-  m->charpos = charpos;
-  m->bytepos = bytepos;
-  m->insertion_type = 0;
-  m->need_adjustment = 0;
-  m->next = BUF_MARKERS (buf);
-  BUF_MARKERS (buf) = m;
-  return m;
-}
-
--
-/* Return a newly created vector or string with specified arguments as
-   elements.  If all the arguments are characters that can fit
-   in a string of events, make a string; otherwise, make a vector.
-
-   Any number of arguments, even zero arguments, are allowed.  */
-
->>>>>>> 9adc93e6
 Lisp_Object
 make_event_array (ptrdiff_t nargs, Lisp_Object *args)
 {
@@ -2039,7 +1415,6 @@
 /************************************************************************
 			   Memory Full Handling
  ************************************************************************/
-<<<<<<< HEAD
 
 
 /* Called if xmalloc (NBYTES) returns zero.  If NBYTES == SIZE_MAX,
@@ -2059,54 +1434,6 @@
 
  
-/* Determine whether it is safe to access memory at address P.  */
-static int
-valid_pointer_p (void *p)
-{
-#ifdef WINDOWSNT
-  return w32_valid_pointer_p (p, 16);
-#else
-  int fd[2];
-  static int under_rr_state;
-
-  if (!under_rr_state)
-    under_rr_state = getenv ("RUNNING_UNDER_RR") ? -1 : 1;
-  if (under_rr_state < 0)
-    return under_rr_state;
-
-  /* Obviously, we cannot just access it (we would SEGV trying), so we
-     trick the o/s to tell us whether p is a valid pointer.
-     Unfortunately, we cannot use NULL_DEVICE here, as emacs_write may
-     not validate p in that case.  */
-
-  if (emacs_pipe (fd) == 0)
-    {
-      bool valid = emacs_write (fd[1], p, 16) == 16;
-      emacs_close (fd[1]);
-      emacs_close (fd[0]);
-      return valid;
-    }
-
-    return -1;
-#endif
-}
-
-/* Return 2 if OBJ is a killed or special buffer object, 1 if OBJ is a
-   valid lisp object, 0 if OBJ is NOT a valid lisp object, or -1 if we
-   cannot validate OBJ.  This function can be quite slow, and is used
-   only in debugging.  */
-
-int
-valid_lisp_object_p (Lisp_Object obj)
-{
-  if (SCM_IMP (obj))
-    return 1;
-
-  void *p = (void *) SCM2PTR (obj);
-
-  return valid_pointer_p (p);
-}
-
 /***********************************************************************
                  Pure Storage Compatibility Functions
  ***********************************************************************/
@@ -2128,47 +1455,6 @@
 make_pure_c_string (const char *data, ptrdiff_t nchars)
 {
   return build_string (data);
-=======
-
-
-/* Called if xmalloc (NBYTES) returns zero.  If NBYTES == SIZE_MAX,
-   there may have been size_t overflow so that xmalloc was never
-   called, or perhaps xmalloc was invoked successfully but the
-   resulting pointer had problems fitting into a tagged EMACS_INT.  In
-   either case this counts as memory being full even though xmalloc
-   did not fail.  */
-
-void
-memory_full (size_t nbytes)
-{
-  /* This used to call error, but if we've run out of memory, we could
-     get infinite recursion trying to build the string.  */
-  xsignal (Qnil, Vmemory_signal_data);
-}
-
--
-/***********************************************************************
-                 Pure Storage Compatibility Functions
- ***********************************************************************/
-
-void
-check_pure_size (void)
-{
-  return;
-}
-
-Lisp_Object
-make_pure_string (const char *data,
-		  ptrdiff_t nchars, ptrdiff_t nbytes, bool multibyte)
-{
-  return make_specified_string (data, nchars, nbytes, multibyte);
-}
-
-Lisp_Object
-make_pure_c_string (const char *data, ptrdiff_t nchars)
-{
-  return build_string (data);
 }
 
 Lisp_Object
@@ -2182,7 +1468,6 @@
   (register Lisp_Object obj)
 {
   return obj;
->>>>>>> 9adc93e6
 }
  
@@ -2190,19 +1475,6 @@
 			  Protection from GC
  ***********************************************************************/
 
-<<<<<<< HEAD
-Lisp_Object
-pure_cons (Lisp_Object car, Lisp_Object cdr)
-{
-  return Fcons (car, cdr);
-}
-
-DEFUN ("purecopy", Fpurecopy, Spurecopy, 1, 1, 0,
-       doc: /* Return OBJ.  */)
-  (register Lisp_Object obj)
-{
-  return obj;
-=======
 DEFUN ("garbage-collect", Fgarbage_collect, Sgarbage_collect, 0, 0, "",
        doc: /* Reclaim storage for Lisp objects no longer needed.
 Garbage collection happens automatically if you cons more than
@@ -2222,37 +1494,8 @@
 {
   GC_gcollect ();
   return Qt;
->>>>>>> 9adc93e6
-}
--
-/***********************************************************************
-			  Protection from GC
- ***********************************************************************/
-
-<<<<<<< HEAD
-DEFUN ("garbage-collect", Fgarbage_collect, Sgarbage_collect, 0, 0, "",
-       doc: /* Reclaim storage for Lisp objects no longer needed.
-Garbage collection happens automatically if you cons more than
-`gc-cons-threshold' bytes of Lisp data since previous garbage collection.
-`garbage-collect' normally returns a list with info on amount of space in use,
-where each entry has the form (NAME SIZE USED FREE), where:
-- NAME is a symbol describing the kind of objects this entry represents,
-- SIZE is the number of bytes used by each one,
-- USED is the number of those objects that were found live in the heap,
-- FREE is the number of those objects that are not live but that Emacs
-  keeps around for future allocations (maybe because it does not know how
-  to return them to the OS).
-However, if there was overflow in pure space, `garbage-collect'
-returns nil, because real GC can't be done.
-See Info node `(elisp)Garbage Collection'.  */)
-  (void)
-{
-  //GC_gcollect ();
-  return Qt;
-}
-=======
->>>>>>> 9adc93e6
+}
+
  
 #ifdef ENABLE_CHECKING
@@ -2319,14 +1562,11 @@
   init_vectors ();
 }
 
-<<<<<<< HEAD
-=======
 static void
 init_alloc_once_for_pdumper (void)
 {
 }
 
->>>>>>> 9adc93e6
 void
 init_alloc (void)
 {
@@ -2395,14 +1635,6 @@
 Integers with absolute values less than 2**N do not signal a range error.
 N should be nonnegative.  */);
 
-<<<<<<< HEAD
-  DEFVAR_LISP ("gc-elapsed", Vgc_elapsed,
-	       doc: /* Accumulated time elapsed in garbage collections.
-The time is in seconds as a floating point value.  */);
-  DEFVAR_INT ("gcs-done", gcs_done,
-	      doc: /* Accumulated number of garbage collections done.  */);
-=======
->>>>>>> 9adc93e6
 }
 
 #ifdef HAVE_X_WINDOWS
