--- conflicted
+++ resolved
@@ -5904,12 +5904,6 @@
 change_frame_size_1 (struct frame *f, int new_width, int new_height,
 		     bool pretend, bool delay, bool safe)
 {
-<<<<<<< HEAD
-  dynwind_begin ();
-
-  /* If we can't deal with the change now, queue it for later.  */
-=======
->>>>>>> 9adc93e6
   if (delay || (redisplaying_p && !safe))
     {
       if (CONSP (frame_size_history)
@@ -5943,7 +5937,6 @@
 			 FRAME_PIXEL_TO_TEXT_HEIGHT (f, new_height), 5,
 			 pretend, Qchange_frame_size);
     }
-  dynwind_end ();
 }
 
 
