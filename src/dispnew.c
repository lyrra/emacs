/* Updating of data structures for redisplay.

Copyright (C) 1985-1988, 1993-1995, 1997-2019 Free Software Foundation,
Inc.

This file is part of GNU Emacs.

GNU Emacs is free software: you can redistribute it and/or modify
it under the terms of the GNU General Public License as published by
the Free Software Foundation, either version 3 of the License, or (at
your option) any later version.

GNU Emacs is distributed in the hope that it will be useful,
but WITHOUT ANY WARRANTY; without even the implied warranty of
MERCHANTABILITY or FITNESS FOR A PARTICULAR PURPOSE.  See the
GNU General Public License for more details.

You should have received a copy of the GNU General Public License
along with GNU Emacs.  If not, see <https://www.gnu.org/licenses/>.  */

#include <config.h>

#include "sysstdio.h"
#include <stdlib.h>
#include <unistd.h>

#include "lisp.h"
#include "ptr-bounds.h"
#include "termchar.h"
/* cm.h must come after dispextern.h on Windows.  */
#include "dispextern.h"
#include "cm.h"
#include "buffer.h"
#include "keyboard.h"
#include "frame.h"
#include "termhooks.h"
#include "window.h"
#include "commands.h"
#include "disptab.h"
#include "blockinput.h"
#include "syssignal.h"
#include "systime.h"
#include "tparam.h"
#include "xwidget.h"
#include "pdumper.h"

#ifdef HAVE_WINDOW_SYSTEM
#include TERM_HEADER
#endif /* HAVE_WINDOW_SYSTEM */

#include <errno.h>

#include <fpending.h>

#ifdef WINDOWSNT
#include "w32.h"
#endif

/* Structure to pass dimensions around.  Used for character bounding
   boxes, glyph matrix dimensions and alike.  */

struct dim
{
  int width;
  int height;
};


/* Function prototypes.  */

static void update_frame_line (struct frame *, int, bool);
static int required_matrix_height (struct window *);
static int required_matrix_width (struct window *);
static void increment_row_positions (struct glyph_row *, ptrdiff_t, ptrdiff_t);
static void build_frame_matrix_from_window_tree (struct glyph_matrix *,
                                                 struct window *);
static void build_frame_matrix_from_leaf_window (struct glyph_matrix *,
                                                 struct window *);
static void adjust_decode_mode_spec_buffer (struct frame *);
static void fill_up_glyph_row_with_spaces (struct glyph_row *);
static void clear_window_matrices (struct window *, bool);
static void fill_up_glyph_row_area_with_spaces (struct glyph_row *, int);
static int scrolling_window (struct window *, bool);
static bool update_window_line (struct window *, int, bool *);
static void mirror_make_current (struct window *, int);
#ifdef GLYPH_DEBUG
static void check_matrix_pointers (struct glyph_matrix *,
                                   struct glyph_matrix *);
#endif
static void mirror_line_dance (struct window *, int, int, int *, char *);
static bool update_window_tree (struct window *, bool);
static bool update_window (struct window *, bool);
static bool update_frame_1 (struct frame *, bool, bool, bool, bool);
static bool scrolling (struct frame *);
static void set_window_cursor_after_update (struct window *);
static void adjust_frame_glyphs_for_window_redisplay (struct frame *);
static void adjust_frame_glyphs_for_frame_redisplay (struct frame *);
static void set_window_update_flags (struct window *w, bool on_p);

/* True means last display completed.  False means it was preempted.  */

bool display_completed;

/* True means SIGWINCH happened when not safe.  */

static bool delayed_size_change;

/* A glyph for a space.  */

struct glyph space_glyph;

#if defined GLYPH_DEBUG && defined ENABLE_CHECKING

/* Counts of allocated structures.  These counts serve to diagnose
   memory leaks and double frees.  */

static int glyph_matrix_count;
static int glyph_pool_count;

#endif /* GLYPH_DEBUG and ENABLE_CHECKING */

/* If non-null, the frame whose frame matrices are manipulated.  If
   null, window matrices are worked on.  */

static struct frame *frame_matrix_frame;

/* Convert vpos and hpos from frame to window and vice versa.
   This may only be used for terminal frames.  */

#ifdef GLYPH_DEBUG

static int window_to_frame_vpos (struct window *, int);
static int window_to_frame_hpos (struct window *, int);
#define WINDOW_TO_FRAME_VPOS(W, VPOS) window_to_frame_vpos ((W), (VPOS))
#define WINDOW_TO_FRAME_HPOS(W, HPOS) window_to_frame_hpos ((W), (HPOS))

/* One element of the ring buffer containing redisplay history
   information.  */

struct redisplay_history
{
  char trace[512 + 100];
};

/* The size of the history buffer.  */

#define REDISPLAY_HISTORY_SIZE	30

/* The redisplay history buffer.  */

static struct redisplay_history redisplay_history[REDISPLAY_HISTORY_SIZE];

/* Next free entry in redisplay_history.  */

static int history_idx;

/* A tick that's incremented each time something is added to the
   history.  */

static uprintmax_t history_tick;

/* Add to the redisplay history how window W has been displayed.
   MSG is a trace containing the information how W's glyph matrix
   has been constructed.  PAUSED_P means that the update
   has been interrupted for pending input.  */

static void
add_window_display_history (struct window *w, const char *msg, bool paused_p)
{
  char *buf;
  void *ptr = w;

  if (history_idx >= REDISPLAY_HISTORY_SIZE)
    history_idx = 0;
  buf = redisplay_history[history_idx].trace;
  ++history_idx;

  snprintf (buf, sizeof redisplay_history[0].trace,
	    "%"pMu": window %p (%s)%s\n%s",
	    history_tick++,
	    ptr,
	    ((BUFFERP (w->contents)
	      && STRINGP (BVAR (XBUFFER (w->contents), name)))
	     ? SSDATA (BVAR (XBUFFER (w->contents), name))
	     : "???"),
	    paused_p ? " ***paused***" : "",
	    msg);
}


/* Add to the redisplay history that frame F has been displayed.
   PAUSED_P means that the update has been interrupted for
   pending input.  */

static void
add_frame_display_history (struct frame *f, bool paused_p)
{
  char *buf;
  void *ptr = f;

  if (history_idx >= REDISPLAY_HISTORY_SIZE)
    history_idx = 0;
  buf = redisplay_history[history_idx].trace;
  ++history_idx;

  sprintf (buf, "%"pMu": update frame %p%s",
	   history_tick++,
	   ptr, paused_p ? " ***paused***" : "");
}


DEFUN ("dump-redisplay-history", Fdump_redisplay_history,
       Sdump_redisplay_history, 0, 0, "",
       doc: /* Dump redisplay history to stderr.  */)
  (void)
{
  int i;

  for (i = history_idx - 1; i != history_idx; --i)
    {
      if (i < 0)
	i = REDISPLAY_HISTORY_SIZE - 1;
      fprintf (stderr, "%s\n", redisplay_history[i].trace);
    }

  return Qnil;
}


#else /* not GLYPH_DEBUG */

#define WINDOW_TO_FRAME_VPOS(W, VPOS) ((VPOS) + WINDOW_TOP_EDGE_LINE (W))
#define WINDOW_TO_FRAME_HPOS(W, HPOS) ((HPOS) + WINDOW_LEFT_EDGE_COL (W))

#endif /* GLYPH_DEBUG */


#if defined PROFILING && !HAVE___EXECUTABLE_START
/* This function comes first in the Emacs executable and is used only
   to estimate the text start for profiling.  */
void
__executable_start (void)
{
  emacs_abort ();
}
#endif

/***********************************************************************
			    Glyph Matrices
 ***********************************************************************/

/* Allocate and return a glyph_matrix structure.  POOL is the glyph
   pool from which memory for the matrix should be allocated, or null
   for window-based redisplay where no glyph pools are used.  The
   member `pool' of the glyph matrix structure returned is set to
   POOL, the structure is otherwise zeroed.  */

static struct glyph_matrix *
new_glyph_matrix (struct glyph_pool *pool)
{
  struct glyph_matrix *result = xzalloc (sizeof *result);

#if defined GLYPH_DEBUG && defined ENABLE_CHECKING
  /* Increment number of allocated matrices.  This count is used
     to detect memory leaks.  */
  ++glyph_matrix_count;
#endif

  /* Set pool and return.  */
  result->pool = pool;
  return result;
}


/* Free glyph matrix MATRIX.  Passing in a null MATRIX is allowed.

   If GLYPH_DEBUG and ENABLE_CHECKING are in effect, the global counter
   glyph_matrix_count is decremented when a matrix is freed.  If the count
   gets negative, more structures were freed than allocated, i.e. one matrix
   was freed more than once or a bogus pointer was passed to this function.

   If MATRIX->pool is null, this means that the matrix manages its own
   glyph memory---this is done for matrices on X frames.  Freeing the
   matrix also frees the glyph memory in this case.  */

static void
free_glyph_matrix (struct glyph_matrix *matrix)
{
  if (matrix)
    {
      int i;

#if defined GLYPH_DEBUG && defined ENABLE_CHECKING
      /* Detect the case that more matrices are freed than were
	 allocated.  */
      --glyph_matrix_count;
      eassert (glyph_matrix_count >= 0);
#endif

      /* Free glyph memory if MATRIX owns it.  */
      if (matrix->pool == NULL)
	for (i = 0; i < matrix->rows_allocated; ++i)
	  xfree (matrix->rows[i].glyphs[LEFT_MARGIN_AREA]);

      /* Free row structures and the matrix itself.  */
      xfree (matrix->rows);
      xfree (matrix);
    }
}


/* Return the number of glyphs to reserve for a marginal area of
   window W.  TOTAL_GLYPHS is the number of glyphs in a complete
   display line of window W.  MARGIN gives the width of the marginal
   area in canonical character units.  */

static int
margin_glyphs_to_reserve (struct window *w, int total_glyphs, int margin)
{
  if (margin > 0)
    {
      int width = w->total_cols;
      double d = max (0, margin);
      d = min (width / 2 - 1, d);
      /* Since MARGIN is positive, we cannot possibly have less than
	 one glyph for the marginal area.  */
      return max (1, (int) ((double) total_glyphs / width * d));
    }
  return 0;
}

/* Return true if ROW's hash value is correct.
   Optimized away if ENABLE_CHECKING is not defined.  */

static bool
verify_row_hash (struct glyph_row *row)
{
  return row->hash == row_hash (row);
}

/* Adjust glyph matrix MATRIX on window W or on a frame to changed
   window sizes.

   W is null if the function is called for a frame glyph matrix.
   Otherwise it is the window MATRIX is a member of.  X and Y are the
   indices of the first column and row of MATRIX within the frame
   matrix, if such a matrix exists.  They are zero for purely
   window-based redisplay.  DIM is the needed size of the matrix.

   In window-based redisplay, where no frame matrices exist, glyph
   matrices manage their own glyph storage.  Otherwise, they allocate
   storage from a common frame glyph pool which can be found in
   MATRIX->pool.

   The reason for this memory management strategy is to avoid complete
   frame redraws if possible.  When we allocate from a common pool, a
   change of the location or size of a sub-matrix within the pool
   requires a complete redisplay of the frame because we cannot easily
   make sure that the current matrices of all windows still agree with
   what is displayed on the screen.  While this is usually fast, it
   leads to screen flickering.  */

static void
adjust_glyph_matrix (struct window *w, struct glyph_matrix *matrix, int x, int y, struct dim dim)
{
  int i;
  int new_rows;
  bool marginal_areas_changed_p = 0;
  bool header_line_changed_p = 0;
  bool header_line_p = 0;
  int left = -1, right = -1;
  int window_width = -1, window_height = -1;

  /* See if W had a header line that has disappeared now, or vice versa.
     Get W's size.  */
  if (w)
    {
      window_box (w, ANY_AREA, 0, 0, &window_width, &window_height);

      header_line_p = window_wants_header_line (w);
      header_line_changed_p = header_line_p != matrix->header_line_p;
    }
  matrix->header_line_p = header_line_p;

  /* If POOL is null, MATRIX is a window matrix for window-based redisplay.
     Do nothing if MATRIX' size, position, vscroll, and marginal areas
     haven't changed.  This optimization is important because preserving
     the matrix means preventing redisplay.  */
  eassume (w != NULL || matrix->pool != NULL);
  if (matrix->pool == NULL)
    {
      left = margin_glyphs_to_reserve (w, dim.width, w->left_margin_cols);
      right = margin_glyphs_to_reserve (w, dim.width, w->right_margin_cols);
      eassert (left >= 0 && right >= 0);
      marginal_areas_changed_p = (left != matrix->left_margin_glyphs
				  || right != matrix->right_margin_glyphs);

      if (!marginal_areas_changed_p
	  && !XFRAME (w->frame)->fonts_changed
	  && !header_line_changed_p
	  && matrix->window_pixel_left == WINDOW_LEFT_PIXEL_EDGE (w)
	  && matrix->window_pixel_top == WINDOW_TOP_PIXEL_EDGE (w)
	  && matrix->window_height == window_height
	  && matrix->window_vscroll == w->vscroll
	  && matrix->window_width == window_width)
	return;
    }

  /* Enlarge MATRIX->rows if necessary.  New rows are cleared.  */
  if (matrix->rows_allocated < dim.height)
    {
      int old_alloc = matrix->rows_allocated;
      new_rows = dim.height - matrix->rows_allocated;
      matrix->rows = xpalloc (matrix->rows, &matrix->rows_allocated,
			      new_rows, INT_MAX, sizeof *matrix->rows);
      memset (matrix->rows + old_alloc, 0,
	      (matrix->rows_allocated - old_alloc) * sizeof *matrix->rows);
    }
  else
    new_rows = 0;

  /* If POOL is not null, MATRIX is a frame matrix or a window matrix
     on a frame not using window-based redisplay.  Set up pointers for
     each row into the glyph pool.  */
  if (matrix->pool)
    {
      eassert (matrix->pool->glyphs);

      if (w)
	{
	  left = margin_glyphs_to_reserve (w, dim.width,
					   w->left_margin_cols);
	  right = margin_glyphs_to_reserve (w, dim.width,
					    w->right_margin_cols);
	}
      else
	left = right = 0;

      for (i = 0; i < dim.height; ++i)
	{
	  struct glyph_row *row = &matrix->rows[i];

	  row->glyphs[LEFT_MARGIN_AREA]
	    = (matrix->pool->glyphs
	       + (y + i) * matrix->pool->ncolumns
	       + x);

	  if (w == NULL
	      || (row == matrix->rows + dim.height - 1
		  && window_wants_mode_line (w))
	      || (row == matrix->rows && matrix->header_line_p))
	    {
	      row->glyphs[TEXT_AREA]
		= row->glyphs[LEFT_MARGIN_AREA];
	      row->glyphs[RIGHT_MARGIN_AREA]
		= row->glyphs[TEXT_AREA] + dim.width;
	      row->glyphs[LAST_AREA]
		= row->glyphs[RIGHT_MARGIN_AREA];
	    }
	  else
	    {
	      row->glyphs[TEXT_AREA]
		= row->glyphs[LEFT_MARGIN_AREA] + left;
	      row->glyphs[RIGHT_MARGIN_AREA]
		= row->glyphs[TEXT_AREA] + dim.width - left - right;
	      row->glyphs[LAST_AREA]
		= row->glyphs[LEFT_MARGIN_AREA] + dim.width;
	    }
	}

      matrix->left_margin_glyphs = left;
      matrix->right_margin_glyphs = right;
    }
  else
    {
      /* If MATRIX->pool is null, MATRIX is responsible for managing
	 its own memory.  It is a window matrix for window-based redisplay.
	 Allocate glyph memory from the heap.  */
      if (dim.width > matrix->matrix_w
	  || new_rows
	  || header_line_changed_p
	  || marginal_areas_changed_p)
	{
	  struct glyph_row *row = matrix->rows;
	  struct glyph_row *end = row + matrix->rows_allocated;

	  while (row < end)
	    {
	      row->glyphs[LEFT_MARGIN_AREA]
		= xnrealloc (row->glyphs[LEFT_MARGIN_AREA],
			     dim.width, sizeof (struct glyph));

	      /* The mode line, if displayed, never has marginal areas.  */
	      if ((row == matrix->rows + dim.height - 1
		   && !(w && window_wants_mode_line (w)))
		  || (row == matrix->rows && matrix->header_line_p))
		{
		  row->glyphs[TEXT_AREA]
		    = row->glyphs[LEFT_MARGIN_AREA];
		  row->glyphs[RIGHT_MARGIN_AREA]
		    = row->glyphs[TEXT_AREA] + dim.width;
		  row->glyphs[LAST_AREA]
		    = row->glyphs[RIGHT_MARGIN_AREA];
		}
	      else
		{
		  row->glyphs[TEXT_AREA]
		    = row->glyphs[LEFT_MARGIN_AREA] + left;
		  row->glyphs[RIGHT_MARGIN_AREA]
		    = row->glyphs[TEXT_AREA] + dim.width - left - right;
		  row->glyphs[LAST_AREA]
		    = row->glyphs[LEFT_MARGIN_AREA] + dim.width;
		}
	      ++row;
	    }
	}

      eassert (left >= 0 && right >= 0);
      matrix->left_margin_glyphs = left;
      matrix->right_margin_glyphs = right;
    }

  /* Number of rows to be used by MATRIX.  */
  matrix->nrows = dim.height;
  eassert (matrix->nrows >= 0);

  if (w)
    {
      if (matrix == w->current_matrix)
	{
	  /* Mark rows in a current matrix of a window as not having
	     valid contents.  It's important to not do this for
	     desired matrices.  When Emacs starts, it may already be
	     building desired matrices when this function runs.  */
	  if (window_width < 0)
	    window_width = window_box_width (w, -1);

	  /* Optimize the case that only the height has changed (C-x 2,
	     upper window).  Invalidate all rows that are no longer part
	     of the window.  */
	  if (!marginal_areas_changed_p
	      && !header_line_changed_p
	      && new_rows == 0
	      && dim.width == matrix->matrix_w
	      && matrix->window_pixel_left == WINDOW_LEFT_PIXEL_EDGE (w)
	      && matrix->window_pixel_top == WINDOW_TOP_PIXEL_EDGE (w)
	      && matrix->window_width == window_width)
	    {
	      /* Find the last row in the window.  */
	      for (i = 0; i < matrix->nrows && matrix->rows[i].enabled_p; ++i)
		if (MATRIX_ROW_BOTTOM_Y (matrix->rows + i) >= window_height)
		  {
		    ++i;
		    break;
		  }

	      /* Window end is invalid, if inside of the rows that
		 are invalidated below.  */
	      if (w->window_end_vpos >= i)
		w->window_end_valid = 0;

	      while (i < matrix->nrows)
		matrix->rows[i++].enabled_p = false;
	    }
	  else
	    {
	      for (i = 0; i < matrix->nrows; ++i)
		matrix->rows[i].enabled_p = false;
	    }
	  /* We've disabled the mode-line row, so force redrawing of
	     the mode line, if any, since otherwise it will remain
	     disabled in the current matrix, and expose events won't
	     redraw it.  */
	  if (window_wants_mode_line (w))
	    w->update_mode_line = 1;
	}
      else if (matrix == w->desired_matrix)
	{
	  /* Rows in desired matrices always have to be cleared;
	     redisplay expects this is the case when it runs, so it
	     had better be the case when we adjust matrices between
	     redisplays.  */
	  for (i = 0; i < matrix->nrows; ++i)
	    matrix->rows[i].enabled_p = false;
	}
    }


  /* Remember last values to be able to optimize frame redraws.  */
  matrix->matrix_x = x;
  matrix->matrix_y = y;
  matrix->matrix_w = dim.width;
  matrix->matrix_h = dim.height;

  /* Record the top y location and height of W at the time the matrix
     was last adjusted.  This is used to optimize redisplay above.  */
  if (w)
    {
      matrix->window_pixel_left = WINDOW_LEFT_PIXEL_EDGE (w);
      matrix->window_pixel_top = WINDOW_TOP_PIXEL_EDGE (w);
      matrix->window_height = window_height;
      matrix->window_width = window_width;
      matrix->window_vscroll = w->vscroll;
    }
}


/* Reverse the contents of rows in MATRIX between START and END.  The
   contents of the row at END - 1 end up at START, END - 2 at START +
   1 etc.  This is part of the implementation of rotate_matrix (see
   below).  */

static void
reverse_rows (struct glyph_matrix *matrix, int start, int end)
{
  int i, j;

  for (i = start, j = end - 1; i < j; ++i, --j)
    {
      /* Non-ISO HP/UX compiler doesn't like auto struct
	 initialization.  */
      struct glyph_row temp;
      temp = matrix->rows[i];
      matrix->rows[i] = matrix->rows[j];
      matrix->rows[j] = temp;
    }
}


/* Rotate the contents of rows in MATRIX in the range FIRST .. LAST -
   1 by BY positions.  BY < 0 means rotate left, i.e. towards lower
   indices.  (Note: this does not copy glyphs, only glyph pointers in
   row structures are moved around).

   The algorithm used for rotating the vector was, I believe, first
   described by Kernighan.  See the vector R as consisting of two
   sub-vectors AB, where A has length BY for BY >= 0.  The result
   after rotating is then BA.  Reverse both sub-vectors to get ArBr
   and reverse the result to get (ArBr)r which is BA.  Similar for
   rotating right.  */

void
rotate_matrix (struct glyph_matrix *matrix, int first, int last, int by)
{
  if (by < 0)
    {
      /* Up (rotate left, i.e. towards lower indices).  */
      by = -by;
      reverse_rows (matrix, first, first + by);
      reverse_rows (matrix, first + by, last);
      reverse_rows (matrix, first, last);
    }
  else if (by > 0)
    {
      /* Down (rotate right, i.e. towards higher indices).  */
      reverse_rows (matrix, last - by, last);
      reverse_rows (matrix, first, last - by);
      reverse_rows (matrix, first, last);
    }
}


/* Increment buffer positions in glyph rows of MATRIX.  Do it for rows
   with indices START <= index < END.  Increment positions by DELTA/
   DELTA_BYTES.  */

void
increment_matrix_positions (struct glyph_matrix *matrix, int start, int end,
			    ptrdiff_t delta, ptrdiff_t delta_bytes)
{
  /* Check that START and END are reasonable values.  */
  eassert (start >= 0 && start <= matrix->nrows);
  eassert (end >= 0 && end <= matrix->nrows);
  eassert (start <= end);

  for (; start < end; ++start)
    increment_row_positions (matrix->rows + start, delta, delta_bytes);
}


/* Clear the enable_p flags in a range of rows in glyph matrix MATRIX.
   START and END are the row indices of the first and last + 1 row to clear.  */

void
clear_glyph_matrix_rows (struct glyph_matrix *matrix, int start, int end)
{
  eassert (start <= end);
  eassert (start >= 0 && (start < matrix->nrows
			  /* matrix->nrows can be 0 for the initial frame.  */
			  || (matrix->nrows == 0)));
  eassert (end >= 0 && end <= matrix->nrows);

  for (; start < end; ++start)
    matrix->rows[start].enabled_p = false;
}


/* Clear MATRIX.

   Empty all rows in MATRIX by clearing their enabled_p flags.
   The function prepare_desired_row will eventually really clear a row
   when it sees one with a false enabled_p flag.

   Reset update hints to default values.  The only update hint
   currently present is the flag MATRIX->no_scrolling_p.  */

void
clear_glyph_matrix (struct glyph_matrix *matrix)
{
  if (matrix)
    {
      clear_glyph_matrix_rows (matrix, 0, matrix->nrows);
      matrix->no_scrolling_p = 0;
    }
}


/* Shift part of the glyph matrix MATRIX of window W up or down.
   Increment y-positions in glyph rows between START and END by DY,
   and recompute their visible height.  */

void
shift_glyph_matrix (struct window *w, struct glyph_matrix *matrix, int start, int end, int dy)
{
  int min_y, max_y;

  eassert (start <= end);
  eassert (start >= 0 && start < matrix->nrows);
  eassert (end >= 0 && end <= matrix->nrows);

  min_y = WINDOW_HEADER_LINE_HEIGHT (w);
  max_y = WINDOW_BOX_HEIGHT_NO_MODE_LINE (w);

  for (; start < end; ++start)
    {
      struct glyph_row *row = &matrix->rows[start];

      row->y += dy;
      row->visible_height = row->height;

      if (row->y < min_y)
	row->visible_height -= min_y - row->y;
      if (row->y + row->height > max_y)
	row->visible_height -= row->y + row->height - max_y;
      if (row->fringe_bitmap_periodic_p)
	row->redraw_fringe_bitmaps_p = 1;
    }
}


/* Mark all rows in current matrices of frame F as invalid.  Marking
   invalid is done by setting enabled_p to zero for all rows in a
   current matrix.  */

void
clear_current_matrices (register struct frame *f)
{
  /* Clear frame current matrix, if we have one.  */
  if (f->current_matrix)
    clear_glyph_matrix (f->current_matrix);

#if defined (HAVE_X_WINDOWS) && ! defined (USE_X_TOOLKIT) && ! defined (USE_GTK)
  /* Clear the matrix of the menu bar window, if such a window exists.
     The menu bar window is currently used to display menus on X when
     no toolkit support is compiled in.  */
  if (WINDOWP (f->menu_bar_window))
    clear_glyph_matrix (XWINDOW (f->menu_bar_window)->current_matrix);
#endif

#if defined (HAVE_WINDOW_SYSTEM) && ! defined (HAVE_EXT_TOOL_BAR)
  /* Clear the matrix of the tool-bar window, if any.  */
  if (WINDOWP (f->tool_bar_window))
    clear_glyph_matrix (XWINDOW (f->tool_bar_window)->current_matrix);
#endif

  /* Clear current window matrices.  */
  eassert (WINDOWP (FRAME_ROOT_WINDOW (f)));
  clear_window_matrices (XWINDOW (FRAME_ROOT_WINDOW (f)), 0);
}


/* Clear out all display lines of F for a coming redisplay.  */

void
clear_desired_matrices (register struct frame *f)
{
  if (f->desired_matrix)
    clear_glyph_matrix (f->desired_matrix);

#if defined (HAVE_X_WINDOWS) && ! defined (USE_X_TOOLKIT) && ! defined (USE_GTK)
  if (WINDOWP (f->menu_bar_window))
    clear_glyph_matrix (XWINDOW (f->menu_bar_window)->desired_matrix);
#endif

#if defined (HAVE_WINDOW_SYSTEM) && ! defined (HAVE_EXT_TOOL_BAR)
  if (WINDOWP (f->tool_bar_window))
    clear_glyph_matrix (XWINDOW (f->tool_bar_window)->desired_matrix);
#endif

  /* Do it for window matrices.  */
  eassert (WINDOWP (FRAME_ROOT_WINDOW (f)));
  clear_window_matrices (XWINDOW (FRAME_ROOT_WINDOW (f)), 1);
}


/* Clear matrices in window tree rooted in W.  If DESIRED_P,
   clear desired matrices, otherwise clear current matrices.  */

static void
clear_window_matrices (struct window *w, bool desired_p)
{
  while (w)
    {
      if (WINDOWP (w->contents))
	clear_window_matrices (XWINDOW (w->contents), desired_p);
      else
	{
	  if (desired_p)
	    clear_glyph_matrix (w->desired_matrix);
	  else
	    {
	      clear_glyph_matrix (w->current_matrix);
	      w->window_end_valid = 0;
	    }
	}

      w = NILP (w->next) ? 0 : XWINDOW (w->next);
    }
}



/***********************************************************************
			      Glyph Rows

      See dispextern.h for an overall explanation of glyph rows.
 ***********************************************************************/

/* Clear glyph row ROW.  NOTE: this code relies on the current
   layout of `glyphs' and `used' fields of `struct glyph_row'.  */

void
clear_glyph_row (struct glyph_row *row)
{
  enum { off = offsetof (struct glyph_row, used) };

  /* Zero everything except pointers in `glyphs'.  */
  memset (row->used, 0, sizeof *row - off);
}


/* Make ROW an empty, enabled row of canonical character height,
   in window W starting at y-position Y.  */

void
blank_row (struct window *w, struct glyph_row *row, int y)
{
  int min_y, max_y;

  min_y = WINDOW_HEADER_LINE_HEIGHT (w);
  max_y = WINDOW_BOX_HEIGHT_NO_MODE_LINE (w);

  clear_glyph_row (row);
  row->y = y;
  row->ascent = row->phys_ascent = 0;
  row->height = row->phys_height = FRAME_LINE_HEIGHT (XFRAME (w->frame));
  row->visible_height = row->height;

  if (row->y < min_y)
    row->visible_height -= min_y - row->y;
  if (row->y + row->height > max_y)
    row->visible_height -= row->y + row->height - max_y;

  row->enabled_p = true;
}


/* Increment buffer positions in glyph row ROW.  DELTA and DELTA_BYTES
   are the amounts by which to change positions.  Note that the first
   glyph of the text area of a row can have a buffer position even if
   the used count of the text area is zero.  Such rows display line
   ends.  */

static void
increment_row_positions (struct glyph_row *row,
			 ptrdiff_t delta, ptrdiff_t delta_bytes)
{
  int area, i;

  /* Increment start and end positions.  */
  MATRIX_ROW_START_CHARPOS (row) += delta;
  MATRIX_ROW_START_BYTEPOS (row) += delta_bytes;
  MATRIX_ROW_END_CHARPOS (row) += delta;
  MATRIX_ROW_END_BYTEPOS (row) += delta_bytes;
  CHARPOS (row->start.pos) += delta;
  BYTEPOS (row->start.pos) += delta_bytes;
  CHARPOS (row->end.pos) += delta;
  BYTEPOS (row->end.pos) += delta_bytes;

  if (!row->enabled_p)
    return;

  /* Increment positions in glyphs.  */
  for (area = 0; area < LAST_AREA; ++area)
    for (i = 0; i < row->used[area]; ++i)
      if (BUFFERP (row->glyphs[area][i].object)
	  && row->glyphs[area][i].charpos > 0)
	row->glyphs[area][i].charpos += delta;

  /* Capture the case of rows displaying a line end.  */
  if (row->used[TEXT_AREA] == 0
      && MATRIX_ROW_DISPLAYS_TEXT_P (row))
    row->glyphs[TEXT_AREA]->charpos += delta;
}


#if 0
/* Swap glyphs between two glyph rows A and B.  This exchanges glyph
   contents, i.e. glyph structure contents are exchanged between A and
   B without changing glyph pointers in A and B.  */

static void
swap_glyphs_in_rows (struct glyph_row *a, struct glyph_row *b)
{
  int area;

  for (area = 0; area < LAST_AREA; ++area)
    {
      /* Number of glyphs to swap.  */
      int max_used = max (a->used[area], b->used[area]);

      /* Start of glyphs in area of row A.  */
      struct glyph *glyph_a = a->glyphs[area];

      /* End + 1 of glyphs in area of row A.  */
      struct glyph *glyph_a_end = a->glyphs[max_used];

      /* Start of glyphs in area of row B.  */
      struct glyph *glyph_b = b->glyphs[area];

      while (glyph_a < glyph_a_end)
	{
	  /* Non-ISO HP/UX compiler doesn't like auto struct
             initialization.  */
	  struct glyph temp;
	  temp = *glyph_a;
	  *glyph_a = *glyph_b;
	  *glyph_b = temp;
	  ++glyph_a;
	  ++glyph_b;
	}
    }
}

#endif /* 0 */

/* Exchange pointers to glyph memory between glyph rows A and B.  Also
   exchange the used[] array and the hash values of the rows, because
   these should all go together for the row's hash value to be
   correct.  */

static void
swap_glyph_pointers (struct glyph_row *a, struct glyph_row *b)
{
  int i;
  unsigned hash_tem = a->hash;

  for (i = 0; i < LAST_AREA + 1; ++i)
    {
      struct glyph *temp = a->glyphs[i];

      a->glyphs[i] = b->glyphs[i];
      b->glyphs[i] = temp;
      if (i < LAST_AREA)
	{
	  short used_tem = a->used[i];

	  a->used[i] = b->used[i];
	  b->used[i] = used_tem;
	}
    }
  a->hash = b->hash;
  b->hash = hash_tem;
}


/* Copy glyph row structure FROM to glyph row structure TO, except that
   glyph pointers, the `used' counts, and the hash values in the structures
   are left unchanged.  NOTE: this code relies on the current layout of
   `glyphs', `used', `hash' and `x' fields of `struct glyph_row'.  */

static void
copy_row_except_pointers (struct glyph_row *to, struct glyph_row *from)
{
  enum { off = offsetof (struct glyph_row, x) };

  memcpy (&to->x, &from->x, sizeof *to - off);
}


/* Assign glyph row FROM to glyph row TO.  This works like a structure
   assignment TO = FROM, except that glyph pointers are not copied but
   exchanged between TO and FROM.  Pointers must be exchanged to avoid
   a memory leak.  */

static void
assign_row (struct glyph_row *to, struct glyph_row *from)
{
  swap_glyph_pointers (to, from);
  copy_row_except_pointers (to, from);
}


/* Test whether the glyph memory of the glyph row WINDOW_ROW, which is
   a row in a window matrix, is a slice of the glyph memory of the
   glyph row FRAME_ROW which is a row in a frame glyph matrix.  Value
   is true if the glyph memory of WINDOW_ROW is part of the glyph
   memory of FRAME_ROW.  */

#ifdef GLYPH_DEBUG

static bool
glyph_row_slice_p (struct glyph_row *window_row, struct glyph_row *frame_row)
{
  struct glyph *window_glyph_start = window_row->glyphs[0];
  struct glyph *frame_glyph_start = frame_row->glyphs[0];
  struct glyph *frame_glyph_end = frame_row->glyphs[LAST_AREA];

  return (frame_glyph_start <= window_glyph_start
	  && window_glyph_start < frame_glyph_end);
}

#endif /* GLYPH_DEBUG */

#if 0

/* Find the row in the window glyph matrix WINDOW_MATRIX being a slice
   of ROW in the frame matrix FRAME_MATRIX.  Value is null if no row
   in WINDOW_MATRIX is found satisfying the condition.  */

static struct glyph_row *
find_glyph_row_slice (struct glyph_matrix *window_matrix,
		      struct glyph_matrix *frame_matrix, int row)
{
  int i;

  eassert (row >= 0 && row < frame_matrix->nrows);

  for (i = 0; i < window_matrix->nrows; ++i)
    if (glyph_row_slice_p (window_matrix->rows + i,
			   frame_matrix->rows + row))
      break;

  return i < window_matrix->nrows ? window_matrix->rows + i : 0;
}

#endif /* 0 */

/* Prepare ROW for display in windows W.  Desired rows are cleared
   lazily, i.e. they are only marked as to be cleared by setting their
   enabled_p flag to zero.  When a row is to be displayed, a prior
   call to this function really clears it.  In addition, this function
   makes sure the marginal areas of ROW are in sync with the window's
   display margins.  MODE_LINE_P non-zero means we are preparing a
   glyph row for header line or mode line.  */

void
prepare_desired_row (struct window *w, struct glyph_row *row, bool mode_line_p)
{
  if (!row->enabled_p)
    {
      bool rp = row->reversed_p;

      clear_glyph_row (row);
      row->enabled_p = true;
      row->reversed_p = rp;
    }
  if (mode_line_p)
    {
      /* Mode and header lines, if displayed, never have marginal
	 areas.  If we are called with MODE_LINE_P non-zero, we are
	 displaying the mode/header line in this window, and so the
	 marginal areas of this glyph row should be eliminated.  This
	 is needed when the mode/header line is switched on in a
	 window that has display margins.  */
      if (w->left_margin_cols > 0)
	row->glyphs[TEXT_AREA] = row->glyphs[LEFT_MARGIN_AREA];
      if (w->right_margin_cols > 0)
	row->glyphs[RIGHT_MARGIN_AREA] = row->glyphs[LAST_AREA];
    }
  else
    {
      /* The real number of glyphs reserved for the margins is
	 recorded in the glyph matrix, and can be different from
	 window's left_margin_cols and right_margin_cols; see
	 margin_glyphs_to_reserve for when that happens.  */
      int left = w->desired_matrix->left_margin_glyphs;
      int right = w->desired_matrix->right_margin_glyphs;

      /* Make sure the marginal areas of this row are in sync with
	 what the window wants, when the row actually displays text
	 and not header/mode line.  */
      if (w->left_margin_cols > 0
	  && (left != row->glyphs[TEXT_AREA] - row->glyphs[LEFT_MARGIN_AREA]))
	row->glyphs[TEXT_AREA] = row->glyphs[LEFT_MARGIN_AREA] + left;
      if (w->right_margin_cols > 0
	  && (right != row->glyphs[LAST_AREA] - row->glyphs[RIGHT_MARGIN_AREA]))
	row->glyphs[RIGHT_MARGIN_AREA] = row->glyphs[LAST_AREA] - right;
    }
}


/* Return a hash code for glyph row ROW, which may
   be from current or desired matrix of frame F.  */

static unsigned
line_hash_code (struct frame *f, struct glyph_row *row)
{
  unsigned hash = 0;

  if (row->enabled_p)
    {
      struct glyph *glyph = row->glyphs[TEXT_AREA];
      struct glyph *end = glyph + row->used[TEXT_AREA];

      while (glyph < end)
	{
	  int c = glyph->u.ch;
	  int face_id = glyph->face_id;
	  if (FRAME_MUST_WRITE_SPACES (f))
	    c -= SPACEGLYPH;
	  hash = (((hash << 4) + (hash >> 24)) & 0x0fffffff) + c;
	  hash = (((hash << 4) + (hash >> 24)) & 0x0fffffff) + face_id;
	  ++glyph;
	}

      if (hash == 0)
	hash = 1;
    }

  return hash;
}


/* Return the cost of drawing line VPOS in MATRIX, which may
   be current or desired matrix of frame F.  The cost equals
   the number of characters in the line.  If must_write_spaces
   is zero, leading and trailing spaces are ignored.  */

static int
line_draw_cost (struct frame *f, struct glyph_matrix *matrix, int vpos)
{
  struct glyph_row *row = matrix->rows + vpos;
  struct glyph *beg = row->glyphs[TEXT_AREA];
  struct glyph *end = beg + row->used[TEXT_AREA];
  int len;
  Lisp_Object *glyph_table_base = GLYPH_TABLE_BASE;
  ptrdiff_t glyph_table_len = GLYPH_TABLE_LENGTH;

  /* Ignore trailing and leading spaces if we can.  */
  if (!FRAME_MUST_WRITE_SPACES (f))
    {
      /* Skip from the end over trailing spaces.  */
      while (end > beg && CHAR_GLYPH_SPACE_P (*(end - 1)))
	--end;

      /* All blank line.  */
      if (end == beg)
	return 0;

      /* Skip over leading spaces.  */
      while (CHAR_GLYPH_SPACE_P (*beg))
	++beg;
    }

  /* If we don't have a glyph-table, each glyph is one character,
     so return the number of glyphs.  */
  if (glyph_table_base == 0)
    len = end - beg;
  else
    {
      /* Otherwise, scan the glyphs and accumulate their total length
	 in LEN.  */
      len = 0;
      while (beg < end)
	{
	  GLYPH g;

	  SET_GLYPH_FROM_CHAR_GLYPH (g, *beg);

	  if (GLYPH_INVALID_P (g)
	      || GLYPH_SIMPLE_P (glyph_table_base, glyph_table_len, g))
	    len += 1;
	  else
	    len += GLYPH_LENGTH (glyph_table_base, g);

	  ++beg;
	}
    }

  return len;
}


/* Return true if the glyph rows A and B have equal contents.
   MOUSE_FACE_P means compare the mouse_face_p flags of A and B, too.  */

static bool
row_equal_p (struct glyph_row *a, struct glyph_row *b, bool mouse_face_p)
{
  eassert (verify_row_hash (a));
  eassert (verify_row_hash (b));

  if (a == b)
    return 1;
  else if (a->hash != b->hash)
    return 0;
  else
    {
      struct glyph *a_glyph, *b_glyph, *a_end;
      int area;

      if (mouse_face_p && a->mouse_face_p != b->mouse_face_p)
	return 0;

      /* Compare glyphs.  */
      for (area = LEFT_MARGIN_AREA; area < LAST_AREA; ++area)
	{
	  if (a->used[area] != b->used[area])
	    return 0;

	  a_glyph = a->glyphs[area];
	  a_end = a_glyph + a->used[area];
	  b_glyph = b->glyphs[area];

	  while (a_glyph < a_end
		 && GLYPH_EQUAL_P (a_glyph, b_glyph))
	    ++a_glyph, ++b_glyph;

	  if (a_glyph != a_end)
	    return 0;
	}

      if (a->fill_line_p != b->fill_line_p
	  || a->cursor_in_fringe_p != b->cursor_in_fringe_p
	  || a->left_fringe_bitmap != b->left_fringe_bitmap
	  || a->left_fringe_face_id != b->left_fringe_face_id
	  || a->left_fringe_offset != b->left_fringe_offset
	  || a->right_fringe_bitmap != b->right_fringe_bitmap
	  || a->right_fringe_face_id != b->right_fringe_face_id
	  || a->right_fringe_offset != b->right_fringe_offset
	  || a->fringe_bitmap_periodic_p != b->fringe_bitmap_periodic_p
	  || a->overlay_arrow_bitmap != b->overlay_arrow_bitmap
	  || a->exact_window_width_line_p != b->exact_window_width_line_p
	  || a->overlapped_p != b->overlapped_p
	  || (MATRIX_ROW_CONTINUATION_LINE_P (a)
	      != MATRIX_ROW_CONTINUATION_LINE_P (b))
	  || a->reversed_p != b->reversed_p
	  /* Different partially visible characters on left margin.  */
	  || a->x != b->x
	  /* Different height.  */
	  || a->ascent != b->ascent
	  || a->phys_ascent != b->phys_ascent
	  || a->phys_height != b->phys_height
	  || a->visible_height != b->visible_height)
	return 0;
    }

  return 1;
}



/***********************************************************************
			      Glyph Pool

     See dispextern.h for an overall explanation of glyph pools.
 ***********************************************************************/

/* Allocate a glyph_pool structure.  The structure returned is initialized
   with zeros.  If GLYPH_DEBUG and ENABLE_CHECKING are in effect, the global
   variable glyph_pool_count is incremented for each pool allocated.  */

static struct glyph_pool * ATTRIBUTE_MALLOC
new_glyph_pool (void)
{
  struct glyph_pool *result = xzalloc (sizeof *result);

#if defined GLYPH_DEBUG && defined ENABLE_CHECKING
  /* For memory leak and double deletion checking.  */
  ++glyph_pool_count;
#endif

  return result;
}


/* Free a glyph_pool structure POOL.  The function may be called with
   a null POOL pointer.  If GLYPH_DEBUG and ENABLE_CHECKING are in effect,
   global variable glyph_pool_count is decremented with every pool structure
   freed.  If this count gets negative, more structures were freed than
   allocated, i.e. one structure must have been freed more than once or
   a bogus pointer was passed to free_glyph_pool.  */

static void
free_glyph_pool (struct glyph_pool *pool)
{
  if (pool)
    {
#if defined GLYPH_DEBUG && defined ENABLE_CHECKING
      /* More freed than allocated?  */
      --glyph_pool_count;
      eassert (glyph_pool_count >= 0);
#endif
      xfree (pool->glyphs);
      xfree (pool);
    }
}


/* Enlarge a glyph pool POOL.  MATRIX_DIM gives the number of rows and
   columns we need.  This function never shrinks a pool.  The only
   case in which this would make sense, would be when a frame's size
   is changed from a large value to a smaller one.  But, if someone
   does it once, we can expect that he will do it again.

   Return true if the pool changed in a way which makes
   re-adjusting window glyph matrices necessary.  */

static bool
realloc_glyph_pool (struct glyph_pool *pool, struct dim matrix_dim)
{
  ptrdiff_t needed;
  bool changed_p;

  changed_p = (pool->glyphs == 0
	       || matrix_dim.height != pool->nrows
	       || matrix_dim.width != pool->ncolumns);

  /* Enlarge the glyph pool.  */
  if (INT_MULTIPLY_WRAPV (matrix_dim.height, matrix_dim.width, &needed))
    memory_full (SIZE_MAX);
  if (needed > pool->nglyphs)
    {
      ptrdiff_t old_nglyphs = pool->nglyphs;
      pool->glyphs = xpalloc (pool->glyphs, &pool->nglyphs,
			      needed - old_nglyphs, -1, sizeof *pool->glyphs);
      memclear (pool->glyphs + old_nglyphs,
		(pool->nglyphs - old_nglyphs) * sizeof *pool->glyphs);
    }

  /* Remember the number of rows and columns because (a) we use them
     to do sanity checks, and (b) the number of columns determines
     where rows in the frame matrix start---this must be available to
     determine pointers to rows of window sub-matrices.  */
  pool->nrows = matrix_dim.height;
  pool->ncolumns = matrix_dim.width;

  return changed_p;
}



/***********************************************************************
			      Debug Code
 ***********************************************************************/

#ifdef GLYPH_DEBUG


/* Flush standard output.  This is sometimes useful to call from the debugger.
   XXX Maybe this should be changed to flush the current terminal instead of
   stdout.
*/

void flush_stdout (void) EXTERNALLY_VISIBLE;

void
flush_stdout (void)
{
  fflush (stdout);
}


/* Check that no glyph pointers have been lost in MATRIX.  If a
   pointer has been lost, e.g. by using a structure assignment between
   rows, at least one pointer must occur more than once in the rows of
   MATRIX.  */

void
check_matrix_pointer_lossage (struct glyph_matrix *matrix)
{
  int i, j;

  for (i = 0; i < matrix->nrows; ++i)
    for (j = 0; j < matrix->nrows; ++j)
      eassert (i == j
	       || (matrix->rows[i].glyphs[TEXT_AREA]
		   != matrix->rows[j].glyphs[TEXT_AREA]));
}


/* Get a pointer to glyph row ROW in MATRIX, with bounds checks.  */

struct glyph_row *
matrix_row (struct glyph_matrix *matrix, int row)
{
  eassert (matrix && matrix->rows);
  eassert (row >= 0 && row < matrix->nrows);

  /* That's really too slow for normal testing because this function
     is called almost everywhere.  Although---it's still astonishingly
     fast, so it is valuable to have for debugging purposes.  */
#if 0
  check_matrix_pointer_lossage (matrix);
#endif

  return matrix->rows + row;
}


#if 0 /* This function makes invalid assumptions when text is
	 partially invisible.  But it might come handy for debugging
	 nevertheless.  */

/* Check invariants that must hold for an up to date current matrix of
   window W.  */

static void
check_matrix_invariants (struct window *w)
{
  struct glyph_matrix *matrix = w->current_matrix;
  int yb = window_text_bottom_y (w);
  struct glyph_row *row = matrix->rows;
  struct glyph_row *last_text_row = NULL;
  struct buffer *saved = current_buffer;
  struct buffer *buffer = XBUFFER (w->contents);
  int c;

  /* This can sometimes happen for a fresh window.  */
  if (matrix->nrows < 2)
    return;

  set_buffer_temp (buffer);

  /* Note: last row is always reserved for the mode line.  */
  while (MATRIX_ROW_DISPLAYS_TEXT_P (row)
	 && MATRIX_ROW_BOTTOM_Y (row) < yb)
    {
      struct glyph_row *next = row + 1;

      if (MATRIX_ROW_DISPLAYS_TEXT_P (row))
	last_text_row = row;

      /* Check that character and byte positions are in sync.  */
      eassert (MATRIX_ROW_START_BYTEPOS (row)
	       == CHAR_TO_BYTE (MATRIX_ROW_START_CHARPOS (row)));
      eassert (BYTEPOS (row->start.pos)
	       == CHAR_TO_BYTE (CHARPOS (row->start.pos)));

      /* CHAR_TO_BYTE aborts when invoked for a position > Z.  We can
	 have such a position temporarily in case of a minibuffer
	 displaying something like `[Sole completion]' at its end.  */
      if (MATRIX_ROW_END_CHARPOS (row) < BUF_ZV (current_buffer))
	{
	  eassert (MATRIX_ROW_END_BYTEPOS (row)
		   == CHAR_TO_BYTE (MATRIX_ROW_END_CHARPOS (row)));
	  eassert (BYTEPOS (row->end.pos)
		   == CHAR_TO_BYTE (CHARPOS (row->end.pos)));
	}

      /* Check that end position of `row' is equal to start position
	 of next row.  */
      if (next->enabled_p && MATRIX_ROW_DISPLAYS_TEXT_P (next))
	{
	  eassert (MATRIX_ROW_END_CHARPOS (row)
		   == MATRIX_ROW_START_CHARPOS (next));
	  eassert (MATRIX_ROW_END_BYTEPOS (row)
		   == MATRIX_ROW_START_BYTEPOS (next));
	  eassert (CHARPOS (row->end.pos) == CHARPOS (next->start.pos));
	  eassert (BYTEPOS (row->end.pos) == BYTEPOS (next->start.pos));
	}
      row = next;
    }

  eassert (w->current_matrix->nrows == w->desired_matrix->nrows);
  eassert (w->desired_matrix->rows != NULL);
  set_buffer_temp (saved);
}

#endif /* 0  */

#endif /* GLYPH_DEBUG */



/**********************************************************************
		 Allocating/ Adjusting Glyph Matrices
 **********************************************************************/

/* Allocate glyph matrices over a window tree for a frame-based
   redisplay

   X and Y are column/row within the frame glyph matrix where
   sub-matrices for the window tree rooted at WINDOW must be
   allocated.  DIM_ONLY_P means that the caller of this
   function is only interested in the result matrix dimension, and
   matrix adjustments should not be performed.

   The function returns the total width/height of the sub-matrices of
   the window tree.  If called on a frame root window, the computation
   will take the mini-buffer window into account.

   *WINDOW_CHANGE_FLAGS is set to a bit mask with bits

   NEW_LEAF_MATRIX set if any window in the tree did not have a
   glyph matrices yet, and

   CHANGED_LEAF_MATRIX set if the dimension or location of a matrix of
   any window in the tree will be changed or have been changed (see
   DIM_ONLY_P)

   *WINDOW_CHANGE_FLAGS must be initialized by the caller of this
   function.

   Windows are arranged into chains of windows on the same level
   through the next fields of window structures.  Such a level can be
   either a sequence of horizontally adjacent windows from left to
   right, or a sequence of vertically adjacent windows from top to
   bottom.  Each window in a horizontal sequence can be either a leaf
   window or a vertical sequence; a window in a vertical sequence can
   be either a leaf or a horizontal sequence.  All windows in a
   horizontal sequence have the same height, and all windows in a
   vertical sequence have the same width.

   This function uses, for historical reasons, a more general
   algorithm to determine glyph matrix dimensions that would be
   necessary.

   The matrix height of a horizontal sequence is determined by the
   maximum height of any matrix in the sequence.  The matrix width of
   a horizontal sequence is computed by adding up matrix widths of
   windows in the sequence.

   |<------- result width ------->|
   +---------+----------+---------+ ---
   |         |		|	  |  |
   |         |		|	  |
   +---------+		|	  |  result height
	     |		+---------+
	     |		|            |
	     +----------+	    ---

   The matrix width of a vertical sequence is the maximum matrix width
   of any window in the sequence.  Its height is computed by adding up
   matrix heights of windows in the sequence.

   |<---- result width -->|
   +---------+		    ---
   |         |               |
   |         |               |
   +---------+--+            |
   |		|            |
   |		|	     result height
   |		|
   +------------+---------+  |
   |			  |  |
   |			  |  |
   +------------+---------+ ---  */

/* Bit indicating that a new matrix will be allocated or has been
   allocated.  */

#define NEW_LEAF_MATRIX		(1 << 0)

/* Bit indicating that a matrix will or has changed its location or
   size.  */

#define CHANGED_LEAF_MATRIX	(1 << 1)

static struct dim
allocate_matrices_for_frame_redisplay (Lisp_Object window, int x, int y,
				       bool dim_only_p, int *window_change_flags)
{
  struct dim dim;
  if (NILP(window)) { //FIX20230127: change the return type of this function instead
    memset(&dim, 0, sizeof(dim));
    return dim;
  }
  struct frame *f = XFRAME (WINDOW_FRAME (XWINDOW (window)));
  int x0 = x, y0 = y;
  int wmax = 0, hmax = 0;
  struct dim total;
  struct window *w;
  bool in_horz_combination_p;

  /* What combination is WINDOW part of?  Compute this once since the
     result is the same for all windows in the `next' chain.  The
     special case of a root window (parent equal to nil) is treated
     like a vertical combination because a root window's `next'
     points to the mini-buffer window, if any, which is arranged
     vertically below other windows.  */
  in_horz_combination_p
    = (!NILP (XWINDOW (window)->parent)
       && WINDOW_HORIZONTAL_COMBINATION_P (XWINDOW (XWINDOW (window)->parent)));

  /* For WINDOW and all windows on the same level.  */
  do
    {
      w = XWINDOW (window);

      /* Get the dimension of the window sub-matrix for W, depending
	 on whether this is a combination or a leaf window.  */
      if (WINDOWP (w->contents))
	dim = allocate_matrices_for_frame_redisplay (w->contents, x, y,
						     dim_only_p,
						     window_change_flags);
      else
	{
	  /* If not already done, allocate sub-matrix structures.  */
	  if (w->desired_matrix == NULL)
	    {
	      w->desired_matrix = new_glyph_matrix (f->desired_pool);
	      w->current_matrix = new_glyph_matrix (f->current_pool);
	      *window_change_flags |= NEW_LEAF_MATRIX;
	    }

	  /* Width and height MUST be chosen so that there are no
	     holes in the frame matrix.  */
	  dim.width = required_matrix_width (w);
	  dim.height = required_matrix_height (w);

	  /* Will matrix be re-allocated?  */
	  if (x != w->desired_matrix->matrix_x
	      || y != w->desired_matrix->matrix_y
	      || dim.width != w->desired_matrix->matrix_w
	      || dim.height != w->desired_matrix->matrix_h
	      || (margin_glyphs_to_reserve (w, dim.width,
					    w->left_margin_cols)
		  != w->desired_matrix->left_margin_glyphs)
	      || (margin_glyphs_to_reserve (w, dim.width,
					    w->right_margin_cols)
		  != w->desired_matrix->right_margin_glyphs))
	    *window_change_flags |= CHANGED_LEAF_MATRIX;

	  /* Actually change matrices, if allowed.  Do not consider
	     CHANGED_LEAF_MATRIX computed above here because the pool
	     may have been changed which we don't know here.  We trust
	     that we only will be called with DIM_ONLY_P when
	     necessary.  */
	  if (!dim_only_p)
	    {
	      adjust_glyph_matrix (w, w->desired_matrix, x, y, dim);
	      adjust_glyph_matrix (w, w->current_matrix, x, y, dim);
	    }
	}

      /* If we are part of a horizontal combination, advance x for
	 windows to the right of W; otherwise advance y for windows
	 below W.  */
      if (in_horz_combination_p)
	x += dim.width;
      else
        y += dim.height;

      /* Remember maximum glyph matrix dimensions.  */
      wmax = max (wmax, dim.width);
      hmax = max (hmax, dim.height);

      /* Next window on same level.  */
      window = w->next;
    }
  while (!NILP (window));

  /* Set `total' to the total glyph matrix dimension of this window
     level.  In a vertical combination, the width is the width of the
     widest window; the height is the y we finally reached, corrected
     by the y we started with.  In a horizontal combination, the total
     height is the height of the tallest window, and the width is the
     x we finally reached, corrected by the x we started with.  */
  if (in_horz_combination_p)
    {
      total.width = x - x0;
      total.height = hmax;
    }
  else
    {
      total.width = wmax;
      total.height = y - y0;
    }

  return total;
}


/* Return the required height of glyph matrices for window W.  */

static int
required_matrix_height (struct window *w)
{
#ifdef HAVE_WINDOW_SYSTEM
  struct frame *f = XFRAME (w->frame);

  if (FRAME_WINDOW_P (f))
    {
      /* https://lists.gnu.org/r/emacs-devel/2015-11/msg00194.html  */
      int ch_height = max (FRAME_SMALLEST_FONT_HEIGHT (f), 1);
      int window_pixel_height = window_box_height (w) + eabs (w->vscroll);

      return (((window_pixel_height + ch_height - 1)
	       / ch_height) * w->nrows_scale_factor
	      /* One partially visible line at the top and
		 bottom of the window.  */
	      + 2
	      /* 2 for header and mode line.  */
	      + 2);
    }
#endif /* HAVE_WINDOW_SYSTEM */

  return WINDOW_TOTAL_LINES (w);
}


/* Return the required width of glyph matrices for window W.  */

static int
required_matrix_width (struct window *w)
{
#ifdef HAVE_WINDOW_SYSTEM
  struct frame *f = XFRAME (w->frame);
  if (FRAME_WINDOW_P (f))
    {
      /* https://lists.gnu.org/r/emacs-devel/2015-11/msg00194.html  */
      int ch_width = max (FRAME_SMALLEST_CHAR_WIDTH (f), 1);

      /* Compute number of glyphs needed in a glyph row.  */
      return (((WINDOW_PIXEL_WIDTH (w) + ch_width - 1)
	       / ch_width) * w->ncols_scale_factor
	      /* 2 partially visible columns in the text area.  */
	      + 2
	      /* One partially visible column at the right
		 edge of each marginal area.  */
	      + 1 + 1);
    }
#endif /* HAVE_WINDOW_SYSTEM */

  return w->total_cols;
}


/* Allocate window matrices for window-based redisplay.  W is the
   window whose matrices must be allocated/reallocated.  */

static void
allocate_matrices_for_window_redisplay (struct window *w)
{
  while (w)
    {
      if (WINDOWP (w->contents))
	allocate_matrices_for_window_redisplay (XWINDOW (w->contents));
      else
	{
	  /* W is a leaf window.  */
	  struct dim dim;

	  /* If matrices are not yet allocated, allocate them now.  */
	  if (w->desired_matrix == NULL)
	    {
	      w->desired_matrix = new_glyph_matrix (NULL);
	      w->current_matrix = new_glyph_matrix (NULL);
	    }

	  dim.width = required_matrix_width (w);
	  dim.height = required_matrix_height (w);
	  adjust_glyph_matrix (w, w->desired_matrix, 0, 0, dim);
	  adjust_glyph_matrix (w, w->current_matrix, 0, 0, dim);
	}

      w = NILP (w->next) ? NULL : XWINDOW (w->next);
    }
}

/* Allocate/reallocate glyph matrices of a single frame F.
   This function must be called when a new frame is created,
   its size changes, or its window configuration changes.  */

void
adjust_frame_glyphs (struct frame *f)
{
  if (NILP(f) || f == 0x104) return; //FIX20230125: why wont NILP work?
  /* Block input so that expose events and other events that access
     glyph matrices are not processed while we are changing them.  */
  block_input ();

  if (FRAME_WINDOW_P (f))
    adjust_frame_glyphs_for_window_redisplay (f);
  else
    adjust_frame_glyphs_for_frame_redisplay (f);

  /* Don't forget the buffer for decode_mode_spec.  */
  adjust_decode_mode_spec_buffer (f);

  f->glyphs_initialized_p = 1;

  unblock_input ();
}

/* Return true if any window in the tree has nonzero window margins.  See
   the hack at the end of adjust_frame_glyphs_for_frame_redisplay.  */
static bool
showing_window_margins_p (struct window *w)
{
  while (w)
    {
      if (WINDOWP (w->contents))
	{
	  if (showing_window_margins_p (XWINDOW (w->contents)))
	    return 1;
	}
      else if (w->left_margin_cols > 0 || w->right_margin_cols > 0)
	return 1;

      w = NILP (w->next) ? 0 : XWINDOW (w->next);
    }
  return 0;
}


/* In the window tree with root W, build current matrices of leaf
   windows from the frame's current matrix.  */

static void
fake_current_matrices (Lisp_Object window)
{
  struct window *w;

  for (; !NILP (window); window = w->next)
    {
      w = XWINDOW (window);

      if (WINDOWP (w->contents))
	fake_current_matrices (w->contents);
      else
	{
	  int i;
	  struct frame *f = XFRAME (w->frame);
	  struct glyph_matrix *m = w->current_matrix;
	  struct glyph_matrix *fm = f->current_matrix;

	  eassert (m->matrix_h == WINDOW_TOTAL_LINES (w));
	  eassert (m->matrix_w == WINDOW_TOTAL_COLS (w));

	  for (i = 0; i < m->matrix_h; ++i)
	    {
	      struct glyph_row *r = m->rows + i;
	      struct glyph_row *fr = fm->rows + i + WINDOW_TOP_EDGE_LINE (w);

	      eassert (r->glyphs[TEXT_AREA] >= fr->glyphs[TEXT_AREA]
		       && r->glyphs[LAST_AREA] <= fr->glyphs[LAST_AREA]);

	      r->enabled_p = fr->enabled_p;
	      if (r->enabled_p)
		{
		  r->used[LEFT_MARGIN_AREA] = m->left_margin_glyphs;
		  r->used[RIGHT_MARGIN_AREA] = m->right_margin_glyphs;
		  r->used[TEXT_AREA] = (m->matrix_w
					- r->used[LEFT_MARGIN_AREA]
					- r->used[RIGHT_MARGIN_AREA]);
		  r->mode_line_p = 0;
		}
	    }
	}
    }
}


/* Save away the contents of frame F's current frame matrix.  Value is
   a glyph matrix holding the contents of F's current frame matrix.  */

static struct glyph_matrix *
save_current_matrix (struct frame *f)
{
  int i;
  struct glyph_matrix *saved = xzalloc (sizeof *saved);
  saved->nrows = f->current_matrix->nrows;
  saved->rows = xzalloc (saved->nrows * sizeof *saved->rows);

  for (i = 0; i < saved->nrows; ++i)
    {
      struct glyph_row *from = f->current_matrix->rows + i;
      struct glyph_row *to = saved->rows + i;
      ptrdiff_t nbytes = from->used[TEXT_AREA] * sizeof (struct glyph);

      to->glyphs[TEXT_AREA] = xmalloc (nbytes);
      memcpy (to->glyphs[TEXT_AREA], from->glyphs[TEXT_AREA], nbytes);
      to->used[TEXT_AREA] = from->used[TEXT_AREA];
      to->enabled_p = from->enabled_p;
      to->hash = from->hash;
      if (from->used[LEFT_MARGIN_AREA])
	{
	  nbytes = from->used[LEFT_MARGIN_AREA] * sizeof (struct glyph);
	  to->glyphs[LEFT_MARGIN_AREA] = xmalloc (nbytes);
	  memcpy (to->glyphs[LEFT_MARGIN_AREA],
		  from->glyphs[LEFT_MARGIN_AREA], nbytes);
	  to->used[LEFT_MARGIN_AREA] = from->used[LEFT_MARGIN_AREA];
	}
      if (from->used[RIGHT_MARGIN_AREA])
	{
	  nbytes = from->used[RIGHT_MARGIN_AREA] * sizeof (struct glyph);
	  to->glyphs[RIGHT_MARGIN_AREA] = xmalloc (nbytes);
	  memcpy (to->glyphs[RIGHT_MARGIN_AREA],
		  from->glyphs[RIGHT_MARGIN_AREA], nbytes);
	  to->used[RIGHT_MARGIN_AREA] = from->used[RIGHT_MARGIN_AREA];
	}
    }

  return saved;
}


/* Restore the contents of frame F's current frame matrix from SAVED,
   and free memory associated with SAVED.  */

static void
restore_current_matrix (struct frame *f, struct glyph_matrix *saved)
{
  int i;

  for (i = 0; i < saved->nrows; ++i)
    {
      struct glyph_row *from = saved->rows + i;
      struct glyph_row *to = f->current_matrix->rows + i;
      ptrdiff_t nbytes = from->used[TEXT_AREA] * sizeof (struct glyph);

      memcpy (to->glyphs[TEXT_AREA], from->glyphs[TEXT_AREA], nbytes);
      to->used[TEXT_AREA] = from->used[TEXT_AREA];
      xfree (from->glyphs[TEXT_AREA]);
      nbytes = from->used[LEFT_MARGIN_AREA] * sizeof (struct glyph);
      if (nbytes)
	{
	  memcpy (to->glyphs[LEFT_MARGIN_AREA],
		  from->glyphs[LEFT_MARGIN_AREA], nbytes);
	  to->used[LEFT_MARGIN_AREA] = from->used[LEFT_MARGIN_AREA];
	  xfree (from->glyphs[LEFT_MARGIN_AREA]);
	}
      else
	to->used[LEFT_MARGIN_AREA] = 0;
      nbytes = from->used[RIGHT_MARGIN_AREA] * sizeof (struct glyph);
      if (nbytes)
	{
	  memcpy (to->glyphs[RIGHT_MARGIN_AREA],
		  from->glyphs[RIGHT_MARGIN_AREA], nbytes);
	  to->used[RIGHT_MARGIN_AREA] = from->used[RIGHT_MARGIN_AREA];
	  xfree (from->glyphs[RIGHT_MARGIN_AREA]);
	}
      else
	to->used[RIGHT_MARGIN_AREA] = 0;
    }

  xfree (saved->rows);
  xfree (saved);
}



/* Allocate/reallocate glyph matrices of a single frame F for
   frame-based redisplay.  */

static void
adjust_frame_glyphs_for_frame_redisplay (struct frame *f)
{
  struct dim matrix_dim;
  bool pool_changed_p;
  int window_change_flags;
  int top_window_y;

  if (!FRAME_LIVE_P (f))
    return;

  top_window_y = FRAME_TOP_MARGIN (f);

  /* Allocate glyph pool structures if not already done.  */
  if (f->desired_pool == NULL)
    {
      f->desired_pool = new_glyph_pool ();
      f->current_pool = new_glyph_pool ();
    }

  /* Allocate frames matrix structures if needed.  */
  if (f->desired_matrix == NULL)
    {
      f->desired_matrix = new_glyph_matrix (f->desired_pool);
      f->current_matrix = new_glyph_matrix (f->current_pool);
    }

  /* Compute window glyph matrices.  (This takes the mini-buffer
     window into account).  The result is the size of the frame glyph
     matrix needed.  The variable window_change_flags is set to a bit
     mask indicating whether new matrices will be allocated or
     existing matrices change their size or location within the frame
     matrix.  */
  window_change_flags = 0;
  matrix_dim
    = allocate_matrices_for_frame_redisplay (FRAME_ROOT_WINDOW (f),
					     0, top_window_y,
					     1,
					     &window_change_flags);

  /* Add in menu bar lines, if any.  */
  matrix_dim.height += top_window_y;

  /* Enlarge pools as necessary.  */
  pool_changed_p = realloc_glyph_pool (f->desired_pool, matrix_dim);
  realloc_glyph_pool (f->current_pool, matrix_dim);

  /* Set up glyph pointers within window matrices.  Do this only if
     absolutely necessary since it requires a frame redraw.  */
  if (pool_changed_p || window_change_flags)
    {
      /* Do it for window matrices.  */
      allocate_matrices_for_frame_redisplay (FRAME_ROOT_WINDOW (f),
					     0, top_window_y, 0,
					     &window_change_flags);

      /* Size of frame matrices must equal size of frame.  Note
	 that we are called for X frames with window widths NOT equal
	 to the frame width (from CHANGE_FRAME_SIZE_1).  */
      if (matrix_dim.width != FRAME_TOTAL_COLS (f)
	  || matrix_dim.height != FRAME_TOTAL_LINES (f))
	return;

      eassert (matrix_dim.width == FRAME_TOTAL_COLS (f)
	       && matrix_dim.height == FRAME_TOTAL_LINES (f));

      /* Pointers to glyph memory in glyph rows are exchanged during
	 the update phase of redisplay, which means in general that a
	 frame's current matrix consists of pointers into both the
	 desired and current glyph pool of the frame.  Adjusting a
	 matrix sets the frame matrix up so that pointers are all into
	 the same pool.  If we want to preserve glyph contents of the
	 current matrix over a call to adjust_glyph_matrix, we must
	 make a copy of the current glyphs, and restore the current
	 matrix' contents from that copy.  */
      if (display_completed
	  && !FRAME_GARBAGED_P (f)
	  && matrix_dim.width == f->current_matrix->matrix_w
	  && matrix_dim.height == f->current_matrix->matrix_h
	  /* For some reason, the frame glyph matrix gets corrupted if
	     any of the windows contain margins.  I haven't been able
	     to hunt down the reason, but for the moment this prevents
	     the problem from manifesting. -- cyd  */
	  && !showing_window_margins_p (XWINDOW (FRAME_ROOT_WINDOW (f))))
	{
	  struct glyph_matrix *copy = save_current_matrix (f);
	  adjust_glyph_matrix (NULL, f->desired_matrix, 0, 0, matrix_dim);
	  adjust_glyph_matrix (NULL, f->current_matrix, 0, 0, matrix_dim);
	  restore_current_matrix (f, copy);
	  fake_current_matrices (FRAME_ROOT_WINDOW (f));
	}
      else
	{
	  adjust_glyph_matrix (NULL, f->desired_matrix, 0, 0, matrix_dim);
	  adjust_glyph_matrix (NULL, f->current_matrix, 0, 0, matrix_dim);
	  SET_FRAME_GARBAGED (f);
	}
    }
}


/* Allocate/reallocate glyph matrices of a single frame F for
   window-based redisplay.  */

static void
adjust_frame_glyphs_for_window_redisplay (struct frame *f)
{
  eassert (FRAME_WINDOW_P (f) && FRAME_LIVE_P (f));

  /* Allocate/reallocate window matrices.  */
  allocate_matrices_for_window_redisplay (XWINDOW (FRAME_ROOT_WINDOW (f)));

#if defined (HAVE_X_WINDOWS) && ! defined (USE_X_TOOLKIT) && ! defined (USE_GTK)
  /* Allocate/ reallocate matrices of the dummy window used to display
     the menu bar under X when no X toolkit support is available.  */
  {
    /* Allocate a dummy window if not already done.  */
    struct window *w;
    if (NILP (f->menu_bar_window))
      {
	Lisp_Object frame;
	fset_menu_bar_window (f, make_window ());
	w = XWINDOW (f->menu_bar_window);
	XSETFRAME (frame, f);
	wset_frame (w, frame);
	w->pseudo_window_p = 1;
      }
    else
      w = XWINDOW (f->menu_bar_window);

    /* Set window dimensions to frame dimensions and allocate or
       adjust glyph matrices of W.  */
    w->pixel_left = 0;
    w->left_col = 0;
    w->pixel_top = 0;
    w->top_line = 0;
    w->pixel_width = (FRAME_PIXEL_WIDTH (f)
		      - 2 * FRAME_INTERNAL_BORDER_WIDTH (f));
    w->total_cols = FRAME_TOTAL_COLS (f);
    w->pixel_height = FRAME_MENU_BAR_HEIGHT (f);
    w->total_lines = FRAME_MENU_BAR_LINES (f);
    allocate_matrices_for_window_redisplay (w);
  }
#endif

#if defined (HAVE_WINDOW_SYSTEM) && ! defined (HAVE_EXT_TOOL_BAR)
  {
    /* Allocate/ reallocate matrices of the tool bar window.  If we
       don't have a tool bar window yet, make one.  */
    struct window *w;
    if (NILP (f->tool_bar_window))
      {
	Lisp_Object frame;
	fset_tool_bar_window (f, make_window ());
	w = XWINDOW (f->tool_bar_window);
	XSETFRAME (frame, f);
	wset_frame (w, frame);
	w->pseudo_window_p = 1;
      }
    else
      w = XWINDOW (f->tool_bar_window);

    w->pixel_left = 0;
    w->left_col = 0;
    w->pixel_top = FRAME_MENU_BAR_HEIGHT (f);
    w->top_line = FRAME_MENU_BAR_LINES (f);
    w->total_cols = FRAME_TOTAL_COLS (f);
    w->pixel_width = (FRAME_PIXEL_WIDTH (f)
		       - 2 * FRAME_INTERNAL_BORDER_WIDTH (f));
    w->total_lines = FRAME_TOOL_BAR_LINES (f);
    w->pixel_height = FRAME_TOOL_BAR_HEIGHT (f);
    allocate_matrices_for_window_redisplay (w);
  }
#endif
}


/* Re-allocate buffer for decode_mode_spec on frame F.  */

static void
adjust_decode_mode_spec_buffer (struct frame *f)
{
  int frame_message_buf_size = FRAME_MESSAGE_BUF_SIZE (f);

  eassert (frame_message_buf_size >= 0);
  f->decode_mode_spec_buffer = xrealloc (f->decode_mode_spec_buffer,
					 frame_message_buf_size + 1);
}



/**********************************************************************
			Freeing Glyph Matrices
 **********************************************************************/

/* Free glyph memory for a frame F.  F may be null.  This function can
   be called for the same frame more than once.  The root window of
   F may be nil when this function is called.  This is the case when
   the function is called when F is destroyed.  */

void
free_glyphs (struct frame *f)
{
  if (f && f->glyphs_initialized_p)
    {
      /* Block interrupt input so that we don't get surprised by an X
         event while we're in an inconsistent state.  */
      block_input ();
      f->glyphs_initialized_p = 0;

      /* Release window sub-matrices.  */
      if (!NILP (f->root_window))
        free_window_matrices (XWINDOW (f->root_window));

#if defined (HAVE_X_WINDOWS) && ! defined (USE_X_TOOLKIT) && ! defined (USE_GTK)
      /* Free the dummy window for menu bars without X toolkit and its
	 glyph matrices.  */
      if (!NILP (f->menu_bar_window))
	{
	  struct window *w = XWINDOW (f->menu_bar_window);
	  free_glyph_matrix (w->desired_matrix);
	  free_glyph_matrix (w->current_matrix);
	  w->desired_matrix = w->current_matrix = NULL;
	  fset_menu_bar_window (f, Qnil);
	}
#endif

#if defined (HAVE_WINDOW_SYSTEM) && ! defined (HAVE_EXT_TOOL_BAR)
      /* Free the tool bar window and its glyph matrices.  */
      if (!NILP (f->tool_bar_window))
	{
	  struct window *w = XWINDOW (f->tool_bar_window);
	  free_glyph_matrix (w->desired_matrix);
	  free_glyph_matrix (w->current_matrix);
	  w->desired_matrix = w->current_matrix = NULL;
	  fset_tool_bar_window (f, Qnil);
	}
#endif

      /* Release frame glyph matrices.  Reset fields to zero in
	 case we are called a second time.  */
      if (f->desired_matrix)
	{
	  free_glyph_matrix (f->desired_matrix);
	  free_glyph_matrix (f->current_matrix);
	  f->desired_matrix = f->current_matrix = NULL;
	}

      /* Release glyph pools.  */
      if (f->desired_pool)
	{
	  free_glyph_pool (f->desired_pool);
	  free_glyph_pool (f->current_pool);
	  f->desired_pool = f->current_pool = NULL;
	}

      unblock_input ();
    }
}


/* Free glyph sub-matrices in the window tree rooted at W.  This
   function may be called with a null pointer, and it may be called on
   the same tree more than once.  */

void
free_window_matrices (struct window *w)
{
  while (w)
    {
      if (WINDOWP (w->contents))
	free_window_matrices (XWINDOW (w->contents));
      else
	{
	  /* This is a leaf window.  Free its memory and reset fields
	     to zero in case this function is called a second time for
	     W.  */
	  free_glyph_matrix (w->current_matrix);
	  free_glyph_matrix (w->desired_matrix);
	  w->current_matrix = w->desired_matrix = NULL;
	}

      /* Next window on same level.  */
      w = NILP (w->next) ? 0 : XWINDOW (w->next);
    }
}


/* Check glyph memory leaks.  This function is called from
   shut_down_emacs.  Note that frames are not destroyed when Emacs
   exits.  We therefore free all glyph memory for all active frames
   explicitly and check that nothing is left allocated.  */

void
check_glyph_memory (void)
{
  Lisp_Object tail, frame;

  /* Free glyph memory for all frames.  */
  FOR_EACH_FRAME (tail, frame)
    free_glyphs (XFRAME (frame));

#if defined GLYPH_DEBUG && defined ENABLE_CHECKING
  /* Check that nothing is left allocated.  */
  eassert (glyph_matrix_count == 0);
  eassert (glyph_pool_count == 0);
#endif
}



/**********************************************************************
		       Building a Frame Matrix
 **********************************************************************/

/* Most of the redisplay code works on glyph matrices attached to
   windows.  This is a good solution most of the time, but it is not
   suitable for terminal code.  Terminal output functions cannot rely
   on being able to set an arbitrary terminal window.  Instead they
   must be provided with a view of the whole frame, i.e. the whole
   screen.  We build such a view by constructing a frame matrix from
   window matrices in this section.

   Windows that must be updated have their must_be_updated_p flag set.
   For all such windows, their desired matrix is made part of the
   desired frame matrix.  For other windows, their current matrix is
   made part of the desired frame matrix.

   +-----------------+----------------+
   |     desired     |   desired      |
   |                 |                |
   +-----------------+----------------+
   |               current            |
   |                                  |
   +----------------------------------+

   Desired window matrices can be made part of the frame matrix in a
   cheap way: We exploit the fact that the desired frame matrix and
   desired window matrices share their glyph memory.  This is not
   possible for current window matrices.  Their glyphs are copied to
   the desired frame matrix.  The latter is equivalent to
   preserve_other_columns in the old redisplay.

   Used glyphs counters for frame matrix rows are the result of adding
   up glyph lengths of the window matrices.  A line in the frame
   matrix is enabled, if a corresponding line in a window matrix is
   enabled.

   After building the desired frame matrix, it will be passed to
   terminal code, which will manipulate both the desired and current
   frame matrix.  Changes applied to the frame's current matrix have
   to be visible in current window matrices afterwards, of course.

   This problem is solved like this:

   1. Window and frame matrices share glyphs.  Window matrices are
   constructed in a way that their glyph contents ARE the glyph
   contents needed in a frame matrix.  Thus, any modification of
   glyphs done in terminal code will be reflected in window matrices
   automatically.

   2. Exchanges of rows in a frame matrix done by terminal code are
   intercepted by hook functions so that corresponding row operations
   on window matrices can be performed.  This is necessary because we
   use pointers to glyphs in glyph row structures.  To satisfy the
   assumption of point 1 above that glyphs are updated implicitly in
   window matrices when they are manipulated via the frame matrix,
   window and frame matrix must of course agree where to find the
   glyphs for their rows.  Possible manipulations that must be
   mirrored are assignments of rows of the desired frame matrix to the
   current frame matrix and scrolling the current frame matrix.  */

/* Build frame F's desired matrix from window matrices.  Only windows
   which have the flag must_be_updated_p set have to be updated.  Menu
   bar lines of a frame are not covered by window matrices, so make
   sure not to touch them in this function.  */

static void
build_frame_matrix (struct frame *f)
{
  int i;

  /* F must have a frame matrix when this function is called.  */
  eassert (!FRAME_WINDOW_P (f));

  /* Clear all rows in the frame matrix covered by window matrices.
     Menu bar lines are not covered by windows.  */
  for (i = FRAME_TOP_MARGIN (f); i < f->desired_matrix->nrows; ++i)
    clear_glyph_row (MATRIX_ROW (f->desired_matrix, i));

  /* Build the matrix by walking the window tree.  */
  build_frame_matrix_from_window_tree (f->desired_matrix,
				       XWINDOW (FRAME_ROOT_WINDOW (f)));
}


/* Walk a window tree, building a frame matrix MATRIX from window
   matrices.  W is the root of a window tree.  */

static void
build_frame_matrix_from_window_tree (struct glyph_matrix *matrix, struct window *w)
{
  while (w)
    {
      if (WINDOWP (w->contents))
	build_frame_matrix_from_window_tree (matrix, XWINDOW (w->contents));
      else
	build_frame_matrix_from_leaf_window (matrix, w);

      w = NILP (w->next) ? 0 : XWINDOW (w->next);
    }
}


/* Add a window's matrix to a frame matrix.  FRAME_MATRIX is the
   desired frame matrix built.  W is a leaf window whose desired or
   current matrix is to be added to FRAME_MATRIX.  W's flag
   must_be_updated_p determines which matrix it contributes to
   FRAME_MATRIX.  If W->must_be_updated_p, W's desired matrix
   is added to FRAME_MATRIX, otherwise W's current matrix is added.
   Adding a desired matrix means setting up used counters and such in
   frame rows, while adding a current window matrix to FRAME_MATRIX
   means copying glyphs.  The latter case corresponds to
   preserve_other_columns in the old redisplay.  */

static void
build_frame_matrix_from_leaf_window (struct glyph_matrix *frame_matrix, struct window *w)
{
  struct glyph_matrix *window_matrix;
  int window_y, frame_y;
  /* If non-zero, a glyph to insert at the right border of W.  */
  GLYPH right_border_glyph;

  SET_GLYPH_FROM_CHAR (right_border_glyph, 0);

  /* Set window_matrix to the matrix we have to add to FRAME_MATRIX.  */
  if (w->must_be_updated_p)
    {
      window_matrix = w->desired_matrix;

      /* Decide whether we want to add a vertical border glyph.  */
      if (!WINDOW_RIGHTMOST_P (w))
	{
	  struct Lisp_Char_Table *dp = window_display_table (w);
	  Lisp_Object gc;

	  SET_GLYPH_FROM_CHAR (right_border_glyph, '|');
	  if (dp
	      && (gc = DISP_BORDER_GLYPH (dp), GLYPH_CODE_P (gc)))
	    {
	      SET_GLYPH_FROM_GLYPH_CODE (right_border_glyph, gc);
	      spec_glyph_lookup_face (w, &right_border_glyph);
	    }

	  if (GLYPH_FACE (right_border_glyph) <= 0)
	    SET_GLYPH_FACE (right_border_glyph, VERTICAL_BORDER_FACE_ID);
	}
    }
  else
    window_matrix = w->current_matrix;

  /* For all rows in the window matrix and corresponding rows in the
     frame matrix.  */
  window_y = 0;
  frame_y = window_matrix->matrix_y;
  while (window_y < window_matrix->nrows)
    {
      struct glyph_row *frame_row = frame_matrix->rows + frame_y;
      struct glyph_row *window_row = window_matrix->rows + window_y;
      bool current_row_p = window_matrix == w->current_matrix;

      /* Fill up the frame row with spaces up to the left margin of the
	 window row.  */
      fill_up_frame_row_with_spaces (frame_row, window_matrix->matrix_x);

      /* Fill up areas in the window matrix row with spaces.  */
      fill_up_glyph_row_with_spaces (window_row);

      /* If only part of W's desired matrix has been built, and
         window_row wasn't displayed, use the corresponding current
         row instead.  */
      if (window_matrix == w->desired_matrix
	  && !window_row->enabled_p)
	{
	  window_row = w->current_matrix->rows + window_y;
	  current_row_p = 1;
	}

      if (current_row_p)
	{
	  /* Copy window row to frame row.  */
	  memcpy (frame_row->glyphs[TEXT_AREA] + window_matrix->matrix_x,
		  window_row->glyphs[0],
		  window_matrix->matrix_w * sizeof (struct glyph));
	}
      else
	{
	  eassert (window_row->enabled_p);

	  /* Only when a desired row has been displayed, we want
	     the corresponding frame row to be updated.  */
	  frame_row->enabled_p = true;

          /* Maybe insert a vertical border between horizontally adjacent
	     windows.  */
          if (GLYPH_CHAR (right_border_glyph) != 0)
	    {
              struct glyph *border = window_row->glyphs[LAST_AREA] - 1;
	      SET_CHAR_GLYPH_FROM_GLYPH (*border, right_border_glyph);
	    }

#ifdef GLYPH_DEBUG
	  /* Window row window_y must be a slice of frame row
	     frame_y.  */
	  eassert (glyph_row_slice_p (window_row, frame_row));

	  /* If rows are in sync, we don't have to copy glyphs because
	     frame and window share glyphs.  */

	  strcpy (w->current_matrix->method, w->desired_matrix->method);
	  add_window_display_history (w, w->current_matrix->method, 0);
#endif
	}

      /* Set number of used glyphs in the frame matrix.  Since we fill
         up with spaces, and visit leaf windows from left to right it
         can be done simply.  */
      frame_row->used[TEXT_AREA]
	= window_matrix->matrix_x + window_matrix->matrix_w;

      /* Next row.  */
      ++window_y;
      ++frame_y;
    }
}

/* Given a user-specified glyph, possibly including a Lisp-level face
   ID, return a glyph that has a realized face ID.
   This is used for glyphs displayed specially and not part of the text;
   for instance, vertical separators, truncation markers, etc.  */

void
spec_glyph_lookup_face (struct window *w, GLYPH *glyph)
{
  int lface_id = GLYPH_FACE (*glyph);
  /* Convert the glyph's specified face to a realized (cache) face.  */
  if (lface_id > 0)
    {
      int face_id = merge_faces (w, Qt, lface_id, DEFAULT_FACE_ID);
      SET_GLYPH_FACE (*glyph, face_id);
    }
}

/* Add spaces to a glyph row ROW in a window matrix.

   Each row has the form:

   +---------+-----------------------------+------------+
   | left    |	text			   | right	|
   +---------+-----------------------------+------------+

   Left and right marginal areas are optional.  This function adds
   spaces to areas so that there are no empty holes between areas.
   In other words:  If the right area is not empty, the text area
   is filled up with spaces up to the right area.   If the text area
   is not empty, the left area is filled up.

   To be called for frame-based redisplay, only.  */

static void
fill_up_glyph_row_with_spaces (struct glyph_row *row)
{
  fill_up_glyph_row_area_with_spaces (row, LEFT_MARGIN_AREA);
  fill_up_glyph_row_area_with_spaces (row, TEXT_AREA);
  fill_up_glyph_row_area_with_spaces (row, RIGHT_MARGIN_AREA);
}


/* Fill area AREA of glyph row ROW with spaces.  To be called for
   frame-based redisplay only.  */

static void
fill_up_glyph_row_area_with_spaces (struct glyph_row *row, int area)
{
  if (row->glyphs[area] < row->glyphs[area + 1])
    {
      struct glyph *end = row->glyphs[area + 1];
      struct glyph *text = row->glyphs[area] + row->used[area];

      while (text < end)
	*text++ = space_glyph;
      row->used[area] = text - row->glyphs[area];
    }
}


/* Add spaces to the end of ROW in a frame matrix until index UPTO is
   reached.  In frame matrices only one area, TEXT_AREA, is used.  */

void
fill_up_frame_row_with_spaces (struct glyph_row *row, int upto)
{
  int i = row->used[TEXT_AREA];
  struct glyph *glyph = row->glyphs[TEXT_AREA];

  while (i < upto)
    glyph[i++] = space_glyph;

  row->used[TEXT_AREA] = i;
}



/**********************************************************************
      Mirroring operations on frame matrices in window matrices
 **********************************************************************/

/* Set frame being updated via frame-based redisplay to F.  This
   function must be called before updates to make explicit that we are
   working on frame matrices or not.  */

static void
set_frame_matrix_frame (struct frame *f)
{
  frame_matrix_frame = f;
}


/* Make sure glyph row ROW in CURRENT_MATRIX is up to date.
   DESIRED_MATRIX is the desired matrix corresponding to
   CURRENT_MATRIX.  The update is done by exchanging glyph pointers
   between rows in CURRENT_MATRIX and DESIRED_MATRIX.  If
   frame_matrix_frame is non-null, this indicates that the exchange is
   done in frame matrices, and that we have to perform analogous
   operations in window matrices of frame_matrix_frame.  */

static void
make_current (struct glyph_matrix *desired_matrix, struct glyph_matrix *current_matrix, int row)
{
  struct glyph_row *current_row = MATRIX_ROW (current_matrix, row);
  struct glyph_row *desired_row = MATRIX_ROW (desired_matrix, row);
  bool mouse_face_p = current_row->mouse_face_p;

  /* Do current_row = desired_row.  This exchanges glyph pointers
     between both rows, and does a structure assignment otherwise.  */
  assign_row (current_row, desired_row);

  /* Enable current_row to mark it as valid.  */
  current_row->enabled_p = true;
  current_row->mouse_face_p = mouse_face_p;

  /* If we are called on frame matrices, perform analogous operations
     for window matrices.  */
  if (frame_matrix_frame)
    mirror_make_current (XWINDOW (frame_matrix_frame->root_window), row);
}


/* W is the root of a window tree.  FRAME_ROW is the index of a row in
   W's frame which has been made current (by swapping pointers between
   current and desired matrix).  Perform analogous operations in the
   matrices of leaf windows in the window tree rooted at W.  */

static void
mirror_make_current (struct window *w, int frame_row)
{
  while (w)
    {
      if (WINDOWP (w->contents))
 	mirror_make_current (XWINDOW (w->contents), frame_row);
      else
	{
	  /* Row relative to window W.  Don't use FRAME_TO_WINDOW_VPOS
	     here because the checks performed in debug mode there
	     will not allow the conversion.  */
	  int row = frame_row - w->desired_matrix->matrix_y;

	  /* If FRAME_ROW is within W, assign the desired row to the
	     current row (exchanging glyph pointers).  */
	  if (row >= 0 && row < w->desired_matrix->matrix_h)
	    {
	      struct glyph_row *current_row
		= MATRIX_ROW (w->current_matrix, row);
	      struct glyph_row *desired_row
		= MATRIX_ROW (w->desired_matrix, row);

	      if (desired_row->enabled_p)
		assign_row (current_row, desired_row);
	      else
		swap_glyph_pointers (desired_row, current_row);
	      current_row->enabled_p = true;

	      /* Set the Y coordinate of the mode/header line's row.
		 It is needed in draw_row_with_mouse_face to find the
		 screen coordinates.  (Window-based redisplay sets
		 this in update_window, but no one seems to do that
		 for frame-based redisplay.)  */
	      if (current_row->mode_line_p)
		current_row->y = row;
	    }
	}

      w = NILP (w->next) ? 0 : XWINDOW (w->next);
    }
}


/* Perform row dance after scrolling.  We are working on the range of
   lines UNCHANGED_AT_TOP + 1 to UNCHANGED_AT_TOP + NLINES (not
   including) in MATRIX.  COPY_FROM is a vector containing, for each
   row I in the range 0 <= I < NLINES, the index of the original line
   to move to I.  This index is relative to the row range, i.e. 0 <=
   index < NLINES.  RETAINED_P is a vector containing zero for each
   row 0 <= I < NLINES which is empty.

   This function is called from do_scrolling and do_direct_scrolling.  */

void
mirrored_line_dance (struct glyph_matrix *matrix, int unchanged_at_top, int nlines,
		     int *copy_from, char *retained_p)
{
  /* A copy of original rows.  */
  struct glyph_row *old_rows;

  /* Rows to assign to.  */
  struct glyph_row *new_rows = MATRIX_ROW (matrix, unchanged_at_top);

  int i;

  /* Make a copy of the original rows.  */
  USE_SAFE_ALLOCA;
  SAFE_NALLOCA (old_rows, 1, nlines);
  memcpy (old_rows, new_rows, nlines * sizeof *old_rows);

  /* Assign new rows, maybe clear lines.  */
  for (i = 0; i < nlines; ++i)
    {
      bool enabled_before_p = new_rows[i].enabled_p;

      eassert (i + unchanged_at_top < matrix->nrows);
      eassert (unchanged_at_top + copy_from[i] < matrix->nrows);
      new_rows[i] = old_rows[copy_from[i]];
      new_rows[i].enabled_p = enabled_before_p;

      /* RETAINED_P is zero for empty lines.  */
      if (!retained_p[copy_from[i]])
	new_rows[i].enabled_p = false;
    }

  /* Do the same for window matrices, if MATRIX is a frame matrix.  */
  if (frame_matrix_frame)
    mirror_line_dance (XWINDOW (frame_matrix_frame->root_window),
		       unchanged_at_top, nlines, copy_from, retained_p);

  SAFE_FREE ();
}


/* Synchronize glyph pointers in the current matrix of window W with
   the current frame matrix.  */

static void
sync_window_with_frame_matrix_rows (struct window *w)
{
  struct frame *f = XFRAME (w->frame);
  struct glyph_row *window_row, *window_row_end, *frame_row;
  int left, right, x, width;

  /* Preconditions: W must be a live window on a tty frame.  */
  eassert (BUFFERP (w->contents));
  eassert (!FRAME_WINDOW_P (f));

  left = margin_glyphs_to_reserve (w, 1, w->left_margin_cols);
  right = margin_glyphs_to_reserve (w, 1, w->right_margin_cols);
  x = w->current_matrix->matrix_x;
  width = w->current_matrix->matrix_w;

  window_row = w->current_matrix->rows;
  window_row_end = window_row + w->current_matrix->nrows;
  frame_row = f->current_matrix->rows + WINDOW_TOP_EDGE_LINE (w);

  for (; window_row < window_row_end; ++window_row, ++frame_row)
    {
      window_row->glyphs[LEFT_MARGIN_AREA]
	= frame_row->glyphs[0] + x;
      window_row->glyphs[TEXT_AREA]
	= window_row->glyphs[LEFT_MARGIN_AREA] + left;
      window_row->glyphs[LAST_AREA]
	= window_row->glyphs[LEFT_MARGIN_AREA] + width;
      window_row->glyphs[RIGHT_MARGIN_AREA]
	= window_row->glyphs[LAST_AREA] - right;
    }
}


/* Return the window in the window tree rooted in W containing frame
   row ROW.  Value is null if none is found.  */

static struct window *
frame_row_to_window (struct window *w, int row)
{
  struct window *found = NULL;

  while (w && !found)
    {
      if (WINDOWP (w->contents))
 	found = frame_row_to_window (XWINDOW (w->contents), row);
      else if (row >= WINDOW_TOP_EDGE_LINE (w)
	       && row < WINDOW_BOTTOM_EDGE_LINE (w))
	found = w;

      w = NILP (w->next) ? 0 : XWINDOW (w->next);
    }

  return found;
}


/* Perform a line dance in the window tree rooted at W, after
   scrolling a frame matrix in mirrored_line_dance.

   We are working on the range of lines UNCHANGED_AT_TOP + 1 to
   UNCHANGED_AT_TOP + NLINES (not including) in W's frame matrix.
   COPY_FROM is a vector containing, for each row I in the range 0 <=
   I < NLINES, the index of the original line to move to I.  This
   index is relative to the row range, i.e. 0 <= index < NLINES.
   RETAINED_P is a vector containing zero for each row 0 <= I < NLINES
   which is empty.  */

static void
mirror_line_dance (struct window *w, int unchanged_at_top, int nlines, int *copy_from, char *retained_p)
{
  while (w)
    {
      if (WINDOWP (w->contents))
	mirror_line_dance (XWINDOW (w->contents), unchanged_at_top,
			   nlines, copy_from, retained_p);
      else
	{
	  /* W is a leaf window, and we are working on its current
	     matrix m.  */
	  struct glyph_matrix *m = w->current_matrix;
	  int i;
	  bool sync_p = 0;
	  struct glyph_row *old_rows;

	  /* Make a copy of the original rows of matrix m.  */
	  USE_SAFE_ALLOCA;
	  SAFE_NALLOCA (old_rows, 1, m->nrows);
	  memcpy (old_rows, m->rows, m->nrows * sizeof *old_rows);

	  for (i = 0; i < nlines; ++i)
	    {
	      /* Frame relative line assigned to.  */
	      int frame_to = i + unchanged_at_top;

	      /* Frame relative line assigned.  */
	      int frame_from = copy_from[i] + unchanged_at_top;

	      /* Window relative line assigned to.  */
	      int window_to = frame_to - m->matrix_y;

	      /* Window relative line assigned.  */
	      int window_from = frame_from - m->matrix_y;

	      /* Is assigned line inside window?  */
	      bool from_inside_window_p
		= window_from >= 0 && window_from < m->matrix_h;

	      /* Is assigned to line inside window?  */
	      bool to_inside_window_p
		= window_to >= 0 && window_to < m->matrix_h;

	      if (from_inside_window_p && to_inside_window_p)
		{
		  /* Do the assignment.  The enabled_p flag is saved
		     over the assignment because the old redisplay did
		     that.  */
		  bool enabled_before_p = m->rows[window_to].enabled_p;
		  m->rows[window_to] = old_rows[window_from];
		  m->rows[window_to].enabled_p = enabled_before_p;

		  /* If frame line is empty, window line is empty, too.  */
		  if (!retained_p[copy_from[i]])
		    m->rows[window_to].enabled_p = false;
		}
	      else if (to_inside_window_p)
		{
		  /* A copy between windows.  This is an infrequent
		     case not worth optimizing.  */
		  struct frame *f = XFRAME (w->frame);
		  struct window *root = XWINDOW (FRAME_ROOT_WINDOW (f));
		  struct window *w2;
		  struct glyph_matrix *m2;
		  int m2_from;

		  w2 = frame_row_to_window (root, frame_from);
		  /* ttn@surf.glug.org: when enabling menu bar using `emacs
		     -nw', FROM_FRAME sometimes has no associated window.
		     This check avoids a segfault if W2 is null.  */
		  if (w2)
		    {
		      m2 = w2->current_matrix;
		      m2_from = frame_from - m2->matrix_y;
		      copy_row_except_pointers (m->rows + window_to,
						m2->rows + m2_from);

		      /* If frame line is empty, window line is empty, too.  */
		      if (!retained_p[copy_from[i]])
			m->rows[window_to].enabled_p = false;
		    }
		  sync_p = 1;
		}
	      else if (from_inside_window_p)
		sync_p = 1;
	    }

	  /* If there was a copy between windows, make sure glyph
	     pointers are in sync with the frame matrix.  */
	  if (sync_p)
	    sync_window_with_frame_matrix_rows (w);

	  /* Check that no pointers are lost.  */
	  CHECK_MATRIX (m);

	  SAFE_FREE ();
	}

      /* Next window on same level.  */
      w = NILP (w->next) ? 0 : XWINDOW (w->next);
    }
}


#ifdef GLYPH_DEBUG

/* Check that window and frame matrices agree about their
   understanding where glyphs of the rows are to find.  For each
   window in the window tree rooted at W, check that rows in the
   matrices of leaf window agree with their frame matrices about
   glyph pointers.  */

static void
check_window_matrix_pointers (struct window *w)
{
  while (w)
    {
      if (WINDOWP (w->contents))
	check_window_matrix_pointers (XWINDOW (w->contents));
      else
	{
	  struct frame *f = XFRAME (w->frame);
	  check_matrix_pointers (w->desired_matrix, f->desired_matrix);
	  check_matrix_pointers (w->current_matrix, f->current_matrix);
	}

      w = NILP (w->next) ? 0 : XWINDOW (w->next);
    }
}


/* Check that window rows are slices of frame rows.  WINDOW_MATRIX is
   a window and FRAME_MATRIX is the corresponding frame matrix.  For
   each row in WINDOW_MATRIX check that it's a slice of the
   corresponding frame row.  If it isn't, abort.  */

static void
check_matrix_pointers (struct glyph_matrix *window_matrix,
		       struct glyph_matrix *frame_matrix)
{
  /* Row number in WINDOW_MATRIX.  */
  int i = 0;

  /* Row number corresponding to I in FRAME_MATRIX.  */
  int j = window_matrix->matrix_y;

  /* For all rows check that the row in the window matrix is a
     slice of the row in the frame matrix.  If it isn't we didn't
     mirror an operation on the frame matrix correctly.  */
  while (i < window_matrix->nrows)
    {
      if (!glyph_row_slice_p (window_matrix->rows + i,
			      frame_matrix->rows + j))
        emacs_abort ();
      ++i, ++j;
    }
}

#endif /* GLYPH_DEBUG */



/**********************************************************************
		      VPOS and HPOS translations
 **********************************************************************/

#ifdef GLYPH_DEBUG

/* Translate vertical position VPOS which is relative to window W to a
   vertical position relative to W's frame.  */

static int
window_to_frame_vpos (struct window *w, int vpos)
{
  eassert (!FRAME_WINDOW_P (XFRAME (w->frame)));
  eassert (vpos >= 0 && vpos <= w->desired_matrix->nrows);
  vpos += WINDOW_TOP_EDGE_LINE (w);
  eassert (vpos >= 0 && vpos <= FRAME_TOTAL_LINES (XFRAME (w->frame)));
  return vpos;
}


/* Translate horizontal position HPOS which is relative to window W to
   a horizontal position relative to W's frame.  */

static int
window_to_frame_hpos (struct window *w, int hpos)
{
  eassert (!FRAME_WINDOW_P (XFRAME (w->frame)));
  hpos += WINDOW_LEFT_EDGE_COL (w);
  return hpos;
}

#endif /* GLYPH_DEBUG */



/**********************************************************************
			    Redrawing Frames
 **********************************************************************/

/* Redraw frame F.  */

void
redraw_frame (struct frame *f)
{
  /* Error if F has no glyphs.  */
  eassert (f->glyphs_initialized_p);
  update_begin (f);
  if (FRAME_MSDOS_P (f))
    FRAME_TERMINAL (f)->set_terminal_modes_hook (FRAME_TERMINAL (f));
  clear_frame (f);
  clear_current_matrices (f);
  update_end (f);
  fset_redisplay (f);
  /* Mark all windows as inaccurate, so that every window will have
     its redisplay done.  */
  mark_window_display_accurate (FRAME_ROOT_WINDOW (f), 0);
  set_window_update_flags (XWINDOW (FRAME_ROOT_WINDOW (f)), true);
  f->garbaged = false;
}

DEFUN ("redraw-frame", Fredraw_frame, Sredraw_frame, 0, 1, 0,
       doc: /* Clear frame FRAME and output again what is supposed to appear on it.
If FRAME is omitted or nil, the selected frame is used.  */)
  (Lisp_Object frame)
{
  redraw_frame (decode_live_frame (frame));
  return Qnil;
}

DEFUN ("redraw-display", Fredraw_display, Sredraw_display, 0, 0, "",
       doc: /* Clear and redisplay all visible frames.  */)
  (void)
{
  Lisp_Object tail, frame;

  FOR_EACH_FRAME (tail, frame)
    if (FRAME_VISIBLE_P (XFRAME (frame)))
      redraw_frame (XFRAME (frame));

  return Qnil;
}



/***********************************************************************
			     Frame Update
 ***********************************************************************/

/* Update frame F based on the data in desired matrices.

   If FORCE_P, don't let redisplay be stopped by detecting pending input.
   If INHIBIT_HAIRY_ID_P, don't try scrolling.

   Value is true if redisplay was stopped due to pending input.  */

bool
update_frame (struct frame *f, bool force_p, bool inhibit_hairy_id_p)
{
  /* True means display has been paused because of pending input.  */
  bool paused_p;
  struct window *root_window = XWINDOW (f->root_window);

  if (redisplay_dont_pause)
    force_p = true;
  else if (!force_p && detect_input_pending_ignore_squeezables ())
    {
      paused_p = true;
      goto do_pause;
    }

  if (FRAME_WINDOW_P (f))
    {
      /* We are working on window matrix basis.  All windows whose
	 flag must_be_updated_p is set have to be updated.  */

      /* Record that we are not working on frame matrices.  */
      set_frame_matrix_frame (NULL);

      /* Update all windows in the window tree of F, maybe stopping
	 when pending input is detected.  */
      update_begin (f);

#if defined (HAVE_X_WINDOWS) && ! defined (USE_X_TOOLKIT) && ! defined (USE_GTK)
      /* Update the menu bar on X frames that don't have toolkit
	 support.  */
      if (WINDOWP (f->menu_bar_window))
	update_window (XWINDOW (f->menu_bar_window), true);
#endif

#if defined (HAVE_WINDOW_SYSTEM) && ! defined (HAVE_EXT_TOOL_BAR)
      /* Update the tool-bar window, if present.  */
      if (WINDOWP (f->tool_bar_window))
	{
	  struct window *w = XWINDOW (f->tool_bar_window);

	  /* Update tool-bar window.  */
	  if (w->must_be_updated_p)
	    {
	      Lisp_Object tem;

	      update_window (w, true);
	      w->must_be_updated_p = false;

	      /* Swap tool-bar strings.  We swap because we want to
		 reuse strings.  */
	      tem = f->current_tool_bar_string;
	      fset_current_tool_bar_string (f, f->desired_tool_bar_string);
	      fset_desired_tool_bar_string (f, tem);
	    }
	}
#endif

      /* Update windows.  */
      paused_p = update_window_tree (root_window, force_p);
      update_end (f);
    }
  else
    {
      /* We are working on frame matrix basis.  Set the frame on whose
	 frame matrix we operate.  */
      set_frame_matrix_frame (f);

      /* Build F's desired matrix from window matrices.  */
      build_frame_matrix (f);

      /* Update the display.  */
      update_begin (f);
      paused_p = update_frame_1 (f, force_p, inhibit_hairy_id_p, 1, false);
      update_end (f);

      if (FRAME_TERMCAP_P (f) || FRAME_MSDOS_P (f))
        {
          if (FRAME_TTY (f)->termscript)
	    fflush_unlocked (FRAME_TTY (f)->termscript);
	  if (FRAME_TERMCAP_P (f))
	    fflush_unlocked (FRAME_TTY (f)->output);
        }

      /* Check window matrices for lost pointers.  */
#ifdef GLYPH_DEBUG
      check_window_matrix_pointers (root_window);
      add_frame_display_history (f, paused_p);
#endif
    }

 do_pause:
  /* Reset flags indicating that a window should be updated.  */
  set_window_update_flags (root_window, false);

  display_completed = !paused_p;
  return paused_p;
}

/* Update a TTY frame F that has a menu dropped down over some of its
   glyphs.  This is like the second part of update_frame, but it
   doesn't call build_frame_matrix, because we already have the
   desired matrix prepared, and don't want it to be overwritten by the
   text of the normal display.

   ROW and COL, if non-negative, are the row and column of the TTY
   frame where to position the cursor after the frame update is
   complete.  Negative values mean ask update_frame_1 to position the
   cursor "normally", i.e. at point in the selected window.  */
void
update_frame_with_menu (struct frame *f, int row, int col)
{
  struct window *root_window = XWINDOW (f->root_window);
  bool paused_p, cursor_at_point_p;

  eassert (FRAME_TERMCAP_P (f));

  /* We are working on frame matrix basis.  Set the frame on whose
     frame matrix we operate.  */
  set_frame_matrix_frame (f);

  /* Update the display.  */
  update_begin (f);
  cursor_at_point_p = !(row >= 0 && col >= 0);
  /* Force update_frame_1 not to stop due to pending input, and not
     try scrolling.  */
  paused_p = update_frame_1 (f, 1, 1, cursor_at_point_p, true);
  /* ROW and COL tell us where in the menu to position the cursor, so
     that screen readers know the active region on the screen.  */
  if (!cursor_at_point_p)
    cursor_to (f, row, col);
  update_end (f);

  if (FRAME_TTY (f)->termscript)
    fflush_unlocked (FRAME_TTY (f)->termscript);
  fflush_unlocked (FRAME_TTY (f)->output);
  /* Check window matrices for lost pointers.  */
#if GLYPH_DEBUG
#if 0
      /* We cannot possibly survive the matrix pointers check, since
	 we have overwritten parts of the frame glyph matrix without
	 making any updates to the window matrices.  */
  check_window_matrix_pointers (root_window);
#endif
  add_frame_display_history (f, paused_p);
#endif

  /* Reset flags indicating that a window should be updated.  */
  set_window_update_flags (root_window, false);
  display_completed = !paused_p;
}


/************************************************************************
			 Window-based updates
 ************************************************************************/

/* Perform updates in window tree rooted at W.
   If FORCE_P, don't stop updating if input is pending.  */

static bool
update_window_tree (struct window *w, bool force_p)
{
  bool paused_p = 0;

  while (w && !paused_p)
    {
      if (WINDOWP (w->contents))
	paused_p |= update_window_tree (XWINDOW (w->contents), force_p);
      else if (w->must_be_updated_p)
	paused_p |= update_window (w, force_p);

      w = NILP (w->next) ? 0 : XWINDOW (w->next);
    }

  return paused_p;
}


/* Update window W if its flag must_be_updated_p is set.
   If FORCE_P, don't stop updating if input is pending.  */

void
update_single_window (struct window *w)
{
  if (w->must_be_updated_p)
    {
      struct frame *f = XFRAME (WINDOW_FRAME (w));

      /* Record that this is not a frame-based redisplay.  */
      set_frame_matrix_frame (NULL);

      /* Update W.  */
      update_begin (f);
      update_window (w, true);
      update_end (f);

      /* Reset flag in W.  */
      w->must_be_updated_p = false;
    }
}

#ifdef HAVE_WINDOW_SYSTEM

/* Redraw lines from the current matrix of window W that are
   overlapped by other rows.  YB is bottom-most y-position in W.  */

static void
redraw_overlapped_rows (struct window *w, int yb)
{
  int i;
  struct frame *f = XFRAME (WINDOW_FRAME (w));

  /* If rows overlapping others have been changed, the rows being
     overlapped have to be redrawn.  This won't draw lines that have
     already been drawn in update_window_line because overlapped_p in
     desired rows is 0, so after row assignment overlapped_p in
     current rows is 0.  */
  for (i = 0; i < w->current_matrix->nrows; ++i)
    {
      struct glyph_row *row = w->current_matrix->rows + i;

      if (!row->enabled_p)
	break;
      else if (row->mode_line_p)
	continue;

      if (row->overlapped_p)
	{
	  enum glyph_row_area area;

	  for (area = LEFT_MARGIN_AREA; area < LAST_AREA; ++area)
	    {
	      output_cursor_to (w, i, 0, row->y,
				area == TEXT_AREA ? row->x : 0);
	      if (row->used[area])
		FRAME_RIF (f)->write_glyphs (w, row, row->glyphs[area],
                                             area, row->used[area]);
	      FRAME_RIF (f)->clear_end_of_line (w, row, area, -1);
	    }

	  row->overlapped_p = 0;
	}

      if (MATRIX_ROW_BOTTOM_Y (row) >= yb)
	break;
    }
}


/* Redraw lines from the current matrix of window W that overlap
   others.  YB is bottom-most y-position in W.  */

static void
redraw_overlapping_rows (struct window *w, int yb)
{
  int i, bottom_y;
  struct glyph_row *row;
  struct redisplay_interface *rif = FRAME_RIF (XFRAME (WINDOW_FRAME (w)));

  for (i = 0; i < w->current_matrix->nrows; ++i)
    {
      row = w->current_matrix->rows + i;

      if (!row->enabled_p)
	break;
      else if (row->mode_line_p)
	continue;

      bottom_y = MATRIX_ROW_BOTTOM_Y (row);

      if (row->overlapping_p)
	{
	  int overlaps = 0;

	  if (MATRIX_ROW_OVERLAPS_PRED_P (row) && i > 0
	      && !MATRIX_ROW (w->current_matrix, i - 1)->overlapped_p)
	    overlaps |= OVERLAPS_PRED;
	  if (MATRIX_ROW_OVERLAPS_SUCC_P (row) && bottom_y < yb
	      && !MATRIX_ROW (w->current_matrix, i + 1)->overlapped_p)
	    overlaps |= OVERLAPS_SUCC;

	  if (overlaps)
	    {
	      if (row->used[LEFT_MARGIN_AREA])
		rif->fix_overlapping_area (w, row, LEFT_MARGIN_AREA, overlaps);

	      if (row->used[TEXT_AREA])
		rif->fix_overlapping_area (w, row, TEXT_AREA, overlaps);

	      if (row->used[RIGHT_MARGIN_AREA])
		rif->fix_overlapping_area (w, row, RIGHT_MARGIN_AREA, overlaps);

	      /* Record in neighbor rows that ROW overwrites part of
		 their display.  */
	      if (overlaps & OVERLAPS_PRED)
		MATRIX_ROW (w->current_matrix, i - 1)->overlapped_p = 1;
	      if (overlaps & OVERLAPS_SUCC)
		MATRIX_ROW (w->current_matrix, i + 1)->overlapped_p = 1;
	    }
	}

      if (bottom_y >= yb)
	break;
    }
}

#endif /* HAVE_WINDOW_SYSTEM */


#if defined GLYPH_DEBUG && 0

/* Check that no row in the current matrix of window W is enabled
   which is below what's displayed in the window.  */

static void
check_current_matrix_flags (struct window *w)
{
  bool last_seen_p = 0;
  int i, yb = window_text_bottom_y (w);

  for (i = 0; i < w->current_matrix->nrows - 1; ++i)
    {
      struct glyph_row *row = MATRIX_ROW (w->current_matrix, i);
      if (!last_seen_p && MATRIX_ROW_BOTTOM_Y (row) >= yb)
	last_seen_p = 1;
      else if (last_seen_p && row->enabled_p)
	emacs_abort ();
    }
}

#endif /* GLYPH_DEBUG */


/* Update display of window W.
   If FORCE_P, don't stop updating when input is pending.  */

static bool
update_window (struct window *w, bool force_p)
{
  struct glyph_matrix *desired_matrix = w->desired_matrix;
  bool paused_p;
  int preempt_count = clip_to_bounds (1, baud_rate / 2400 + 1, INT_MAX);
#ifdef HAVE_WINDOW_SYSTEM
  struct redisplay_interface *rif = FRAME_RIF (XFRAME (WINDOW_FRAME (w)));
#endif
#ifdef GLYPH_DEBUG
  /* Check that W's frame doesn't have glyph matrices.  */
  eassert (FRAME_WINDOW_P (XFRAME (WINDOW_FRAME (w))));
#endif

  /* Check pending input the first time so that we can quickly return.  */
  if (!force_p)
    detect_input_pending_ignore_squeezables ();

  /* If forced to complete the update, or if no input is pending, do
     the update.  */
  if (force_p || !input_pending || !NILP (do_mouse_tracking))
    {
      struct glyph_row *row, *end;
      struct glyph_row *mode_line_row;
      struct glyph_row *header_line_row;
      int yb;
      bool changed_p = 0, mouse_face_overwritten_p = 0;
      int n_updated = 0;

#ifdef HAVE_WINDOW_SYSTEM
      gui_update_window_begin (w);
#endif
      yb = window_text_bottom_y (w);
      row = MATRIX_ROW (desired_matrix, 0);
      end = MATRIX_MODE_LINE_ROW (desired_matrix);

      /* Take note of the header line, if there is one.  We will
	 update it below, after updating all of the window's lines.  */
      if (row->mode_line_p)
	{
	  header_line_row = row;
	  ++row;
	}
      else
	header_line_row = NULL;

      /* Update the mode line, if necessary.  */
      mode_line_row = MATRIX_MODE_LINE_ROW (desired_matrix);
      if (mode_line_row->mode_line_p && mode_line_row->enabled_p)
	{
	  mode_line_row->y = yb + WINDOW_SCROLL_BAR_AREA_HEIGHT (w);
	  update_window_line (w, MATRIX_ROW_VPOS (mode_line_row,
						  desired_matrix),
			      &mouse_face_overwritten_p);
	}

      /* Find first enabled row.  Optimizations in redisplay_internal
	 may lead to an update with only one row enabled.  There may
	 be also completely empty matrices.  */
      while (row < end && !row->enabled_p)
	++row;

      /* Try reusing part of the display by copying.  */
      if (row < end && !desired_matrix->no_scrolling_p)
	{
	  int rc = scrolling_window (w, header_line_row != NULL);
	  if (rc < 0)
	    {
	      /* All rows were found to be equal.  */
	      paused_p = 0;
	      goto set_cursor;
	    }
	  else if (rc > 0)
	    {
	      /* We've scrolled the display.  */
	      force_p = 1;
	      changed_p = 1;
	    }
	}

      /* Update the rest of the lines.  */
      for (; row < end && (force_p || !input_pending); ++row)
	/* scrolling_window resets the enabled_p flag of the rows it
	   reuses from current_matrix.  */
	if (row->enabled_p)
	  {
	    int vpos = MATRIX_ROW_VPOS (row, desired_matrix);
	    int i;

	    /* We'll have to play a little bit with when to
	       detect_input_pending.  If it's done too often,
	       scrolling large windows with repeated scroll-up
	       commands will too quickly pause redisplay.  */
	    if (!force_p && ++n_updated % preempt_count == 0)
	      detect_input_pending_ignore_squeezables ();
	    changed_p |= update_window_line (w, vpos,
					     &mouse_face_overwritten_p);

	    /* Mark all rows below the last visible one in the current
	       matrix as invalid.  This is necessary because of
	       variable line heights.  Consider the case of three
	       successive redisplays, where the first displays 5
	       lines, the second 3 lines, and the third 5 lines again.
	       If the second redisplay wouldn't mark rows in the
	       current matrix invalid, the third redisplay might be
	       tempted to optimize redisplay based on lines displayed
	       in the first redisplay.  */
	    if (MATRIX_ROW_BOTTOM_Y (row) >= yb)
	      for (i = vpos + 1; i < w->current_matrix->nrows - 1; ++i)
		SET_MATRIX_ROW_ENABLED_P (w->current_matrix, i, false);
	  }

      /* Was display preempted?  */
      paused_p = row < end;

    set_cursor:

      /* Update the header line after scrolling because a new header
	 line would otherwise overwrite lines at the top of the window
	 that can be scrolled.  */
      if (header_line_row && header_line_row->enabled_p)
	{
	  header_line_row->y = 0;
	  update_window_line (w, 0, &mouse_face_overwritten_p);
	}

      /* Fix the appearance of overlapping/overlapped rows.  */
      if (!paused_p && !w->pseudo_window_p)
	{
#ifdef HAVE_WINDOW_SYSTEM
	  if (changed_p && rif->fix_overlapping_area)
	    {
	      redraw_overlapped_rows (w, yb);
	      redraw_overlapping_rows (w, yb);
	    }
#endif

	  /* Make cursor visible at cursor position of W.  */
	  set_window_cursor_after_update (w);

#if 0 /* Check that current matrix invariants are satisfied.  This is
	 for debugging only.  See the comment of check_matrix_invariants.  */
	  IF_DEBUG (check_matrix_invariants (w));
#endif
	}

#ifdef GLYPH_DEBUG
      /* Remember the redisplay method used to display the matrix.  */
      strcpy (w->current_matrix->method, w->desired_matrix->method);
#endif

#ifdef HAVE_WINDOW_SYSTEM
      update_window_fringes (w, 0);

      /* End the update of window W.  Don't set the cursor if we
         paused updating the display because in this case,
         set_window_cursor_after_update hasn't been called, and
         W->output_cursor doesn't contain the cursor location.  */
      gui_update_window_end (w, !paused_p, mouse_face_overwritten_p);
#endif
    }
  else
    paused_p = 1;

#ifdef GLYPH_DEBUG
  /* check_current_matrix_flags (w); */
  add_window_display_history (w, w->current_matrix->method, paused_p);
#endif

  xwidget_end_redisplay (w, w->current_matrix);
  clear_glyph_matrix (desired_matrix);

  return paused_p;
}

#ifdef HAVE_WINDOW_SYSTEM

/* Start update of window W.  */

void
gui_update_window_begin (struct window *w)
{
  struct frame *f = XFRAME (WINDOW_FRAME (w));
  Mouse_HLInfo *hlinfo = MOUSE_HL_INFO (f);

  block_input ();

  if (FRAME_RIF (f)->update_window_begin_hook)
    FRAME_RIF (f)->update_window_begin_hook (w);

  w->output_cursor = w->cursor;

  if (f == hlinfo->mouse_face_mouse_frame)
    {
      /* Don't do highlighting for mouse motion during the update.  */
      hlinfo->mouse_face_defer = true;

      /* If the frame needs to be redrawn, simply forget about any
	 prior mouse highlighting.  */
      if (FRAME_GARBAGED_P (f))
	hlinfo->mouse_face_window = Qnil;
    }

  unblock_input ();
}

/* End update of window W.

   Draw vertical borders between horizontally adjacent windows, and
   display W's cursor if CURSOR_ON_P is non-zero.

   MOUSE_FACE_OVERWRITTEN_P non-zero means that some row containing
   glyphs in mouse-face were overwritten.  In that case we have to
   make sure that the mouse-highlight is properly redrawn.  */
void
gui_update_window_end (struct window *w, bool cursor_on_p,
                       bool mouse_face_overwritten_p)
{
  struct frame *f = XFRAME (WINDOW_FRAME (w));

  block_input ();

  /* Pseudo windows don't have cursors, so don't display them here.  */
  if (!w->pseudo_window_p)
    {

      if (cursor_on_p)
	display_and_set_cursor (w, true,
				w->output_cursor.hpos, w->output_cursor.vpos,
				w->output_cursor.x, w->output_cursor.y);

      if (draw_window_fringes (w, true))
	{
	  if (WINDOW_RIGHT_DIVIDER_WIDTH (w))
	    gui_draw_right_divider (w);
	  else
	    gui_draw_vertical_border (w);
	}
    }

  /* If a row with mouse-face was overwritten, arrange for
     frame_up_to_date_hook to redisplay the mouse highlight.  */
  if (mouse_face_overwritten_p)
    {
      Mouse_HLInfo *hlinfo = MOUSE_HL_INFO (f);

      hlinfo->mouse_face_beg_row = hlinfo->mouse_face_beg_col = -1;
      hlinfo->mouse_face_end_row = hlinfo->mouse_face_end_col = -1;
      hlinfo->mouse_face_window = Qnil;
    }

  if (FRAME_RIF (f)->update_window_end_hook)
    FRAME_RIF (f)->update_window_end_hook (w,
                                           cursor_on_p,
                                           mouse_face_overwritten_p);
  unblock_input ();
}

#endif /* HAVE_WINDOW_SYSTEM  */

/* Update the display of area AREA in window W, row number VPOS.
   AREA can be either LEFT_MARGIN_AREA or RIGHT_MARGIN_AREA.  */

static void
update_marginal_area (struct window *w, struct glyph_row *updated_row,
		      enum glyph_row_area area, int vpos)
{
  struct glyph_row *desired_row = MATRIX_ROW (w->desired_matrix, vpos);
  struct redisplay_interface *rif = FRAME_RIF (XFRAME (WINDOW_FRAME (w)));

  /* Set cursor to start of glyphs, write them, and clear to the end
     of the area.  I don't think that something more sophisticated is
     necessary here, since marginal areas will not be the default.  */
  output_cursor_to (w, vpos, 0, desired_row->y, 0);
  if (desired_row->used[area])
    rif->write_glyphs (w, updated_row, desired_row->glyphs[area],
		       area, desired_row->used[area]);
  rif->clear_end_of_line (w, updated_row, area, -1);
}


/* Update the display of the text area of row VPOS in window W.
   Value is true if display has changed.  */

static bool
update_text_area (struct window *w, struct glyph_row *updated_row, int vpos)
{
  struct glyph_row *current_row = MATRIX_ROW (w->current_matrix, vpos);
  struct glyph_row *desired_row = MATRIX_ROW (w->desired_matrix, vpos);
  struct redisplay_interface *rif = FRAME_RIF (XFRAME (WINDOW_FRAME (w)));
  bool changed_p = 0;

  /* If rows are at different X or Y, or rows have different height,
     or the current row is marked invalid, write the entire line.  */
  if (!current_row->enabled_p
      || desired_row->y != current_row->y
      || desired_row->ascent != current_row->ascent
      || desired_row->phys_ascent != current_row->phys_ascent
      || desired_row->phys_height != current_row->phys_height
      || desired_row->visible_height != current_row->visible_height
      || current_row->overlapped_p
      /* This next line is necessary for correctly redrawing
	 mouse-face areas after scrolling and other operations.
	 However, it causes excessive flickering when mouse is moved
	 across the mode line.  Luckily, turning it off for the mode
	 line doesn't seem to hurt anything. -- cyd.
         But it is still needed for the header line. -- kfs.  */
      || (current_row->mouse_face_p
	  && !(current_row->mode_line_p && vpos > 0))
      || current_row->x != desired_row->x)
    {
      output_cursor_to (w, vpos, 0, desired_row->y, desired_row->x);

      if (desired_row->used[TEXT_AREA])
	rif->write_glyphs (w, updated_row, desired_row->glyphs[TEXT_AREA],
			   TEXT_AREA, desired_row->used[TEXT_AREA]);

      /* Clear to end of window.  */
      rif->clear_end_of_line (w, updated_row, TEXT_AREA, -1);
      changed_p = 1;

      /* This erases the cursor.  We do this here because
         notice_overwritten_cursor cannot easily check this, which
         might indicate that the whole functionality of
         notice_overwritten_cursor would better be implemented here.
         On the other hand, we need notice_overwritten_cursor as long
         as mouse highlighting is done asynchronously outside of
         redisplay.  */
      if (vpos == w->phys_cursor.vpos)
	w->phys_cursor_on_p = 0;
    }
  else
    {
      int stop, i, x;
      struct glyph *current_glyph = current_row->glyphs[TEXT_AREA];
      struct glyph *desired_glyph = desired_row->glyphs[TEXT_AREA];
      bool overlapping_glyphs_p = current_row->contains_overlapping_glyphs_p;
      int desired_stop_pos = desired_row->used[TEXT_AREA];
      bool abort_skipping = 0;

      /* If the desired row extends its face to the text area end, and
	 unless the current row also does so at the same position,
	 make sure we write at least one glyph, so that the face
	 extension actually takes place.  */
      if (MATRIX_ROW_EXTENDS_FACE_P (desired_row)
	  && (desired_stop_pos < current_row->used[TEXT_AREA]
	      || (desired_stop_pos == current_row->used[TEXT_AREA]
		  && !MATRIX_ROW_EXTENDS_FACE_P (current_row))))
	--desired_stop_pos;

      stop = min (current_row->used[TEXT_AREA], desired_stop_pos);
      i = 0;
      x = desired_row->x;

      /* Loop over glyphs that current and desired row may have
	 in common.  */
      while (i < stop)
	{
	  bool can_skip_p = !abort_skipping;

	  /* Skip over glyphs that both rows have in common.  These
	     don't have to be written.  We can't skip if the last
	     current glyph overlaps the glyph to its right.  For
	     example, consider a current row of `if ' with the `f' in
	     Courier bold so that it overlaps the ` ' to its right.
	     If the desired row is ` ', we would skip over the space
	     after the `if' and there would remain a pixel from the
	     `f' on the screen.  */
	  if (overlapping_glyphs_p && i > 0)
	    {
	      struct glyph *glyph = &current_row->glyphs[TEXT_AREA][i - 1];
	      int left, right;

	      rif->get_glyph_overhangs (glyph, XFRAME (w->frame),
					&left, &right);
	      can_skip_p = (right == 0 && !abort_skipping);
	    }

	  if (can_skip_p)
	    {
	      int start_hpos = i;

	      while (i < stop
		     && GLYPH_EQUAL_P (desired_glyph, current_glyph))
		{
		  x += desired_glyph->pixel_width;
		  ++desired_glyph, ++current_glyph, ++i;
		}

	      /* Consider the case that the current row contains "xxx
		 ppp ggg" in italic Courier font, and the desired row
		 is "xxx ggg".  The character `p' has lbearing, `g'
		 has not.  The loop above will stop in front of the
		 first `p' in the current row.  If we would start
		 writing glyphs there, we wouldn't erase the lbearing
		 of the `p'.  The rest of the lbearing problem is then
		 taken care of by draw_glyphs.  */
	      if (overlapping_glyphs_p
		  && i > 0
		  && i < current_row->used[TEXT_AREA]
		  && (current_row->used[TEXT_AREA]
		      != desired_row->used[TEXT_AREA]))
		{
		  int left, right;

		  rif->get_glyph_overhangs (current_glyph,
					    XFRAME (w->frame),
					    &left, &right);
		  while (left > 0 && i > 0)
		    {
		      --i, --desired_glyph, --current_glyph;
		      x -= desired_glyph->pixel_width;
		      left -= desired_glyph->pixel_width;
		    }

		  /* Abort the skipping algorithm if we end up before
		     our starting point, to avoid looping (bug#1070).
		     This can happen when the lbearing is larger than
		     the pixel width.  */
		  abort_skipping = (i < start_hpos);
		}
	    }

	  /* Try to avoid writing the entire rest of the desired row
	     by looking for a resync point.  This mainly prevents
	     mode line flickering in the case the mode line is in
	     fixed-pitch font, which it usually will be.  */
	  if (i < desired_row->used[TEXT_AREA])
	    {
	      int start_x = x, start_hpos = i;
	      struct glyph *start = desired_glyph;
	      int current_x = x;
	      bool skip_first_p = !can_skip_p;

	      /* Find the next glyph that's equal again.  */
	      while (i < stop
		     && (skip_first_p
			 || !GLYPH_EQUAL_P (desired_glyph, current_glyph))
		     && x == current_x)
		{
		  x += desired_glyph->pixel_width;
		  current_x += current_glyph->pixel_width;
		  ++desired_glyph, ++current_glyph, ++i;
		  skip_first_p = 0;
		}

	      if (i == start_hpos || x != current_x)
		{
		  i = start_hpos;
		  x = start_x;
		  desired_glyph = start;
		  break;
		}

	      output_cursor_to (w, vpos, start_hpos, desired_row->y, start_x);
	      rif->write_glyphs (w, updated_row, start,
				 TEXT_AREA, i - start_hpos);
	      changed_p = 1;
	    }
	}

      /* Write the rest.  */
      if (i < desired_row->used[TEXT_AREA])
	{
	  output_cursor_to (w, vpos, i, desired_row->y, x);
	  rif->write_glyphs (w, updated_row, desired_glyph,
			     TEXT_AREA, desired_row->used[TEXT_AREA] - i);
	  changed_p = 1;
	}

      /* Maybe clear to end of line.  */
      if (MATRIX_ROW_EXTENDS_FACE_P (desired_row))
	{
	  /* If new row extends to the end of the text area, nothing
	     has to be cleared, if and only if we did a write_glyphs
	     above.  This is made sure by setting desired_stop_pos
	     appropriately above.  */
	  eassert (i < desired_row->used[TEXT_AREA]
		   || ((desired_row->used[TEXT_AREA]
			== current_row->used[TEXT_AREA])
		       && MATRIX_ROW_EXTENDS_FACE_P (current_row)));
	}
      else if (MATRIX_ROW_EXTENDS_FACE_P (current_row))
	{
	  /* If old row extends to the end of the text area, clear.  */
	  if (i >= desired_row->used[TEXT_AREA])
	    output_cursor_to (w, vpos, i, desired_row->y,
			      desired_row->pixel_width);
	  rif->clear_end_of_line (w, updated_row, TEXT_AREA, -1);
	  changed_p = 1;
	}
      else if (desired_row->pixel_width < current_row->pixel_width)
	{
	  /* Otherwise clear to the end of the old row.  Everything
	     after that position should be clear already.  */
	  int xlim;

	  if (i >= desired_row->used[TEXT_AREA])
	    output_cursor_to (w, vpos, i, desired_row->y,
			      desired_row->pixel_width);

	  /* If cursor is displayed at the end of the line, make sure
	     it's cleared.  Nowadays we don't have a phys_cursor_glyph
	     with which to erase the cursor (because this method
	     doesn't work with lbearing/rbearing), so we must do it
	     this way.  */
	  if (vpos == w->phys_cursor.vpos
	      && (desired_row->reversed_p
		  ? (w->phys_cursor.hpos < 0)
		  : (w->phys_cursor.hpos >= desired_row->used[TEXT_AREA])))
	    {
	      w->phys_cursor_on_p = 0;
	      xlim = -1;
	    }
	  else
	    xlim = current_row->pixel_width;
	  rif->clear_end_of_line (w, updated_row, TEXT_AREA, xlim);
	  changed_p = 1;
	}
    }

  return changed_p;
}


/* Update row VPOS in window W.  Value is true if display has been changed.  */

static bool
update_window_line (struct window *w, int vpos, bool *mouse_face_overwritten_p)
{
  struct glyph_row *current_row = MATRIX_ROW (w->current_matrix, vpos);
  struct glyph_row *desired_row = MATRIX_ROW (w->desired_matrix, vpos);
  struct redisplay_interface *rif = FRAME_RIF (XFRAME (WINDOW_FRAME (w)));
  bool changed_p = 0;

  /* A row can be completely invisible in case a desired matrix was
     built with a vscroll and then make_cursor_line_fully_visible shifts
     the matrix.  Make sure to make such rows current anyway, since
     we need the correct y-position, for example, in the current matrix.  */
  if (desired_row->mode_line_p
      || desired_row->visible_height > 0)
    {
      eassert (desired_row->enabled_p);

      /* Update display of the left margin area, if there is one.  */
      if (!desired_row->full_width_p && w->left_margin_cols > 0)
	{
	  changed_p = 1;
	  update_marginal_area (w, desired_row, LEFT_MARGIN_AREA, vpos);
	  /* Setting this flag will ensure the vertical border, if
	     any, between this window and the one on its left will be
	     redrawn.  This is necessary because updating the left
	     margin area can potentially draw over the border.  */
	  current_row->redraw_fringe_bitmaps_p = 1;
	}

      /* Update the display of the text area.  */
      if (update_text_area (w, desired_row, vpos))
	{
	  changed_p = 1;
	  if (current_row->mouse_face_p)
	    *mouse_face_overwritten_p = 1;
	}

      /* Update display of the right margin area, if there is one.  */
      if (!desired_row->full_width_p && w->right_margin_cols > 0)
	{
	  changed_p = 1;
	  update_marginal_area (w, desired_row, RIGHT_MARGIN_AREA, vpos);
	}

      /* Draw truncation marks etc.  */
      if (!current_row->enabled_p
	  || desired_row->y != current_row->y
	  || desired_row->visible_height != current_row->visible_height
	  || desired_row->cursor_in_fringe_p != current_row->cursor_in_fringe_p
	  || desired_row->overlay_arrow_bitmap != current_row->overlay_arrow_bitmap
	  || current_row->redraw_fringe_bitmaps_p
	  || desired_row->mode_line_p != current_row->mode_line_p
	  || desired_row->exact_window_width_line_p != current_row->exact_window_width_line_p
	  || (MATRIX_ROW_CONTINUATION_LINE_P (desired_row)
	      != MATRIX_ROW_CONTINUATION_LINE_P (current_row)))
	rif->after_update_window_line_hook (w, desired_row);
    }

  /* Update current_row from desired_row.  */
  make_current (w->desired_matrix, w->current_matrix, vpos);
  return changed_p;
}


/* Set the cursor after an update of window W.  This function may only
   be called from update_window.  */

static void
set_window_cursor_after_update (struct window *w)
{
  struct frame *f = XFRAME (w->frame);
  int cx, cy, vpos, hpos;

  /* Not intended for frame matrix updates.  */
  eassert (FRAME_WINDOW_P (f));

  if (cursor_in_echo_area
      && !NILP (echo_area_buffer[0])
      /* If we are showing a message instead of the mini-buffer,
	 show the cursor for the message instead.  */
      && XWINDOW (minibuf_window) == w
      && EQ (minibuf_window, echo_area_window)
      /* These cases apply only to the frame that contains
	 the active mini-buffer window.  */
      && FRAME_HAS_MINIBUF_P (f)
      && EQ (FRAME_MINIBUF_WINDOW (f), echo_area_window))
    {
      cx = cy = vpos = hpos = 0;

      /* If the mini-buffer is several lines high, find the last
	 line that has any text on it.  Note: either all lines
	 are enabled or none.  Otherwise we wouldn't be able to
	 determine Y.  */
      struct glyph_row *last_row = NULL;
      int yb = window_text_bottom_y (w);

      for (struct glyph_row *row = w->current_matrix->rows;
	   row->enabled_p && (!last_row || MATRIX_ROW_BOTTOM_Y (row) <= yb);
	   row++)
	if (row->used[TEXT_AREA] && row->glyphs[TEXT_AREA][0].charpos >= 0)
	  last_row = row;

      if (last_row)
	{
	  struct glyph *start = last_row->glyphs[TEXT_AREA];
	  struct glyph *last = start + last_row->used[TEXT_AREA] - 1;

	  while (last > start && last->charpos < 0)
	    --last;

	  for (struct glyph *glyph = start; glyph < last; glyph++)
	    {
	      cx += glyph->pixel_width;
	      hpos++;
	    }

	  cy = last_row->y;
	  vpos = MATRIX_ROW_VPOS (last_row, w->current_matrix);
	}
    }
  else
    {
      cx = w->cursor.x;
      cy = w->cursor.y;
      hpos = w->cursor.hpos;
      vpos = w->cursor.vpos;
    }

  /* Window cursor can be out of sync for horizontally split windows.
     Horizontal position is -1 when cursor is on the left fringe.   */
  hpos = clip_to_bounds (-1, hpos, w->current_matrix->matrix_w - 1);
  vpos = clip_to_bounds (0, vpos, w->current_matrix->nrows - 1);
  output_cursor_to (w, vpos, hpos, cy, cx);
}


/* Set WINDOW->must_be_updated_p to ON_P for all windows in
   the window tree rooted at W.  */

static void
set_window_update_flags (struct window *w, bool on_p)
{
  while (w)
    {
      if (WINDOWP (w->contents))
	set_window_update_flags (XWINDOW (w->contents), on_p);
      else
	w->must_be_updated_p = on_p;

      w = NILP (w->next) ? 0 : XWINDOW (w->next);
    }
}



/***********************************************************************
			Window-Based Scrolling
 ***********************************************************************/

/* Structure describing rows in scrolling_window.  */

struct row_entry
{
  /* Number of occurrences of this row in desired and current matrix.  */
  int old_uses, new_uses;

  /* Vpos of row in new matrix.  */
  int new_line_number;

  /* Bucket index of this row_entry in the hash table row_table.  */
  ptrdiff_t bucket;

  /* The row described by this entry.  */
  struct glyph_row *row;

  /* Hash collision chain.  */
  struct row_entry *next;
};

/* A pool to allocate row_entry structures from, and the size of the
   pool.  The pool is reallocated in scrolling_window when we find
   that we need a larger one.  */

static struct row_entry *row_entry_pool;
static ptrdiff_t row_entry_pool_size;

/* Index of next free entry in row_entry_pool.  */

static ptrdiff_t row_entry_idx;

/* The hash table used during scrolling, and the table's size.  This
   table is used to quickly identify equal rows in the desired and
   current matrix.  */

static struct row_entry **row_table;
static ptrdiff_t row_table_size;

/* Vectors of pointers to row_entry structures belonging to the
   current and desired matrix, and the size of the vectors.  */

static struct row_entry **old_lines, **new_lines;
static ptrdiff_t old_lines_size, new_lines_size;

/* A pool to allocate run structures from, and its size.  */

static struct run *run_pool;
static ptrdiff_t runs_size;

/* A vector of runs of lines found during scrolling.  */

static struct run **runs;

/* Add glyph row ROW to the scrolling hash table.  */

static struct row_entry *
add_row_entry (struct glyph_row *row)
{
  struct row_entry *entry;
  ptrdiff_t i = row->hash % row_table_size;

  entry = row_table[i];
  eassert (entry || verify_row_hash (row));
  while (entry && !row_equal_p (entry->row, row, 1))
    entry = entry->next;

  if (entry == NULL)
    {
      entry = row_entry_pool + row_entry_idx++;
      entry->row = row;
      entry->old_uses = entry->new_uses = 0;
      entry->new_line_number = 0;
      entry->bucket = i;
      entry->next = row_table[i];
      row_table[i] = entry;
    }

  return entry;
}


/* Try to reuse part of the current display of W by scrolling lines.
   HEADER_LINE_P means W has a header line.

   The algorithm is taken from Communications of the ACM, Apr78 "A
   Technique for Isolating Differences Between Files."  It should take
   O(N) time.

   A short outline of the steps of the algorithm

   1. Skip lines equal at the start and end of both matrices.

   2. Enter rows in the current and desired matrix into a symbol
   table, counting how often they appear in both matrices.

   3. Rows that appear exactly once in both matrices serve as anchors,
   i.e. we assume that such lines are likely to have been moved.

   4. Starting from anchor lines, extend regions to be scrolled both
   forward and backward.

   Value is

   -1	if all rows were found to be equal.
   0	to indicate that we did not scroll the display, or
   1	if we did scroll.  */

static int
scrolling_window (struct window *w, bool header_line_p)
{
  struct glyph_matrix *desired_matrix = w->desired_matrix;
  struct glyph_matrix *current_matrix = w->current_matrix;
  int yb = window_text_bottom_y (w);
  ptrdiff_t i;
  int j, first_old, first_new, last_old, last_new;
  int nruns, run_idx;
  ptrdiff_t n;
  struct row_entry *entry;
  struct redisplay_interface *rif = FRAME_RIF (XFRAME (WINDOW_FRAME (w)));

  /* Skip over rows equal at the start.  */
  for (i = header_line_p; i < current_matrix->nrows - 1; ++i)
    {
      struct glyph_row *d = MATRIX_ROW (desired_matrix, i);
      struct glyph_row *c = MATRIX_ROW (current_matrix, i);

      if (c->enabled_p
	  && d->enabled_p
	  && !d->redraw_fringe_bitmaps_p
	  && c->y == d->y
	  && MATRIX_ROW_BOTTOM_Y (c) <= yb
	  && MATRIX_ROW_BOTTOM_Y (d) <= yb
	  && row_equal_p (c, d, 1))
	{
	  assign_row (c, d);
	  d->enabled_p = false;
	}
      else
	break;
    }

#ifdef HAVE_XWIDGETS
  /* Currently this seems needed to detect xwidget movement reliably.
     This is most probably because an xwidget glyph is represented in
     struct glyph's 'union u' by a pointer to a struct, which takes 8
     bytes in 64-bit builds, and thus the comparison of u.val values
     done by GLYPH_EQUAL_P doesn't work reliably, since it assumes the
     size of the union is 4 bytes.  FIXME.  */
    return 0;
#endif

  /* Give up if some rows in the desired matrix are not enabled.  */
  if (! MATRIX_ROW_ENABLED_P (desired_matrix, i))
    return -1;

  first_old = first_new = i;

  /* Set last_new to the index + 1 of the row that reaches the
     bottom boundary in the desired matrix.  Give up if we find a
     disabled row before we reach the bottom boundary.  */
  i = first_new + 1;
  while (i < desired_matrix->nrows - 1)
    {
      int bottom;

      if (! MATRIX_ROW_ENABLED_P (desired_matrix, i))
	return 0;
      bottom = MATRIX_ROW_BOTTOM_Y (MATRIX_ROW (desired_matrix, i));
      if (bottom <= yb)
	++i;
      if (bottom >= yb)
	break;
    }

  last_new = i;

  /* Set last_old to the index + 1 of the row that reaches the bottom
     boundary in the current matrix.  We don't look at the enabled
     flag here because we plan to reuse part of the display even if
     other parts are disabled.  */
  i = first_old + 1;
  while (i < current_matrix->nrows - 1)
    {
      int bottom = MATRIX_ROW_BOTTOM_Y (MATRIX_ROW (current_matrix, i));
      if (bottom <= yb)
	++i;
      if (bottom >= yb)
	break;
    }

  last_old = i;

  /* Skip over rows equal at the bottom.  */
  i = last_new;
  j = last_old;
  while (i - 1 > first_new
         && j - 1 > first_old
         && MATRIX_ROW_ENABLED_P (current_matrix, j - 1)
	 && (MATRIX_ROW (current_matrix, j - 1)->y
	     == MATRIX_ROW (desired_matrix, i - 1)->y)
	 && !MATRIX_ROW (desired_matrix, i - 1)->redraw_fringe_bitmaps_p
         && row_equal_p (MATRIX_ROW (desired_matrix, i - 1),
                         MATRIX_ROW (current_matrix, j - 1), 1))
    --i, --j;
  last_new = i;
  last_old = j;

  /* Nothing to do if all rows are equal.  */
  if (last_new == first_new)
    return 0;

  /* Check for integer overflow in size calculation.

     If next_almost_prime checks (N) for divisibility by 2..10, then
     it can return at most N + 10, e.g., next_almost_prime (1) == 11.
     So, set next_almost_prime_increment_max to 10.

     It's just a coincidence that next_almost_prime_increment_max ==
     NEXT_ALMOST_PRIME_LIMIT - 1.  If NEXT_ALMOST_PRIME_LIMIT were
     13, then next_almost_prime_increment_max would be 14, e.g.,
     because next_almost_prime (113) would be 127.  */
  {
    verify (NEXT_ALMOST_PRIME_LIMIT == 11);
    enum { next_almost_prime_increment_max = 10 };
    ptrdiff_t row_table_max =
      (min (PTRDIFF_MAX, SIZE_MAX) / (3 * sizeof *row_table)
       - next_almost_prime_increment_max);
    ptrdiff_t current_nrows_max = row_table_max - desired_matrix->nrows;
    if (current_nrows_max < current_matrix->nrows)
      memory_full (SIZE_MAX);
  }

  /* Reallocate vectors, tables etc. if necessary.  */

  if (current_matrix->nrows > old_lines_size)
    old_lines = xpalloc (old_lines, &old_lines_size,
			 current_matrix->nrows - old_lines_size,
			 INT_MAX, sizeof *old_lines);

  if (desired_matrix->nrows > new_lines_size)
    new_lines = xpalloc (new_lines, &new_lines_size,
			 desired_matrix->nrows - new_lines_size,
			 INT_MAX, sizeof *new_lines);

  n = desired_matrix->nrows;
  n += current_matrix->nrows;
  if (row_table_size < 3 * n)
    {
      ptrdiff_t size = next_almost_prime (3 * n);
      row_table = xnrealloc (row_table, size, sizeof *row_table);
      row_table_size = size;
      memset (row_table, 0, size * sizeof *row_table);
    }

  if (n > row_entry_pool_size)
    row_entry_pool = xpalloc (row_entry_pool, &row_entry_pool_size,
			      n - row_entry_pool_size,
			      -1, sizeof *row_entry_pool);

  if (desired_matrix->nrows > runs_size)
    {
      runs = xnrealloc (runs, desired_matrix->nrows, sizeof *runs);
      run_pool = xnrealloc (run_pool, desired_matrix->nrows, sizeof *run_pool);
      runs_size = desired_matrix->nrows;
    }

  nruns = run_idx = 0;
  row_entry_idx = 0;

  /* Add rows from the current and desired matrix to the hash table
     row_hash_table to be able to find equal ones quickly.  */

  for (i = first_old; i < last_old; ++i)
    {
      if (MATRIX_ROW_ENABLED_P (current_matrix, i))
	{
	  entry = add_row_entry (MATRIX_ROW (current_matrix, i));
	  old_lines[i] = entry;
	  ++entry->old_uses;
	}
      else
	old_lines[i] = NULL;
    }

  for (i = first_new; i < last_new; ++i)
    {
      eassert (MATRIX_ROW_ENABLED_P (desired_matrix, i));
      entry = add_row_entry (MATRIX_ROW (desired_matrix, i));
      ++entry->new_uses;
      entry->new_line_number = i;
      new_lines[i] = entry;
    }

  /* Identify moves based on lines that are unique and equal
     in both matrices.  */
  for (i = first_old; i < last_old;)
    if (old_lines[i]
	&& old_lines[i]->old_uses == 1
        && old_lines[i]->new_uses == 1)
      {
	int p, q;
	int new_line = old_lines[i]->new_line_number;
	struct run *run = run_pool + run_idx++;

	/* Record move.  */
	run->current_vpos = i;
	run->current_y = MATRIX_ROW (current_matrix, i)->y;
	run->desired_vpos = new_line;
	run->desired_y = MATRIX_ROW (desired_matrix, new_line)->y;
	run->nrows = 1;
	run->height = MATRIX_ROW (current_matrix, i)->height;

	/* Extend backward.  */
	p = i - 1;
	q = new_line - 1;
	while (p > first_old
	       && q > first_new
	       && old_lines[p] == new_lines[q])
	  {
	    int h = MATRIX_ROW (current_matrix, p)->height;
	    --run->current_vpos;
	    --run->desired_vpos;
	    ++run->nrows;
	    run->height += h;
	    run->desired_y -= h;
	    run->current_y -= h;
	    --p, --q;
	  }

	/* Extend forward.  */
	p = i + 1;
	q = new_line + 1;
	while (p < last_old
	       && q < last_new
	       && old_lines[p] == new_lines[q])
	  {
	    int h = MATRIX_ROW (current_matrix, p)->height;
	    ++run->nrows;
	    run->height += h;
	    ++p, ++q;
	  }

	/* Insert run into list of all runs.  Order runs by copied
	   pixel lines.  Note that we record runs that don't have to
	   be copied because they are already in place.  This is done
	   because we can avoid calling update_window_line in this
	   case.  */
	for (p = 0; p < nruns && runs[p]->height > run->height; ++p)
	  ;
	for (q = nruns; q > p; --q)
	  runs[q] = runs[q - 1];
	runs[p] = run;
	++nruns;

	i += run->nrows;
      }
    else
      ++i;

  /* Do the moves.  Do it in a way that we don't overwrite something
     we want to copy later on.  This is not solvable in general
     because there is only one display and we don't have a way to
     exchange areas on this display.  Example:

          +-----------+       +-----------+
          |     A     |       |     B     |
          +-----------+  -->  +-----------+
          |     B     |       |     A     |
          +-----------+       +-----------+

     Instead, prefer bigger moves, and invalidate moves that would
     copy from where we copied to.  */

  for (i = 0; i < nruns; ++i)
    if (runs[i]->nrows > 0)
      {
	struct run *r = runs[i];

	/* Copy on the display.  */
	if (r->current_y != r->desired_y)
	  {
	    rif->clear_window_mouse_face (w);
	    rif->scroll_run_hook (w, r);
	  }

	/* Truncate runs that copy to where we copied to, and
	   invalidate runs that copy from where we copied to.  */
	for (j = nruns - 1; j > i; --j)
	  {
	    struct run *p = runs[j];
	    bool truncated_p = 0;

	    if (p->nrows > 0
		&& p->desired_y < r->desired_y + r->height
		&& p->desired_y + p->height > r->desired_y)
	      {
		if (p->desired_y < r->desired_y)
		  {
		    p->nrows = r->desired_vpos - p->desired_vpos;
		    p->height = r->desired_y - p->desired_y;
		    truncated_p = 1;
		  }
		else
		  {
		    int nrows_copied = (r->desired_vpos + r->nrows
					- p->desired_vpos);

		    if (p->nrows <= nrows_copied)
		      p->nrows = 0;
		    else
		      {
			int height_copied = (r->desired_y + r->height
					     - p->desired_y);

			p->current_vpos += nrows_copied;
			p->desired_vpos += nrows_copied;
			p->nrows -= nrows_copied;
			p->current_y += height_copied;
			p->desired_y += height_copied;
			p->height -= height_copied;
			truncated_p = 1;
		      }
		  }
	      }

	    if (r->current_y != r->desired_y
		/* The condition below is equivalent to
		   ((p->current_y >= r->desired_y
		     && p->current_y < r->desired_y + r->height)
		    || (p->current_y + p->height > r->desired_y
			&& (p->current_y + p->height
			    <= r->desired_y + r->height)))
		   because we have 0 < p->height <= r->height.  */
		&& p->current_y < r->desired_y + r->height
		&& p->current_y + p->height > r->desired_y)
	      p->nrows = 0;

	    /* Reorder runs by copied pixel lines if truncated.  */
	    if (truncated_p && p->nrows > 0)
	      {
		int k = nruns - 1;

		while (runs[k]->nrows == 0 || runs[k]->height < p->height)
		  k--;
		memmove (runs + j, runs + j + 1, (k - j) * sizeof (*runs));
		runs[k] = p;
	      }
	  }

	/* Assign matrix rows.  */
	for (j = 0; j < r->nrows; ++j)
	  {
	    struct glyph_row *from, *to;
	    bool to_overlapped_p;

	    to = MATRIX_ROW (current_matrix, r->desired_vpos + j);
	    from = MATRIX_ROW (desired_matrix, r->desired_vpos + j);
	    to_overlapped_p = to->overlapped_p;
	    from->redraw_fringe_bitmaps_p = from->fringe_bitmap_periodic_p;
	    assign_row (to, from);
	    /* The above `assign_row' actually does swap, so if we had
	       an overlap in the copy destination of two runs, then
	       the second run would assign a previously disabled bogus
	       row.  But thanks to the truncation code in the
	       preceding for-loop, we no longer have such an overlap,
	       and thus the assigned row should always be enabled.  */
	    eassert (to->enabled_p);
	    from->enabled_p = false;
	    to->overlapped_p = to_overlapped_p;
	  }
      }

  /* Clear the hash table, for the next time.  */
  for (i = 0; i < row_entry_idx; ++i)
    row_table[row_entry_pool[i].bucket] = NULL;

  /* Value is 1 to indicate that we scrolled the display.  */
  return nruns > 0;
}



/************************************************************************
			 Frame-Based Updates
 ************************************************************************/

/* Update the desired frame matrix of frame F.

   FORCE_P means that the update should not be stopped by pending input.
   INHIBIT_ID_P means that scrolling by insert/delete should not be tried.
   SET_CURSOR_P false means do not set cursor at point in selected window.

   Value is true if update was stopped due to pending input.  */

static bool
update_frame_1 (struct frame *f, bool force_p, bool inhibit_id_p,
		bool set_cursor_p, bool updating_menu_p)
{
  /* Frame matrices to work on.  */
  struct glyph_matrix *current_matrix = f->current_matrix;
  struct glyph_matrix *desired_matrix = f->desired_matrix;
  int i;
  bool pause_p;
  int preempt_count = clip_to_bounds (1, baud_rate / 2400 + 1, INT_MAX);

  eassert (current_matrix && desired_matrix);

  if (baud_rate != FRAME_COST_BAUD_RATE (f))
    calculate_costs (f);

  if (!force_p && detect_input_pending_ignore_squeezables ())
    {
      pause_p = 1;
      goto do_pause;
    }

  /* If we cannot insert/delete lines, it's no use trying it.  */
  if (!FRAME_LINE_INS_DEL_OK (f))
    inhibit_id_p = 1;

  /* See if any of the desired lines are enabled; don't compute for
     i/d line if just want cursor motion.  */
  for (i = 0; i < desired_matrix->nrows; i++)
    if (MATRIX_ROW_ENABLED_P (desired_matrix, i))
      break;

  /* Try doing i/d line, if not yet inhibited.  */
  if (!inhibit_id_p && i < desired_matrix->nrows)
    force_p |= scrolling (f);

  /* Update the individual lines as needed.  Do bottom line first.  */
  if (MATRIX_ROW_ENABLED_P (desired_matrix, desired_matrix->nrows - 1))
    update_frame_line (f, desired_matrix->nrows - 1, updating_menu_p);

  /* Now update the rest of the lines.  */
  for (i = 0; i < desired_matrix->nrows - 1 && (force_p || !input_pending); i++)
    {
      if (MATRIX_ROW_ENABLED_P (desired_matrix, i))
	{
	  if (FRAME_TERMCAP_P (f))
	    {
	      /* Flush out every so many lines.
		 Also flush out if likely to have more than 1k buffered
		 otherwise.   I'm told that some telnet connections get
		 really screwed by more than 1k output at once.  */
	      FILE *display_output = FRAME_TTY (f)->output;
	      if (display_output)
		{
		  ptrdiff_t outq = __fpending (display_output);
		  if (outq > 900
		      || (outq > 20 && ((i - 1) % preempt_count == 0)))
		    fflush_unlocked (display_output);
		}
	    }

	  if (!force_p && (i - 1) % preempt_count == 0)
	    detect_input_pending_ignore_squeezables ();

	  update_frame_line (f, i, updating_menu_p);
	}
    }

  pause_p = 0 < i && i < FRAME_TOTAL_LINES (f) - 1;

  /* Now just clean up termcap drivers and set cursor, etc.  */
  if (!pause_p && set_cursor_p)
    {
      if ((cursor_in_echo_area
	   /* If we are showing a message instead of the mini-buffer,
	      show the cursor for the message instead of for the
	      (now hidden) mini-buffer contents.  */
	   || (EQ (minibuf_window, selected_window)
	       && EQ (minibuf_window, echo_area_window)
	       && !NILP (echo_area_buffer[0])))
	  /* These cases apply only to the frame that contains
	     the active mini-buffer window.  */
	  && FRAME_HAS_MINIBUF_P (f)
	  && EQ (FRAME_MINIBUF_WINDOW (f), echo_area_window))
	{
	  int top = WINDOW_TOP_EDGE_LINE (XWINDOW (FRAME_MINIBUF_WINDOW (f)));
	  int col;

	  /* Put cursor at the end of the prompt.  If the mini-buffer
	     is several lines high, find the last line that has
	     any text on it.  */
	  int row = FRAME_TOTAL_LINES (f);
	  do
	    {
	      row--;
	      col = 0;

	      if (MATRIX_ROW_ENABLED_P (current_matrix, row))
		{
		  /* Frame rows are filled up with spaces that
		     must be ignored here.  */
		  struct glyph_row *r = MATRIX_ROW (current_matrix, row);
		  struct glyph *start = r->glyphs[TEXT_AREA];

		  col = r->used[TEXT_AREA];
		  while (0 < col && start[col - 1].charpos < 0)
		    col--;
		}
	    }
	  while (row > top && col == 0);

	  /* Make sure COL is not out of range.  */
	  if (col >= FRAME_CURSOR_X_LIMIT (f))
	    {
	      /* If we have another row, advance cursor into it.  */
	      if (row < FRAME_TOTAL_LINES (f) - 1)
		{
		  col = FRAME_LEFT_SCROLL_BAR_COLS (f);
		  row++;
		}
	      /* Otherwise move it back in range.  */
	      else
		col = FRAME_CURSOR_X_LIMIT (f) - 1;
	    }

	  cursor_to (f, row, col);
	}
      else
	{
	  /* We have only one cursor on terminal frames.  Use it to
	     display the cursor of the selected window.  */
	  struct window *w = XWINDOW (FRAME_SELECTED_WINDOW (f));
	  if (w->cursor.vpos >= 0
	      /* The cursor vpos may be temporarily out of bounds
	         in the following situation:  There is one window,
		 with the cursor in the lower half of it.  The window
		 is split, and a message causes a redisplay before
	         a new cursor position has been computed.  */
	      && w->cursor.vpos < WINDOW_TOTAL_LINES (w))
	    {
	      int x = WINDOW_TO_FRAME_HPOS (w, w->cursor.hpos);
	      int y = WINDOW_TO_FRAME_VPOS (w, w->cursor.vpos);

	      x += max (0, w->left_margin_cols);
	      cursor_to (f, y, x);
	    }
	}
    }

 do_pause:

  clear_desired_matrices (f);
  return pause_p;
}


/* Do line insertions/deletions on frame F for frame-based redisplay.  */

static bool
scrolling (struct frame *frame)
{
  int unchanged_at_top, unchanged_at_bottom;
  int window_size;
  int changed_lines;
  int i;
  int height = FRAME_TOTAL_LINES (frame);
  int free_at_end_vpos = height;
  struct glyph_matrix *current_matrix = frame->current_matrix;
  struct glyph_matrix *desired_matrix = frame->desired_matrix;
  verify (sizeof (int) <= sizeof (unsigned));
  verify (alignof (unsigned) % alignof (int) == 0);
  unsigned *old_hash;
  USE_SAFE_ALLOCA;
  SAFE_NALLOCA (old_hash, 4, height);
  unsigned *new_hash = old_hash + height;
  int *draw_cost = (int *) (new_hash + height);
  int *old_draw_cost = draw_cost + height;
  old_hash = ptr_bounds_clip (old_hash, height * sizeof *old_hash);
  new_hash = ptr_bounds_clip (new_hash, height * sizeof *new_hash);
  draw_cost = ptr_bounds_clip (draw_cost, height * sizeof *draw_cost);
  old_draw_cost = ptr_bounds_clip (old_draw_cost,
				   height * sizeof *old_draw_cost);

  eassert (current_matrix);

  /* Compute hash codes of all the lines.  Also calculate number of
     changed lines, number of unchanged lines at the beginning, and
     number of unchanged lines at the end.  */
  changed_lines = 0;
  unchanged_at_top = 0;
  unchanged_at_bottom = height;
  for (i = 0; i < height; i++)
    {
      /* Give up on this scrolling if some old lines are not enabled.  */
      if (!MATRIX_ROW_ENABLED_P (current_matrix, i))
	{
	  SAFE_FREE ();
	  return false;
	}
      old_hash[i] = line_hash_code (frame, MATRIX_ROW (current_matrix, i));
      if (! MATRIX_ROW_ENABLED_P (desired_matrix, i))
	{
	  /* This line cannot be redrawn, so don't let scrolling mess it.  */
	  new_hash[i] = old_hash[i];
	  draw_cost[i] = SCROLL_INFINITY;
	}
      else
	{
	  new_hash[i] = line_hash_code (frame, MATRIX_ROW (desired_matrix, i));
	  draw_cost[i] = line_draw_cost (frame, desired_matrix, i);
	}

      if (old_hash[i] != new_hash[i])
	{
	  changed_lines++;
	  unchanged_at_bottom = height - i - 1;
	}
      else if (i == unchanged_at_top)
	unchanged_at_top++;
      old_draw_cost[i] = line_draw_cost (frame, current_matrix, i);
    }

  /* If changed lines are few, don't allow preemption, don't scroll.  */
  if ((!FRAME_SCROLL_REGION_OK (frame)
       && changed_lines < baud_rate / 2400)
      || unchanged_at_bottom == height)
    {
      SAFE_FREE ();
      return true;
    }

  window_size = (height - unchanged_at_top
		 - unchanged_at_bottom);

  if (FRAME_SCROLL_REGION_OK (frame))
    free_at_end_vpos -= unchanged_at_bottom;
  else if (FRAME_MEMORY_BELOW_FRAME (frame))
    free_at_end_vpos = -1;

  /* Do id/calc only if small window, or slow terminal, or many lines
     in common between current frame and desired frame.  But the
     window size must be at least 2.  */
  if ((FRAME_SCROLL_REGION_OK (frame)
       || window_size < 18 || baud_rate <= 2400
       || (window_size
	   < 10 * scrolling_max_lines_saved (unchanged_at_top,
					     height - unchanged_at_bottom,
					     old_hash, new_hash, draw_cost)))
      && 2 <= window_size)
    scrolling_1 (frame, window_size, unchanged_at_top, unchanged_at_bottom,
		 draw_cost + unchanged_at_top - 1,
		 old_draw_cost + unchanged_at_top - 1,
		 old_hash + unchanged_at_top - 1,
		 new_hash + unchanged_at_top - 1,
		 free_at_end_vpos - unchanged_at_top);

  SAFE_FREE ();
  return false;
}


/* Count the number of blanks at the start of the vector of glyphs R
   which is LEN glyphs long.  */

static int
count_blanks (struct glyph *r, int len)
{
  int i;

  for (i = 0; i < len; ++i)
    if (!CHAR_GLYPH_SPACE_P (r[i]))
      break;

  return i;
}


/* Count the number of glyphs in common at the start of the glyph
   vectors STR1 and STR2.  END1 is the end of STR1 and END2 is the end
   of STR2.  Value is the number of equal glyphs equal at the start.  */

static int
count_match (struct glyph *str1, struct glyph *end1, struct glyph *str2, struct glyph *end2)
{
  struct glyph *p1 = str1;
  struct glyph *p2 = str2;

  while (p1 < end1
	 && p2 < end2
	 && GLYPH_CHAR_AND_FACE_EQUAL_P (p1, p2))
    ++p1, ++p2;

  return p1 - str1;
}


/* Char insertion/deletion cost vector, from term.c */

#define char_ins_del_cost(f) (&char_ins_del_vector[FRAME_TOTAL_COLS ((f))])


/* Perform a frame-based update on line VPOS in frame FRAME.  */

static void
update_frame_line (struct frame *f, int vpos, bool updating_menu_p)
{
  struct glyph *obody, *nbody, *op1, *op2, *np1, *nend;
  int tem;
  int osp, nsp, begmatch, endmatch, olen, nlen;
  struct glyph_matrix *current_matrix = f->current_matrix;
  struct glyph_matrix *desired_matrix = f->desired_matrix;
  struct glyph_row *current_row = MATRIX_ROW (current_matrix, vpos);
  struct glyph_row *desired_row = MATRIX_ROW (desired_matrix, vpos);
  bool must_write_whole_line_p;
  bool write_spaces_p = FRAME_MUST_WRITE_SPACES (f);
  bool colored_spaces_p = (FACE_FROM_ID (f, DEFAULT_FACE_ID)->background
			   != FACE_TTY_DEFAULT_BG_COLOR);

  if (colored_spaces_p)
    write_spaces_p = 1;

  /* Current row not enabled means it has unknown contents.  We must
     write the whole desired line in that case.  */
  must_write_whole_line_p = !current_row->enabled_p;
  if (must_write_whole_line_p)
    {
      obody = 0;
      olen = 0;
    }
  else
    {
      obody = MATRIX_ROW_GLYPH_START (current_matrix, vpos);
      olen = current_row->used[TEXT_AREA];

      /* Ignore trailing spaces, if we can.  */
      if (!write_spaces_p)
	while (olen > 0 && CHAR_GLYPH_SPACE_P (obody[olen-1]))
	  olen--;
    }

  current_row->enabled_p = true;
  current_row->used[TEXT_AREA] = desired_row->used[TEXT_AREA];

  /* For some reason, cursor is sometimes moved behind our back when a
     frame with a TTY menu is redrawn.  Homing the cursor as below
     fixes that.  */
  if (updating_menu_p)
    cursor_to (f, 0, 0);

  /* If desired line is empty, just clear the line.  */
  if (!desired_row->enabled_p)
    {
      nlen = 0;
      goto just_erase;
    }

  nbody = desired_row->glyphs[TEXT_AREA];
  nlen = desired_row->used[TEXT_AREA];
  nend = nbody + nlen;

  /* If display line has unknown contents, write the whole line.  */
  if (must_write_whole_line_p)
    {
      /* Ignore spaces at the end, if we can.  */
      if (!write_spaces_p)
	while (nlen > 0 && CHAR_GLYPH_SPACE_P (nbody[nlen - 1]))
	  --nlen;

      /* Write the contents of the desired line.  */
      if (nlen)
	{
          cursor_to (f, vpos, 0);
	  write_glyphs (f, nbody, nlen);
	}

      /* Don't call clear_end_of_line if we already wrote the whole
	 line.  The cursor will not be at the right margin in that
	 case but in the line below.  */
      if (nlen < FRAME_TOTAL_COLS (f))
	{
	  cursor_to (f, vpos, nlen);
          clear_end_of_line (f, FRAME_TOTAL_COLS (f));
	}
      else
	/* Make sure we are in the right row, otherwise cursor movement
	   with cmgoto might use `ch' in the wrong row.  */
	cursor_to (f, vpos, 0);

      make_current (desired_matrix, current_matrix, vpos);
      return;
    }

  /* Pretend trailing spaces are not there at all,
     unless for one reason or another we must write all spaces.  */
  if (!write_spaces_p)
    while (nlen > 0 && CHAR_GLYPH_SPACE_P (nbody[nlen - 1]))
      nlen--;

  /* If there's no i/d char, quickly do the best we can without it.  */
  if (!FRAME_CHAR_INS_DEL_OK (f))
    {
      int i, j;

      /* Find the first glyph in desired row that doesn't agree with
	 a glyph in the current row, and write the rest from there on.  */
      for (i = 0; i < nlen; i++)
	{
	  if (i >= olen || !GLYPH_EQUAL_P (nbody + i, obody + i))
	    {
	      /* Find the end of the run of different glyphs.  */
	      j = i + 1;
	      while (j < nlen
		     && (j >= olen
			 || !GLYPH_EQUAL_P (nbody + j, obody + j)
			 || CHAR_GLYPH_PADDING_P (nbody[j])))
		++j;

	      /* Output this run of non-matching chars.  */
	      cursor_to (f, vpos, i);
	      write_glyphs (f, nbody + i, j - i);
	      i = j - 1;

	      /* Now find the next non-match.  */
	    }
	}

      /* Clear the rest of the line, or the non-clear part of it.  */
      if (olen > nlen)
	{
	  cursor_to (f, vpos, nlen);
	  clear_end_of_line (f, olen);
	}

      /* Make current row = desired row.  */
      make_current (desired_matrix, current_matrix, vpos);
      return;
    }

  /* Here when CHAR_INS_DEL_OK != 0, i.e. we can insert or delete
     characters in a row.  */

  if (!olen)
    {
      /* If current line is blank, skip over initial spaces, if
	 possible, and write the rest.  */
      if (write_spaces_p)
	nsp = 0;
      else
	nsp = count_blanks (nbody, nlen);

      if (nlen > nsp)
	{
	  cursor_to (f, vpos, nsp);
	  write_glyphs (f, nbody + nsp, nlen - nsp);
	}

      /* Exchange contents between current_frame and new_frame.  */
      make_current (desired_matrix, current_matrix, vpos);
      return;
    }

  /* Compute number of leading blanks in old and new contents.  */
  osp = count_blanks (obody, olen);
  nsp = (colored_spaces_p ? 0 : count_blanks (nbody, nlen));

  /* Compute number of matching chars starting with first non-blank.  */
  begmatch = count_match (obody + osp, obody + olen,
			  nbody + nsp, nbody + nlen);

  /* Spaces in new match implicit space past the end of old.  */
  /* A bug causing this to be a no-op was fixed in 18.29.  */
  if (!write_spaces_p && osp + begmatch == olen)
    {
      np1 = nbody + nsp;
      while (np1 + begmatch < nend && CHAR_GLYPH_SPACE_P (np1[begmatch]))
	++begmatch;
    }

  /* Avoid doing insert/delete char
     just cause number of leading spaces differs
     when the following text does not match.  */
  if (begmatch == 0 && osp != nsp)
    osp = nsp = min (osp, nsp);

  /* Find matching characters at end of line */
  op1 = obody + olen;
  np1 = nbody + nlen;
  op2 = op1 + begmatch - min (olen - osp, nlen - nsp);
  while (op1 > op2
	 && GLYPH_EQUAL_P (op1 - 1, np1 - 1))
    {
      op1--;
      np1--;
    }
  endmatch = obody + olen - op1;

  /* tem gets the distance to insert or delete.
     endmatch is how many characters we save by doing so.
     Is it worth it?  */

  tem = (nlen - nsp) - (olen - osp);
  if (endmatch && tem
      && (!FRAME_CHAR_INS_DEL_OK (f)
          || endmatch <= char_ins_del_cost (f)[tem]))
    endmatch = 0;

  /* nsp - osp is the distance to insert or delete.
     If that is nonzero, begmatch is known to be nonzero also.
     begmatch + endmatch is how much we save by doing the ins/del.
     Is it worth it?  */

  if (nsp != osp
      && (!FRAME_CHAR_INS_DEL_OK (f)
	  || begmatch + endmatch <= char_ins_del_cost (f)[nsp - osp]))
    {
      begmatch = 0;
      endmatch = 0;
      osp = nsp = min (osp, nsp);
    }

  /* Now go through the line, inserting, writing and
     deleting as appropriate.  */

  if (osp > nsp)
    {
      cursor_to (f, vpos, nsp);
      delete_glyphs (f, osp - nsp);
    }
  else if (nsp > osp)
    {
      /* If going to delete chars later in line
	 and insert earlier in the line,
	 must delete first to avoid losing data in the insert */
      if (endmatch && nlen < olen + nsp - osp)
	{
	  cursor_to (f, vpos, nlen - endmatch + osp - nsp);
	  delete_glyphs (f, olen + nsp - osp - nlen);
	  olen = nlen - (nsp - osp);
	}
      cursor_to (f, vpos, osp);
      insert_glyphs (f, 0, nsp - osp);
    }
  olen += nsp - osp;

  tem = nsp + begmatch + endmatch;
  if (nlen != tem || olen != tem)
    {
      if (!endmatch || nlen == olen)
	{
	  /* If new text being written reaches right margin, there is
	     no need to do clear-to-eol at the end of this function
	     (and it would not be safe, since cursor is not going to
	     be "at the margin" after the text is done).  */
	  if (nlen == FRAME_TOTAL_COLS (f))
	    olen = 0;

	  /* Function write_glyphs is prepared to do nothing
	     if passed a length <= 0.  Check it here to avoid
	     unnecessary cursor movement.  */
	  if (nlen - tem > 0)
	    {
	      cursor_to (f, vpos, nsp + begmatch);
	      write_glyphs (f, nbody + nsp + begmatch, nlen - tem);
	    }
	}
      else if (nlen > olen)
	{
	  /* Here, we used to have the following simple code:
	     ----------------------------------------
	     write_glyphs (nbody + nsp + begmatch, olen - tem);
	     insert_glyphs (nbody + nsp + begmatch + olen - tem, nlen - olen);
	     ----------------------------------------
	     but it doesn't work if nbody[nsp + begmatch + olen - tem]
	     is a padding glyph.  */
	  int out = olen - tem;	/* Columns to be overwritten originally.  */
	  int del;

	  cursor_to (f, vpos, nsp + begmatch);

	  /* Calculate columns we can actually overwrite.  */
	  while (CHAR_GLYPH_PADDING_P (nbody[nsp + begmatch + out]))
	    out--;
	  write_glyphs (f, nbody + nsp + begmatch, out);

	  /* If we left columns to be overwritten, we must delete them.  */
	  del = olen - tem - out;
	  if (del > 0)
	    delete_glyphs (f, del);

	  /* At last, we insert columns not yet written out.  */
	  insert_glyphs (f, nbody + nsp + begmatch + out, nlen - olen + del);
	  olen = nlen;
	}
      else if (olen > nlen)
	{
	  cursor_to (f, vpos, nsp + begmatch);
	  write_glyphs (f, nbody + nsp + begmatch, nlen - tem);
	  delete_glyphs (f, olen - nlen);
	  olen = nlen;
	}
    }

 just_erase:
  /* If any unerased characters remain after the new line, erase them.  */
  if (olen > nlen)
    {
      cursor_to (f, vpos, nlen);
      clear_end_of_line (f, olen);
    }

  /* Exchange contents between current_frame and new_frame.  */
  make_current (desired_matrix, current_matrix, vpos);
}



/***********************************************************************
		   X/Y Position -> Buffer Position
 ***********************************************************************/

/* Determine what's under window-relative pixel position (*X, *Y).
   Return the object (string or buffer) that's there.
   Return in *POS the position in that object.
   Adjust *X and *Y to character positions.
   If an image is shown at the specified position, return
   in *OBJECT its image-spec.
   Return in *DX and *DY the pixel coordinates of the click,
   relative to the top left corner of object, or relative to
   the top left corner of the character glyph at (*X, *Y)
   if the object at (*X, *Y) is nil.
   Return WIDTH and HEIGHT of the object at (*X, *Y), or zero
   if the coordinates point to an empty area of the display.  */

Lisp_Object
buffer_posn_from_coords (struct window *w, int *x, int *y, struct display_pos *pos, Lisp_Object *object, int *dx, int *dy, int *width, int *height)
{
  struct it it;
  Lisp_Object old_current_buffer = Fcurrent_buffer ();
  struct text_pos startp;
  Lisp_Object string;
  struct glyph_row *row;
#ifdef HAVE_WINDOW_SYSTEM
  struct image *img = 0;
#endif
  int x0, x1, to_x, it_vpos;
  void *itdata = NULL;

  /* We used to set current_buffer directly here, but that does the
     wrong thing with `face-remapping-alist' (bug#2044).  */
  Fset_buffer (w->contents);
  itdata = bidi_shelve_cache ();
  CLIP_TEXT_POS_FROM_MARKER (startp, w->start);
  start_display (&it, w, startp);
  x0 = *x;

  /* First, move to the beginning of the row corresponding to *Y.  We
     need to be in that row to get the correct value of base paragraph
     direction for the text at (*X, *Y).  */
  move_it_to (&it, -1, 0, *y, -1, MOVE_TO_X | MOVE_TO_Y);

  /* TO_X is the pixel position that the iterator will compute for the
     glyph at *X.  */
  to_x = x0;
  if (it.bidi_it.paragraph_dir == R2L)
    /* For lines in an R2L paragraph, we need to mirror TO_X wrt the
       text area.  This is because the iterator, even in R2L
       paragraphs, delivers glyphs as if they started at the left
       margin of the window.  (When we actually produce glyphs for
       display, we reverse their order in PRODUCE_GLYPHS, but the
       iterator doesn't know about that.)  The following line adjusts
       the pixel position to the iterator geometry, which is what
       move_it_* routines use.  (The -1 is because in a window whose
       text-area width is W, the rightmost pixel position is W-1, and
       it should be mirrored into zero pixel position.)  */
    to_x = window_box_width (w, TEXT_AREA) - to_x - 1;

  /* We need to add it.first_visible_x because iterator positions
     include the hscroll. */
  to_x += it.first_visible_x;

  /* If we are hscrolling only the current line, and Y is at the line
     containing point, augment TO_X with the hscroll amount of the
     current line.  */
  if (it.line_wrap == TRUNCATE
      && EQ (automatic_hscrolling, Qcurrent_line) && IT_CHARPOS (it) < PT)
    {
      struct it it2 = it;
      void *it2data = bidi_shelve_cache ();
      it2.last_visible_x = 1000000;
      /* If the line at Y shows point, the call below to
	 move_it_in_display_line will succeed in reaching point.  */
      move_it_in_display_line (&it2, PT, -1, MOVE_TO_POS);
      if (IT_CHARPOS (it2) >= PT)
	{
	  to_x += (w->hscroll - w->min_hscroll) * FRAME_COLUMN_WIDTH (it.f);
	  /* We need to pretend the window is hscrolled, so that
	     move_it_in_display_line below will DTRT with TO_X.  */
	  it.first_visible_x += w->hscroll * FRAME_COLUMN_WIDTH (it.f);
	  it.last_visible_x += w->hscroll * FRAME_COLUMN_WIDTH (it.f);
	}
      bidi_unshelve_cache (it2data, 0);
    }

  /* Now move horizontally in the row to the glyph under *X.  Second
     argument is ZV to prevent move_it_in_display_line from matching
     based on buffer positions.  */
  move_it_in_display_line (&it, ZV, to_x, MOVE_TO_X);
  bidi_unshelve_cache (itdata, 0);

  Fset_buffer (old_current_buffer);

  *dx = to_x - it.current_x;
  *dy = *y - it.current_y;

  string = w->contents;
  if (STRINGP (it.string))
    string = it.string;
  *pos = it.current;
  if (it.what == IT_COMPOSITION
      && it.cmp_it.nchars > 1
      && it.cmp_it.reversed_p)
    {
      /* The current display element is a grapheme cluster in a
	 composition.  In that case, we need the position of the first
	 character of the cluster.  But, as it.cmp_it.reversed_p is 1,
	 it.current points to the last character of the cluster, thus
	 we must move back to the first character of the same
	 cluster.  */
      CHARPOS (pos->pos) -= it.cmp_it.nchars - 1;
      if (STRINGP (it.string))
	BYTEPOS (pos->pos) = string_char_to_byte (string, CHARPOS (pos->pos));
      else
	BYTEPOS (pos->pos) = buf_charpos_to_bytepos (XBUFFER (w->contents),
						     CHARPOS (pos->pos));
    }

#ifdef HAVE_WINDOW_SYSTEM
  if (it.what == IT_IMAGE)
    {
      /* Note that this ignores images that are fringe bitmaps,
	 because their image ID is zero, and so IMAGE_OPT_FROM_ID will
	 return NULL.  This is okay, since fringe bitmaps are not
	 displayed in the text area, and so are never the object we
	 are interested in.  */
      img = IMAGE_OPT_FROM_ID (it.f, it.image_id);
      if (img && !NILP (img->spec))
	*object = img->spec;
    }
#endif

  /* IT's vpos counts from the glyph row that includes the window's
     start position, i.e. it excludes the header-line row, but
     MATRIX_ROW includes the header-line row.  Adjust for a possible
     header-line row.  */
  it_vpos = it.vpos + window_wants_header_line (w);
  if (it_vpos < w->current_matrix->nrows
      && (row = MATRIX_ROW (w->current_matrix, it_vpos),
	  row->enabled_p))
    {
      if (it.hpos < row->used[TEXT_AREA])
	{
	  struct glyph *glyph = row->glyphs[TEXT_AREA] + it.hpos;
#ifdef HAVE_WINDOW_SYSTEM
	  if (img)
	    {
	      *dy -= row->ascent - glyph->ascent;
	      *dx += glyph->slice.img.x;
	      *dy += glyph->slice.img.y;
	      /* Image slices positions are still relative to the entire image */
	      *width = img->width;
	      *height = img->height;
	    }
	  else
#endif
	    {
	      *width = glyph->pixel_width;
	      *height = glyph->ascent + glyph->descent;
	    }
	}
      else
	{
	  *width = 0;
	  *height = row->height;
	}
    }
  else
    {
      *width = *height = 0;
    }

  /* Add extra (default width) columns if clicked after EOL. */
  x1 = max (0, it.current_x + it.pixel_width);
  if (to_x > x1)
    it.hpos += (to_x - x1) / WINDOW_FRAME_COLUMN_WIDTH (w);

  *x = it.hpos;
  *y = it.vpos;

  return string;
}


/* Value is the string under window-relative coordinates X/Y in the
   mode line or header line (PART says which) of window W, or nil if none.
   *CHARPOS is set to the position in the string returned.  */

Lisp_Object
mode_line_string (struct window *w, enum window_part part,
		  int *x, int *y, ptrdiff_t *charpos, Lisp_Object *object,
		  int *dx, int *dy, int *width, int *height)
{
  struct glyph_row *row;
  struct glyph *glyph, *end;
  int x0, y0;
  Lisp_Object string = Qnil;

  if (part == ON_MODE_LINE)
    row = MATRIX_MODE_LINE_ROW (w->current_matrix);
  else
    row = MATRIX_HEADER_LINE_ROW (w->current_matrix);
  y0 = *y - row->y;
  *y = row - MATRIX_FIRST_TEXT_ROW (w->current_matrix);

  if (row->mode_line_p && row->enabled_p)
    {
      /* Find the glyph under X.  If we find one with a string object,
         it's the one we were looking for.  */
      glyph = row->glyphs[TEXT_AREA];
      end = glyph + row->used[TEXT_AREA];
      for (x0 = *x; glyph < end && x0 >= glyph->pixel_width; ++glyph)
	x0 -= glyph->pixel_width;
      *x = glyph - row->glyphs[TEXT_AREA];
      if (glyph < end)
	{
	  string = glyph->object;
	  *charpos = glyph->charpos;
	  *width = glyph->pixel_width;
	  *height = glyph->ascent + glyph->descent;
#ifdef HAVE_WINDOW_SYSTEM
	  if (glyph->type == IMAGE_GLYPH)
	    {
	      struct image *img;
	      img = IMAGE_OPT_FROM_ID (WINDOW_XFRAME (w), glyph->u.img_id);
	      if (img != NULL)
		*object = img->spec;
	      y0 -= row->ascent - glyph->ascent;
	    }
#endif
	}
      else
	{
	  /* Add extra (default width) columns if clicked after EOL. */
	  *x += x0 / WINDOW_FRAME_COLUMN_WIDTH (w);
	  *width = 0;
	  *height = row->height;
	}
    }
  else
    {
      *x = 0;
      x0 = 0;
      *width = *height = 0;
    }

  *dx = x0;
  *dy = y0;

  return string;
}


/* Value is the string under window-relative coordinates X/Y in either
   marginal area, or nil if none.  *CHARPOS is set to the position in
   the string returned.  */

Lisp_Object
marginal_area_string (struct window *w, enum window_part part,
		      int *x, int *y, ptrdiff_t *charpos, Lisp_Object *object,
		      int *dx, int *dy, int *width, int *height)
{
  struct glyph_row *row = w->current_matrix->rows;
  struct glyph *glyph, *end;
  int x0, y0, i, wy = *y;
  int area;
  Lisp_Object string = Qnil;

  if (part == ON_LEFT_MARGIN)
    area = LEFT_MARGIN_AREA;
  else if (part == ON_RIGHT_MARGIN)
    area = RIGHT_MARGIN_AREA;
  else
    emacs_abort ();

  for (i = 0; row->enabled_p && i < w->current_matrix->nrows; ++i, ++row)
    if (wy >= row->y && wy < MATRIX_ROW_BOTTOM_Y (row))
      break;
  y0 = *y - row->y;
  *y = row - MATRIX_FIRST_TEXT_ROW (w->current_matrix);

  if (row->enabled_p)
    {
      /* Find the glyph under X.  If we find one with a string object,
	 it's the one we were looking for.  */
      if (area == RIGHT_MARGIN_AREA)
	x0 = ((WINDOW_HAS_FRINGES_OUTSIDE_MARGINS (w)
	       ? WINDOW_LEFT_FRINGE_WIDTH (w)
	       : WINDOW_FRINGES_WIDTH (w))
	      + window_box_width (w, LEFT_MARGIN_AREA)
	      + window_box_width (w, TEXT_AREA));
      else
	x0 = (WINDOW_HAS_FRINGES_OUTSIDE_MARGINS (w)
	      ? WINDOW_LEFT_FRINGE_WIDTH (w)
	      : 0);

      glyph = row->glyphs[area];
      end = glyph + row->used[area];
      for (x0 = *x - x0; glyph < end && x0 >= glyph->pixel_width; ++glyph)
	x0 -= glyph->pixel_width;
      *x = glyph - row->glyphs[area];
      if (glyph < end)
	{
	  string = glyph->object;
	  *charpos = glyph->charpos;
	  *width = glyph->pixel_width;
	  *height = glyph->ascent + glyph->descent;
#ifdef HAVE_WINDOW_SYSTEM
	  if (glyph->type == IMAGE_GLYPH)
	    {
	      struct image *img;
	      img = IMAGE_OPT_FROM_ID (WINDOW_XFRAME (w), glyph->u.img_id);
	      if (img != NULL)
		*object = img->spec;
	      y0 -= row->ascent - glyph->ascent;
	      x0 += glyph->slice.img.x;
	      y0 += glyph->slice.img.y;
	    }
#endif
	}
      else
	{
	  /* Add extra (default width) columns if clicked after EOL. */
	  *x += x0 / WINDOW_FRAME_COLUMN_WIDTH (w);
	  *width = 0;
	  *height = row->height;
	}
    }
  else
    {
      x0 = 0;
      *x = 0;
      *width = *height = 0;
    }

  *dx = x0;
  *dy = y0;

  return string;
}


/***********************************************************************
			 Changing Frame Sizes
 ***********************************************************************/

#ifdef SIGWINCH

static void deliver_window_change_signal (int);

static void
handle_window_change_signal (int sig)
{
  int width, height;
  struct tty_display_info *tty;

  /* The frame size change obviously applies to a single
     termcap-controlled terminal, but we can't decide which.
     Therefore, we resize the frames corresponding to each tty.
  */
  for (tty = tty_list; tty; tty = tty->next) {

    if (! tty->term_initted)
      continue;

    /* Suspended tty frames have tty->input == NULL avoid trying to
       use it.  */
    if (!tty->input)
      continue;

    get_tty_size (fileno (tty->input), &width, &height);

    if (width > 5 && height > 2) {
      Lisp_Object tail, frame;

      FOR_EACH_FRAME (tail, frame)
        if (FRAME_TERMCAP_P (XFRAME (frame)) && FRAME_TTY (XFRAME (frame)) == tty)
          /* Record the new sizes, but don't reallocate the data
             structures now.  Let that be done later outside of the
             signal handler.  */
          change_frame_size (XFRAME (frame), width,
			     height - FRAME_MENU_BAR_LINES (XFRAME (frame)),
			     0, 1, 0, 0);
    }
  }
}

static void
deliver_window_change_signal (int sig)
{
  deliver_process_signal (sig, handle_window_change_signal);
}
#endif /* SIGWINCH */


/* Do any change in frame size that was requested by a signal.
   SAFE means this function is called from a place where it is
   safe to change frame sizes while a redisplay is in progress.  */

void
do_pending_window_change (bool safe)
{
  /* If window change signal handler should have run before, run it now.  */
  if (redisplaying_p && !safe)
    return;

  while (delayed_size_change)
    {
      Lisp_Object tail, frame;

      delayed_size_change = 0;

      FOR_EACH_FRAME (tail, frame)
	{
	  struct frame *f = XFRAME (frame);

	  if (f->new_height != 0 || f->new_width != 0)
	    change_frame_size (f, f->new_width, f->new_height,
			       0, 0, safe, f->new_pixelwise);
	}
    }
}


static void
change_frame_size_1 (struct frame *f, int new_width, int new_height,
		     bool pretend, bool delay, bool safe, bool pixelwise)
{
  dynwind_begin ();

  /* If we can't deal with the change now, queue it for later.  */
  if (delay || (redisplaying_p && !safe))
    {
      f->new_width = new_width;
      f->new_height = new_height;
      f->new_pixelwise = pixelwise;
      delayed_size_change = 1;
    }
  else
    {
      /* This size-change overrides any pending one for this frame.  */
      f->new_height = 0;
      f->new_width = 0;
      f->new_pixelwise = 0;

      /* If an argument is zero, set it to the current value.  */
      if (pixelwise)
	{
	  new_width = (new_width <= 0) ? FRAME_TEXT_WIDTH (f) : new_width;
	  new_height = (new_height <= 0) ? FRAME_TEXT_HEIGHT (f) : new_height;
	}
      else
	{
	  new_width = (((new_width <= 0) ? FRAME_COLS (f) : new_width)
		       * FRAME_COLUMN_WIDTH (f));
	  new_height = (((new_height <= 0) ? FRAME_LINES (f) : new_height)
			* FRAME_LINE_HEIGHT (f));
	}

      /* Adjust frame size but make sure set_window_size_hook does not
	 get called.  */
      adjust_frame_size (f, new_width, new_height, 5, pretend,
			 Qchange_frame_size);
    }
  dynwind_end ();
}


/* Change text height/width of frame F.  Values may be given as zero to
   indicate that no change is needed.

   If DELAY, assume we're being called from a signal handler, and queue
   the change for later - perhaps the next redisplay.  Since this tries
   to resize windows, we can't call it from a signal handler.

   SAFE means this function is called from a place where it's safe to
   change frame sizes while a redisplay is in progress.  */
void
change_frame_size (struct frame *f, int new_width, int new_height,
		   bool pretend, bool delay, bool safe, bool pixelwise)
{
  Lisp_Object tail, frame;

  if (FRAME_MSDOS_P (f))
    {
      /* On MS-DOS, all frames use the same screen, so a change in
         size affects all frames.  Termcap now supports multiple
         ttys. */
      FOR_EACH_FRAME (tail, frame)
	if (! FRAME_WINDOW_P (XFRAME (frame)))
	  change_frame_size_1 (XFRAME (frame), new_width, new_height,
			       pretend, delay, safe, pixelwise);
    }
  else
    change_frame_size_1 (f, new_width, new_height, pretend, delay, safe,
			 pixelwise);
}

/***********************************************************************
		   Terminal Related Lisp Functions
 ***********************************************************************/

DEFUN ("open-termscript", Fopen_termscript, Sopen_termscript,
       1, 1, "FOpen termscript file: ",
       doc: /* Start writing all terminal output to FILE as well as the terminal.
FILE = nil means just close any termscript file currently open.  */)
  (Lisp_Object file)
{
  struct tty_display_info *tty;

  if (! FRAME_TERMCAP_P (SELECTED_FRAME ())
      && ! FRAME_MSDOS_P (SELECTED_FRAME ()))
    error ("Current frame is not on a tty device");

  tty = CURTTY ();

  if (tty->termscript != 0)
    {
      block_input ();
      fclose (tty->termscript);
      tty->termscript = 0;
      unblock_input ();
    }

  if (! NILP (file))
    {
      file = Fexpand_file_name (file, Qnil);
      tty->termscript = emacs_fopen (SSDATA (file), "w");
      if (tty->termscript == 0)
	report_file_error ("Opening termscript", file);
    }
  return Qnil;
}


DEFUN ("send-string-to-terminal", Fsend_string_to_terminal,
       Ssend_string_to_terminal, 1, 2, 0,
       doc: /* Send STRING to the terminal without alteration.
Control characters in STRING will have terminal-dependent effects.

Optional parameter TERMINAL specifies the tty terminal device to use.
It may be a terminal object, a frame, or nil for the terminal used by
the currently selected frame.  In batch mode, STRING is sent to stdout
when TERMINAL is nil.  */)
  (Lisp_Object string, Lisp_Object terminal)
{
  struct terminal *t = decode_live_terminal (terminal);
  FILE *out;

  /* ??? Perhaps we should do something special for multibyte strings here.  */
  CHECK_STRING (string);
  block_input ();

  if (t->type == output_initial)
    out = stdout;
  else if (t->type != output_termcap && t->type != output_msdos_raw)
    error ("Device %d is not a termcap terminal device", t->id);
  else
    {
      struct tty_display_info *tty = t->display_info.tty;

      if (! tty->output)
	error ("Terminal is currently suspended");

      if (tty->termscript)
	{
	  fwrite_unlocked (SDATA (string), 1, SBYTES (string), tty->termscript);
	  fflush_unlocked (tty->termscript);
	}
      out = tty->output;
    }
  fwrite_unlocked (SDATA (string), 1, SBYTES (string), out);
  fflush_unlocked (out);
  unblock_input ();
  return Qnil;
}


DEFUN ("ding", Fding, Sding, 0, 1, 0,
       doc: /* Beep, or flash the screen.
Also, unless an argument is given,
terminate any keyboard macro currently executing.  */)
  (Lisp_Object arg)
{
  if (!NILP (arg))
    {
      if (noninteractive)
	putchar_unlocked (07);
      else
	ring_bell (XFRAME (selected_frame));
    }
  else
    bitch_at_user ();

  return Qnil;
}

void
bitch_at_user (void)
{
  if (noninteractive)
    putchar_unlocked (07);
  else if (!INTERACTIVE)  /* Stop executing a keyboard macro.  */
    {
      const char *msg
	= "Keyboard macro terminated by a command ringing the bell";
      Fsignal (Quser_error, list1 (build_string (msg)));
    }
  else
    ring_bell (XFRAME (selected_frame));
}



/***********************************************************************
			  Sleeping, Waiting
 ***********************************************************************/

DEFUN ("sleep-for", Fsleep_for, Ssleep_for, 1, 2, 0,
       doc: /* Pause, without updating display, for SECONDS seconds.
SECONDS may be a floating-point value, meaning that you can wait for a
fraction of a second.  Optional second arg MILLISECONDS specifies an
additional wait period, in milliseconds; this is for backwards compatibility.
\(Not all operating systems support waiting for a fraction of a second.)  */)
  (Lisp_Object seconds, Lisp_Object milliseconds)
{
  double duration = extract_float (seconds);

  if (!NILP (milliseconds))
    {
      CHECK_FIXNUM (milliseconds);
      duration += XFIXNUM (milliseconds) / 1000.0;
    }

  if (duration > 0)
    {
      struct timespec t = dtotimespec (duration);
      struct timespec tend = timespec_add (current_timespec (), t);

      /* wait_reading_process_output returns as soon as it detects
	 output from any subprocess, so we wait in a loop until the
	 time expires.  */
      do {
	wait_reading_process_output (min (t.tv_sec, WAIT_READING_MAX),
				     t.tv_nsec, 0, 0, Qnil, NULL, 0);
	t = timespec_sub (tend, current_timespec ());
      } while (timespec_sign (t) > 0);
    }

  return Qnil;
}


/* This is just like wait_reading_process_output, except that
   it does redisplay.

   TIMEOUT is number of seconds to wait (float or integer),
   or t to wait forever.
   READING is true if reading input.
   If DISPLAY_OPTION is >0 display process output while waiting.
   If DISPLAY_OPTION is >1 perform an initial redisplay before waiting.
*/

Lisp_Object
sit_for (Lisp_Object timeout, bool reading, int display_option)
{
  intmax_t sec;
  int nsec;
  bool do_display = display_option > 0;

  swallow_events (do_display);

  if ((detect_input_pending_run_timers (do_display))
      || !NILP (Vexecuting_kbd_macro))
    return Qnil;

  if (display_option > 1)
    redisplay_preserve_echo_area (2);

  if (INTEGERP (timeout))
    {
      if (integer_to_intmax (timeout, &sec))
	{
	  if (sec <= 0)
	    return Qt;
	  sec = min (sec, WAIT_READING_MAX);
	}
      else
	{
	  if (NILP (Fnatnump (timeout)))
	    return Qt;
	  sec = WAIT_READING_MAX;
	}
      nsec = 0;
    }
  else if (FLOATP (timeout))
    {
      double seconds = XFLOAT_DATA (timeout);
      if (! (0 < seconds))
	return Qt;
      else
	{
	  struct timespec t = dtotimespec (seconds);
	  sec = min (t.tv_sec, WAIT_READING_MAX);
	  nsec = t.tv_nsec;
	}
    }
  else if (EQ (timeout, Qt))
    {
      sec = 0;
      nsec = 0;
    }
  else
    wrong_type_argument (Qnumberp, timeout);


#ifdef USABLE_SIGIO
  gobble_input ();
#endif

  wait_reading_process_output (sec, nsec, reading ? -1 : 1, do_display,
			       Qnil, NULL, 0);

  return detect_input_pending () ? Qnil : Qt;
}


DEFUN ("redisplay", Fredisplay, Sredisplay, 0, 1, 0,
       doc: /* Perform redisplay.
Optional arg FORCE, if non-nil, prevents redisplay from being
preempted by arriving input, even if `redisplay-dont-pause' is nil.
If `redisplay-dont-pause' is non-nil (the default), redisplay is never
preempted by arriving input, so FORCE does nothing.

Return t if redisplay was performed, nil if redisplay was preempted
immediately by pending input.  */)
  (Lisp_Object force)
{

  swallow_events (true);
  if ((detect_input_pending_run_timers (1)
       && NILP (force) && !redisplay_dont_pause)
      || !NILP (Vexecuting_kbd_macro))
    return Qnil;

  dynwind_begin ();
  if (!NILP (force) && !redisplay_dont_pause)
    specbind (Qredisplay_dont_pause, Qt);
  redisplay_preserve_echo_area (2);
  dynwind_end ();
  return Qt;
}



/***********************************************************************
			 Other Lisp Functions
 ***********************************************************************/

/* A vector of size >= 2 * NFRAMES + 3 * NBUFFERS + 1, containing the
   session's frames, frame names, buffers, buffer-read-only flags, and
   buffer-modified-flags.  */

static Lisp_Object frame_and_buffer_state;


DEFUN ("frame-or-buffer-changed-p", Fframe_or_buffer_changed_p,
       Sframe_or_buffer_changed_p, 0, 1, 0,
       doc: /* Return non-nil if the frame and buffer state appears to have changed.
VARIABLE is a variable name whose value is either nil or a state vector
that will be updated to contain all frames and buffers,
aside from buffers whose names start with space,
along with the buffers' read-only and modified flags.  This allows a fast
check to see whether buffer menus might need to be recomputed.
If this function returns non-nil, it updates the internal vector to reflect
the current state.

If VARIABLE is nil, an internal variable is used.  Users should not
pass nil for VARIABLE.  */)
  (Lisp_Object variable)
{
  Lisp_Object state, tail, frame, buf;
  ptrdiff_t n, idx;

  if (! NILP (variable))
    {
      CHECK_SYMBOL (variable);
      state = Fsymbol_value (variable);
      if (! VECTORP (state))
	goto changed;
    }
  else
    state = frame_and_buffer_state;

  idx = 0;
  FOR_EACH_FRAME (tail, frame)
    {
      if (idx == ASIZE (state))
	goto changed;
      if (!EQ (AREF (state, idx++), frame))
	goto changed;
      if (idx == ASIZE (state))
	goto changed;
      if (!EQ (AREF (state, idx++), XFRAME (frame)->name))
	goto changed;
    }
  /* Check that the buffer info matches.  */
  FOR_EACH_LIVE_BUFFER (tail, buf)
    {
      /* Ignore buffers that aren't included in buffer lists.  */
      if (SREF (BVAR (XBUFFER (buf), name), 0) == ' ')
	continue;
      if (idx == ASIZE (state))
	goto changed;
      if (!EQ (AREF (state, idx++), buf))
	goto changed;
      if (idx == ASIZE (state))
	goto changed;
      if (!EQ (AREF (state, idx++), BVAR (XBUFFER (buf), read_only)))
	goto changed;
      if (idx == ASIZE (state))
	goto changed;
      if (!EQ (AREF (state, idx++), Fbuffer_modified_p (buf)))
	goto changed;
    }
  if (idx == ASIZE (state))
    goto changed;
  /* Detect deletion of a buffer at the end of the list.  */
  if (EQ (AREF (state, idx), Qlambda))
    return Qnil;

  /* Come here if we decide the data has changed.  */
 changed:
  /* Count the size we will need.
     Start with 1 so there is room for at least one lambda at the end.  */
  n = 1;
  FOR_EACH_FRAME (tail, frame)
    n += 2;
  FOR_EACH_LIVE_BUFFER (tail, buf)
    n += 3;
  /* Reallocate the vector if data has grown to need it,
     or if it has shrunk a lot.  */
  if (! VECTORP (state)
      || n > ASIZE (state)
      || n + 20 < ASIZE (state) / 2)
    /* Add 20 extra so we grow it less often.  */
    {
      state = make_vector (n + 20, Qlambda);
      if (! NILP (variable))
	Fset (variable, state);
      else
	frame_and_buffer_state = state;
    }

  /* Record the new data in the (possibly reallocated) vector.  */
  idx = 0;
  FOR_EACH_FRAME (tail, frame)
    {
      ASET (state, idx, frame);
      idx++;
      ASET (state, idx, XFRAME (frame)->name);
      idx++;
    }
  FOR_EACH_LIVE_BUFFER (tail, buf)
    {
      /* Ignore buffers that aren't included in buffer lists.  */
      if (SREF (BVAR (XBUFFER (buf), name), 0) == ' ')
	continue;
      ASET (state, idx, buf);
      idx++;
      ASET (state, idx, BVAR (XBUFFER (buf), read_only));
      idx++;
      ASET (state, idx, Fbuffer_modified_p (buf));
      idx++;
    }
  /* Fill up the vector with lambdas (always at least one).  */
  ASET (state, idx, Qlambda);
  idx++;
  while (idx < ASIZE (state))
    {
      ASET (state, idx, Qlambda);
      idx++;
    }
  /* Make sure we didn't overflow the vector.  */
  eassert (idx <= ASIZE (state));
  return Qt;
}



/***********************************************************************
			    Initialization
***********************************************************************/

static void
init_faces_initial (void)
{
  /* For the initial frame, we don't have any way of knowing what
     are the foreground and background colors of the terminal.  */
  struct frame *sf = SELECTED_FRAME ();

  FRAME_FOREGROUND_PIXEL (sf) = FACE_TTY_DEFAULT_FG_COLOR;
  FRAME_BACKGROUND_PIXEL (sf) = FACE_TTY_DEFAULT_BG_COLOR;
  call0 (intern ("tty-set-up-initial-frame-faces"));
}

/* Initialization done when Emacs fork is started, before doing stty.
   Determine terminal type and set terminal_driver.  Then invoke its
   decoding routine to set up variables in the terminal package.  */

static void
init_display_interactive (void)
{
  char *terminal_type;

  /* Construct the space glyph.  */
  space_glyph.type = CHAR_GLYPH;
  SET_CHAR_GLYPH (space_glyph, ' ', DEFAULT_FACE_ID, 0);
  space_glyph.charpos = -1;

  inverse_video = 0;
  cursor_in_echo_area = false;

  /* Now is the time to initialize this; it's used by init_sys_modes
     during startup.  */
  Vinitial_window_system = Qnil;

  /* SIGWINCH needs to be handled no matter what display we start
     with.  Otherwise newly opened tty frames will not resize
     automatically. */
#ifdef SIGWINCH
  if (!will_dump_p ())
    {
      struct sigaction action;
      emacs_sigaction_init (&action, deliver_window_change_signal);
      sigaction (SIGWINCH, &action, 0);
    }
#endif /* SIGWINCH */

  /* If running as a daemon, no need to initialize any frames/terminal,
     except on Windows, where we at least want to initialize it.  */
  if (IS_DAEMON)
    {
      /* Pdump'ed Emacs doesn't record the initial frame from temacs,
	 so the non-basic faces realized for that frame in temacs
	 aren't in emacs.  This causes errors when users try to
	 customize those faces in their init file.  The call to
	 init_faces_initial will realize these faces now.  (Non-daemon
	 Emacs does this either near the end of this function or when
	 the GUI frame is created.)  */
      if (dumped_with_pdumper_p ())
        init_faces_initial ();
#ifndef WINDOWSNT
      return;
#endif
    }

  /* If the user wants to use a window system, we shouldn't bother
     initializing the terminal.  This is especially important when the
     terminal is so dumb that emacs gives up before and doesn't bother
     using the window system.

     If the DISPLAY environment variable is set and nonempty,
     try to use X, and die with an error message if that doesn't work.  */

#ifdef HAVE_X_WINDOWS
  if (! inhibit_window_system && ! display_arg)
    {
      char *display;
      display = getenv ("DISPLAY");
      display_arg = (display != 0 && *display != 0);

      if (display_arg && !x_display_ok (display))
	{
	  fprintf (stderr, "Display %s unavailable, simulating -nw\n",
		   display);
	  inhibit_window_system = 1;
	}
    }

  if (!inhibit_window_system && display_arg)
    {
      Vinitial_window_system = Qx;
#ifdef HAVE_X11
      Vwindow_system_version = make_fixnum (11);
#endif
#ifdef USE_NCURSES
      /* In some versions of ncurses,
	 tputs crashes if we have not called tgetent.
	 So call tgetent.  */
      { char b[2044]; tgetent (b, "xterm");}
#endif
      return;
    }
#endif /* HAVE_X_WINDOWS */

#ifdef HAVE_NTGUI
  if (!inhibit_window_system)
    {
      Vinitial_window_system = Qw32;
      Vwindow_system_version = make_fixnum (1);
      return;
    }
#endif /* HAVE_NTGUI */

#ifdef HAVE_NS
  if (!inhibit_window_system && !will_dump_p ())
    {
      Vinitial_window_system = Qns;
      Vwindow_system_version = make_fixnum (10);
      return;
    }
#endif

  /* If no window system has been specified, try to use the terminal.  */
  if (! isatty (STDIN_FILENO))
    fatal ("standard input is not a tty");

#ifdef WINDOWSNT
  terminal_type = (char *)"w32console";
#else
  terminal_type = getenv ("TERM");
#endif
  if (!terminal_type)
    {
#ifdef HAVE_WINDOW_SYSTEM
      if (! inhibit_window_system)
	fprintf (stderr, "Please set the environment variable DISPLAY or TERM (see 'tset').\n");
      else
#endif /* HAVE_WINDOW_SYSTEM */
	fprintf (stderr, "Please set the environment variable TERM; see 'tset'.\n");
      exit (1);
    }

  {
    struct terminal *t;
    struct frame *f = XFRAME (selected_frame);

    init_foreground_group ();

    /* Open a display on the controlling tty. */
    t = init_tty (0, terminal_type, 1); /* Errors are fatal. */

    /* Convert the initial frame to use the new display. */
    if (f->output_method != output_initial)
      emacs_abort ();
    f->output_method = t->type;
    f->terminal = t;

    t->reference_count++;
#ifdef MSDOS
    f->output_data.tty = &the_only_tty_output;
    f->output_data.tty->display_info = &the_only_display_info;
#else
    if (f->output_method == output_termcap)
      create_tty_output (f);
#endif
    t->display_info.tty->top_frame = selected_frame;
    change_frame_size (XFRAME (selected_frame),
                       FrameCols (t->display_info.tty),
                       FrameRows (t->display_info.tty)
		       - FRAME_MENU_BAR_LINES (f), 0, 0, 1, 0);

    /* Delete the initial terminal. */
    if (--initial_terminal->reference_count == 0
        && initial_terminal->delete_terminal_hook)
      (*initial_terminal->delete_terminal_hook) (initial_terminal);

    /* Update frame parameters to reflect the new type. */
    AUTO_FRAME_ARG (tty_type_arg, Qtty_type, Ftty_type (selected_frame));
    Fmodify_frame_parameters (selected_frame, tty_type_arg);
    AUTO_FRAME_ARG (tty_arg, Qtty, (t->display_info.tty->name
				    ? build_string (t->display_info.tty->name)
				    : Qnil));
    Fmodify_frame_parameters (selected_frame, tty_arg);
  }

  {
    struct frame *sf = SELECTED_FRAME ();
    int width = FRAME_TOTAL_COLS (sf);
    int height = FRAME_TOTAL_LINES (sf);
    int area;

    /* If these sizes are so big they cause overflow, just ignore the
       change.  It's not clear what better we could do.  The rest of
       the code assumes that (width + 2) * height * sizeof (struct glyph)
       does not overflow and does not exceed PTRDIFF_MAX or SIZE_MAX.  */
    if (INT_ADD_WRAPV (width, 2, &area)
	|| INT_MULTIPLY_WRAPV (height, area, &area)
	|| min (PTRDIFF_MAX, SIZE_MAX) / sizeof (struct glyph) < area)
      fatal ("screen size %dx%d too big", width, height);
  }

  calculate_costs (XFRAME (selected_frame));

  /* Set up faces of the initial terminal frame.  */
  if (initialized && !noninteractive && NILP (Vinitial_window_system))
    init_faces_initial ();
}

void
init_display (void)
{
  if (noninteractive)
    {
      if (dumped_with_pdumper_p ())
        init_faces_initial ();
    }
  else
    init_display_interactive ();
}


/***********************************************************************
			   Blinking cursor
 ***********************************************************************/

DEFUN ("internal-show-cursor", Finternal_show_cursor,
       Sinternal_show_cursor, 2, 2, 0,
       doc: /* Set the cursor-visibility flag of WINDOW to SHOW.
WINDOW nil means use the selected window.  SHOW non-nil means
show a cursor in WINDOW in the next redisplay.  SHOW nil means
don't show a cursor.  */)
  (Lisp_Object window, Lisp_Object show)
{
  /* Don't change cursor state while redisplaying.  This could confuse
     output routines.  */
  if (!redisplaying_p)
    decode_any_window (window)->cursor_off_p = NILP (show);
  return Qnil;
}


DEFUN ("internal-show-cursor-p", Finternal_show_cursor_p,
       Sinternal_show_cursor_p, 0, 1, 0,
       doc: /* Value is non-nil if next redisplay will display a cursor in WINDOW.
WINDOW nil or omitted means report on the selected window.  */)
  (Lisp_Object window)
{
  return decode_any_window (window)->cursor_off_p ? Qnil : Qt;
}

/***********************************************************************
			    Initialization
 ***********************************************************************/

static void syms_of_display_for_pdumper (void);

void
syms_of_display (void)
{
#include "dispnew.x"

<<<<<<< HEAD
  frame_and_buffer_state = Fmake_vector (make_number (20), Qlambda);
=======
  frame_and_buffer_state = make_vector (20, Qlambda);
>>>>>>> f79fd9e8
  staticpro (&frame_and_buffer_state);

  /* This is the "purpose" slot of a display table.  */
  DEFSYM (Qdisplay_table, "display-table");

  DEFSYM (Qredisplay_dont_pause, "redisplay-dont-pause");

  DEFVAR_INT ("baud-rate", baud_rate,
	      doc: /* The output baud rate of the terminal.
On most systems, changing this value will affect the amount of padding
and the other strategic decisions made during redisplay.  */);

  DEFVAR_BOOL ("inverse-video", inverse_video,
	       doc: /* Non-nil means invert the entire frame display.
This means everything is in inverse video which otherwise would not be.  */);

  DEFVAR_BOOL ("visible-bell", visible_bell,
	       doc: /* Non-nil means try to flash the frame to represent a bell.

See also `ring-bell-function'.  */);

  DEFVAR_BOOL ("no-redraw-on-reenter", no_redraw_on_reenter,
	       doc: /* Non-nil means no need to redraw entire frame after suspending.
A non-nil value is useful if the terminal can automatically preserve
Emacs's frame display when you reenter Emacs.
It is up to you to set this variable if your terminal can do that.  */);

  DEFVAR_LISP ("initial-window-system", Vinitial_window_system,
	       doc: /* Name of the window system that Emacs uses for the first frame.
The value is a symbol:
 nil for a termcap frame (a character-only terminal),
 `x' for an Emacs frame that is really an X window,
 `w32' for an Emacs frame that is a window on MS-Windows display,
 `ns' for an Emacs frame on a GNUstep or Macintosh Cocoa display,
 `pc' for a direct-write MS-DOS frame.

Use of this variable as a boolean is deprecated.  Instead,
use `display-graphic-p' or any of the other `display-*-p'
predicates which report frame's specific UI-related capabilities.  */);

  DEFVAR_KBOARD ("window-system", Vwindow_system,
		 doc: /* Name of window system through which the selected frame is displayed.
The value is a symbol:
 nil for a termcap frame (a character-only terminal),
 `x' for an Emacs frame that is really an X window,
 `w32' for an Emacs frame that is a window on MS-Windows display,
 `ns' for an Emacs frame on a GNUstep or Macintosh Cocoa display,
 `pc' for a direct-write MS-DOS frame.

Use of this variable as a boolean is deprecated.  Instead,
use `display-graphic-p' or any of the other `display-*-p'
predicates which report frame's specific UI-related capabilities.  */);

  DEFVAR_LISP ("window-system-version", Vwindow_system_version,
	       doc: /* The version number of the window system in use.
For X windows, this is 11.  */);

  DEFVAR_BOOL ("cursor-in-echo-area", cursor_in_echo_area,
	       doc: /* Non-nil means put cursor in minibuffer, at end of any message there.  */);

  DEFVAR_LISP ("glyph-table", Vglyph_table,
	       doc: /* Table defining how to output a glyph code to the frame.
If not nil, this is a vector indexed by glyph code to define the glyph.
Each element can be:
 integer: a glyph code which this glyph is an alias for.
 string: output this glyph using that string (not impl. in X windows).
 nil: this glyph mod 524288 is the code of a character to output,
    and this glyph / 524288 is the face number (see `face-id') to use
    while outputting it.  */);
  Vglyph_table = Qnil;

  DEFVAR_LISP ("standard-display-table", Vstandard_display_table,
	       doc: /* Display table to use for buffers that specify none.
It is also used for standard output and error streams.
See `buffer-display-table' for more information.  */);
  Vstandard_display_table = Qnil;

  DEFVAR_BOOL ("redisplay-dont-pause", redisplay_dont_pause,
	       doc: /* Nil means display update is paused when input is detected.  */);
  /* Contrary to expectations, a value of "false" can be detrimental to
     responsiveness since aborting a redisplay throws away some of the
     work already performed.  It's usually more efficient (and gives
     more prompt feedback to the user) to let the redisplay terminate,
     and just completely skip the next command's redisplay (which is
     done regardless of this setting if there's pending input at the
     beginning of the next redisplay).  */
  redisplay_dont_pause = true;

  pdumper_do_now_and_after_load (syms_of_display_for_pdumper);
}

static void
syms_of_display_for_pdumper (void)
{
  Vinitial_window_system = Qnil;
  Vwindow_system_version = Qnil;
}<|MERGE_RESOLUTION|>--- conflicted
+++ resolved
@@ -6364,11 +6364,7 @@
 {
 #include "dispnew.x"
 
-<<<<<<< HEAD
-  frame_and_buffer_state = Fmake_vector (make_number (20), Qlambda);
-=======
   frame_and_buffer_state = make_vector (20, Qlambda);
->>>>>>> f79fd9e8
   staticpro (&frame_and_buffer_state);
 
   /* This is the "purpose" slot of a display table.  */
