--- conflicted
+++ resolved
@@ -656,31 +656,13 @@
 {
 #include "casefiddle.x"
 
-<<<<<<< HEAD
-=======
   DEFSYM (Qbounds, "bounds");
->>>>>>> 9adc93e6
   DEFSYM (Qidentity, "identity");
   DEFSYM (Qtitlecase, "titlecase");
   DEFSYM (Qspecial_uppercase, "special-uppercase");
   DEFSYM (Qspecial_lowercase, "special-lowercase");
   DEFSYM (Qspecial_titlecase, "special-titlecase");
 
-<<<<<<< HEAD
-}
-
-void
-keys_of_casefiddle (void)
-{
-  initial_define_key (control_x_map, Ctl ('U'), "upcase-region");
-  Fput (intern ("upcase-region"), Qdisabled, Qt);
-  initial_define_key (control_x_map, Ctl ('L'), "downcase-region");
-  Fput (intern ("downcase-region"), Qdisabled, Qt);
-
-  initial_define_key (meta_map, 'u', "upcase-word");
-  initial_define_key (meta_map, 'l', "downcase-word");
-  initial_define_key (meta_map, 'c', "capitalize-word");
-=======
   DEFVAR_LISP ("region-extract-function", Vregion_extract_function,
 	       doc: /* Function to get the region's content.
 Called with one argument METHOD which can be:
@@ -695,5 +677,4 @@
   is called, for each contiguous sub-region, with METHOD as its
   3rd argument.  */);
   Vregion_extract_function = Qnil; /* simple.el sets this.  */
->>>>>>> 9adc93e6
 }