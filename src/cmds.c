--- conflicted
+++ resolved
@@ -524,28 +524,4 @@
 	       doc: /* Hook run at the end of `self-insert-command'.
 This is run after inserting the character.  */);
   Vpost_self_insert_hook = Qnil;
-<<<<<<< HEAD
-}
-
-void
-keys_of_cmds (void)
-{
-  int n;
-
-  initial_define_key (global_map, Ctl ('I'), "self-insert-command");
-  for (n = 040; n < 0177; n++)
-    initial_define_key (global_map, n, "self-insert-command");
-#ifdef MSDOS
-  for (n = 0200; n < 0240; n++)
-    initial_define_key (global_map, n, "self-insert-command");
-#endif
-  for (n = 0240; n < 0400; n++)
-    initial_define_key (global_map, n, "self-insert-command");
-
-  initial_define_key (global_map, Ctl ('A'), "beginning-of-line");
-  initial_define_key (global_map, Ctl ('B'), "backward-char");
-  initial_define_key (global_map, Ctl ('E'), "end-of-line");
-  initial_define_key (global_map, Ctl ('F'), "forward-char");
-=======
->>>>>>> 9adc93e6
 }