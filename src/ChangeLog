--- conflicted
+++ resolved
@@ -1,4 +1,37 @@
-<<<<<<< HEAD
+2014-07-21  Jan Djärv  <jan.h.d@swipnet.se>
+
+	* nsterm.m (applicationDidFinishLaunching:): Call
+	antialiasThresholdDidChange, register for antialias changes (Bug#17534).
+	(antialiasThresholdDidChange:): New method for EmacsApp.
+
+	* nsterm.h (EmacsApp): Add antialiasThresholdDidChange.
+
+	* macfont.m (macfont_update_antialias_threshold): Remove static.
+
+	* macfont.h (macfont_update_antialias_threshold): Declare.
+
+2014-07-21  Eli Zaretskii  <eliz@gnu.org>
+
+	* w32select.c (setup_windows_coding_system): Apply
+	CODING_ANNOTATION_MASK to the common_flags member of struct
+	coding_system.  Reported by martin rudalics <rudalics@gmx.at>.
+
+	* w16select.c (Fw16_get_clipboard_data): Apply
+	CODING_ANNOTATION_MASK to the common_flags member of struct
+	coding_system.
+
+	* xdisp.c (init_iterator): Initialize it->stop_charpos to the
+	buffer position where we are to start the iteration.
+	(handle_invisible_prop): Record in it->stop_charpos the position
+	where the invisible text ends.  (Bug#18035)
+	(hscroll_window_tree): Don't try hscrolling windows whose cursor
+	row has zero buffer position as their start position.  Reported by
+	martin rudalics <rudalics@gmx.at>.
+
+	* xdisp.c (move_it_vertically_backward, move_it_by_lines): Prevent
+	infinite looping in redisplay when display lines don't have enough
+	space to display even a single character.  (Bug#18036)
+
 2014-07-20  Dmitry Antipov  <dmantipov@yandex.ru>
 
 	* frame.h (struct frame) [USE_X_TOOLKIT]: New member shell_position.
@@ -65,45 +98,6 @@
 	(x_set_tool_bar_position): Add meaningful diagnostic messages.
 
 2014-07-16  Eli Zaretskii  <eliz@gnu.org>
-=======
-2014-07-20  Jan Djärv  <jan.h.d@swipnet.se>
-
-	* nsterm.m (applicationDidFinishLaunching:): Call
-	antialiasThresholdDidChange, register for antialias changes (Bug#17534).
-	(antialiasThresholdDidChange:): New method for EmacsApp.
-
-	* nsterm.h (EmacsApp): Add antialiasThresholdDidChange.
-
-	* macfont.m (macfont_update_antialias_threshold): Remove static.
-
-	* macfont.h (macfont_update_antialias_threshold): Declare.
-
-2014-07-17  Eli Zaretskii  <eliz@gnu.org>
-
-	* w32select.c (setup_windows_coding_system): Apply
-	CODING_ANNOTATION_MASK to the common_flags member of struct
-	coding_system.  Reported by martin rudalics <rudalics@gmx.at>.
-
-	* w16select.c (Fw16_get_clipboard_data): Apply
-	CODING_ANNOTATION_MASK to the common_flags member of struct
-	coding_system.
-
-	* xdisp.c (init_iterator): Initialize it->stop_charpos to the
-	buffer position where we are to start the iteration.
-	(handle_invisible_prop): Record in it->stop_charpos the position
-	where the invisible text ends.  (Bug#18035)
-	(hscroll_window_tree): Don't try hscrolling windows whose cursor
-	row has zero buffer position as their start position.  Reported by
-	martin rudalics <rudalics@gmx.at>.
-
-2014-07-16  Eli Zaretskii  <eliz@gnu.org>
-
-	* xdisp.c (move_it_vertically_backward, move_it_by_lines): Prevent
-	infinite looping in redisplay when display lines don't have enough
-	space to display even a single character.  (Bug#18036)
-
-2014-07-13  Eli Zaretskii  <eliz@gnu.org>
->>>>>>> ef3b7194
 
 	* xdisp.c (decode_mode_spec): Call file-remote-p on the current
 	buffer's default-directory only if it is a string.  (Bug#17986)
