--- conflicted
+++ resolved
@@ -43,10 +43,7 @@
 #include "systime.h"
 #include "atimer.h"
 #include "process.h"
-<<<<<<< HEAD
-=======
 #include "menu.h"
->>>>>>> f79fd9e8
 #include "guile.h"
 #include <errno.h>
 
@@ -1717,13 +1714,7 @@
 Lisp_Object
 read_menu_command (void)
 {
-<<<<<<< HEAD
-  Lisp_Object keybuf[30];
   dynwind_begin ();
-  int i;
-=======
-  dynwind_begin ();
->>>>>>> f79fd9e8
 
   /* We don't want to echo the keystrokes while navigating the
      menus.  */
@@ -1970,11 +1961,7 @@
 safe_run_hooks (Lisp_Object hook)
 {
   dynwind_begin ();
-<<<<<<< HEAD
-
-=======
   ptrdiff_t count = SPECPDL_INDEX ();
->>>>>>> f79fd9e8
   specbind (Qinhibit_quit, Qt);
   run_hook_with_args (2, ((Lisp_Object []) {hook, hook}), safe_run_hook_funcall);
 
@@ -2055,18 +2042,11 @@
      but read_socket_hook is not global anymore.  Let's pretend that
      it's always set.  */
   return !interrupt_input;
-<<<<<<< HEAD
-#else
-  return 0;
-#endif
-}
-=======
 # else
   return false;
 # endif
 }
 #endif
->>>>>>> f79fd9e8
 
 /* Bind polling_period to a value at least N.
    But don't decrease it.  */
@@ -2075,22 +2055,14 @@
 bind_polling_period (int n)
 {
 #ifdef POLL_FOR_INPUT
-<<<<<<< HEAD
-  EMACS_INT new = max (polling_period, new);
-=======
   //FIX-20230210-LAV: RT-orig dont make sense (where does new come from): intmax_t new = max (polling_period, new);
   intmax_t new = polling_period;
->>>>>>> f79fd9e8
 
   if (n > new)
     new = n;
 
   stop_other_atimers (poll_timer);
-<<<<<<< HEAD
-  specbind (Qpolling_period, make_number (new));
-=======
   specbind (Qpolling_period, make_int (new));
->>>>>>> f79fd9e8
   /* Start a new alarm with the new period.  */
   start_polling ();
 #endif
@@ -2478,12 +2450,8 @@
         current_kboard = kb;
         /* This is going to exit from read_char
            so we had better get rid of this frame's stuff.  */
-<<<<<<< HEAD
-        return make_number (-2); /* wrong_kboard_jmpbuf */
-=======
         UNGCPRO;
         return make_fixnum (-2); /* wrong_kboard_jmpbuf */
->>>>>>> f79fd9e8
       }
   }
   return read_char_1 (true, state);
@@ -2508,7 +2476,6 @@
   state->reread = false;
   state->polling_stopped_here = false;
   state->orig_kboard = current_kboard;
-<<<<<<< HEAD
 
   /* Make a longjmp point for quits to use, but don't alter getcjmp just yet.
      We will do that below, temporarily for short sections of code,
@@ -2518,17 +2485,6 @@
 
   state->tag = state->local_tag = make_prompt_tag ();
 
-=======
-
-  /* Make a longjmp point for quits to use, but don't alter getcjmp just yet.
-     We will do that below, temporarily for short sections of code,
-     when appropriate.  local_getcjmp must be in effect
-     around any call to sit_for or kbd_buffer_get_event;
-     it *must not* be in effect when we call redisplay.  */
-
-  state->tag = state->local_tag = make_prompt_tag ();
-
->>>>>>> f79fd9e8
   return call_with_prompt (state->tag,
                            make_c_closure (read_char_thunk, state, 0, 0),
                            make_c_closure (read_char_handle_quit, state, 1, 0));
@@ -2822,19 +2778,9 @@
       else
 	{
 	  Lisp_Object tem0;
-<<<<<<< HEAD
-
-	  ptrdiff_t count = SPECPDL_INDEX ();
-	  save_getcjmp (state->save_tag);
-	  record_unwind_protect_ptr (restore_getcjmp, state->save_tag);
-	  restore_getcjmp (state->local_tag);
-	  tem0 = sit_for (Vecho_keystrokes, 1, 1);
-	  //unbind_to (count, Qnil);
-=======
 	  save_getcjmp (save_jump);
 	  restore_getcjmp (local_getcjmp);
 	  tem0 = sit_for (Vecho_keystrokes, 1, 1);
->>>>>>> f79fd9e8
 	  if (EQ (tem0, Qt)
 	      && ! CONSP (Vunread_command_events))
 	    echo_now ();
@@ -2907,18 +2853,10 @@
 	  timeout = delay_level * timeout / 4;
           emacs_abort(); //FIX-20230220-LAV: longjump not supported
 	  ptrdiff_t count1 = SPECPDL_INDEX ();
-<<<<<<< HEAD
-	  save_getcjmp (state);
-	  record_unwind_protect_ptr (restore_getcjmp, state->save_tag);
-	  restore_getcjmp (state->local_tag);
-	  tem0 = sit_for (make_number (timeout), 1, 1);
-	  //unbind_to (count1, Qnil);
-=======
 	  save_getcjmp (save_jump);
 	  restore_getcjmp (local_getcjmp);
 	  tem0 = sit_for (make_fixnum (timeout), 1, 1);
 	  unbind_to (count1, Qnil);
->>>>>>> f79fd9e8
 
 	  if (EQ (tem0, Qt)
 	      && ! CONSP (Vunread_command_events))
@@ -5461,13 +5399,8 @@
 make_scroll_bar_position (struct input_event *ev, Lisp_Object type)
 {
   return list5 (ev->frame_or_window, type, Fcons (ev->x, ev->y),
-<<<<<<< HEAD
-		make_number (ev->timestamp),
-		(scroll_bar_parts[ev->part]));
-=======
 		make_fixnum (ev->timestamp),
 		builtin_lisp_symbol (scroll_bar_parts[ev->part]));
->>>>>>> f79fd9e8
 }
 
 /* Given a struct input_event, build the lisp event which represents
@@ -8450,15 +8383,9 @@
       Lisp_Object tcapt = PROP (TOOL_BAR_ITEM_CAPTION);
       const char *label = SYMBOLP (tkey) ? SSDATA (SYMBOL_NAME (tkey)) : "";
       const char *capt = STRINGP (tcapt) ? SSDATA (tcapt) : "";
-<<<<<<< HEAD
-      ptrdiff_t max_lbl =
-	2 * max (0, min (tool_bar_max_label_size, STRING_BYTES_BOUND / 2));
-      char *buf = xmalloc_atomic (max_lbl + 1);
-=======
       ptrdiff_t max_lbl_size =
 	2 * max (0, min (tool_bar_max_label_size, STRING_BYTES_BOUND / 2)) + 1;
       char *buf = xmalloc_atomic (max_lbl_size);
->>>>>>> f79fd9e8
       Lisp_Object new_lbl;
       ptrdiff_t caption_len = strnlen (capt, max_lbl_size);
 
@@ -9152,11 +9079,6 @@
   /* List of events for which a fake prefix key has been generated.  */
   Lisp_Object fake_prefixed_keys = Qnil;
 
-<<<<<<< HEAD
-  // FIX: 20190811 LAV, for some reason, dynwind doesn't work in this function see the dynstack macros in guile to figure out the memory layout and how to debug using gdb (step-instruction if needed).
-  //dynwind_begin ();
-  raw_keybuf_count = 0;
-=======
   /* raw_keybuf_count is now initialized in (most of) the callers of
      read_key_sequence.  This is so that in a recursive call (for
      mouse menus) a spurious initialization doesn't erase the contents
@@ -9164,7 +9086,6 @@
   //raw_keybuf_count = 0;
   // FIX: 20190811 LAV, for some reason, dynwind doesn't work in this function see the dynstack macros in guile to figure out the memory layout and how to debug using gdb (step-instruction if needed).
   //dynwind_begin ();
->>>>>>> f79fd9e8
 
   last_nonmenu_event = Qnil;
 
@@ -10012,13 +9933,7 @@
 		      Lisp_Object can_return_switch_frame,
 		      Lisp_Object cmd_loop, bool allow_string)
 {
-<<<<<<< HEAD
-  Lisp_Object keybuf[30];
-  int i;
-
-=======
   ptrdiff_t count = SPECPDL_INDEX ();
->>>>>>> f79fd9e8
   dynwind_begin ();
 
   if (!NILP (prompt))
@@ -11247,10 +11162,7 @@
   staticpro (&Vlispy_mouse_stem);
 
   regular_top_level_message = build_pure_c_string ("Back to top level");
-<<<<<<< HEAD
-=======
   staticpro (&regular_top_level_message);
->>>>>>> f79fd9e8
   DEFVAR_LISP ("internal--top-level-message", Vinternal__top_level_message,
 	       doc: /* Message displayed by `normal-top-level'.  */);
   Vinternal__top_level_message = regular_top_level_message;
@@ -11687,12 +11599,7 @@
 	       doc: /* Form to evaluate when Emacs starts up.
 Useful to set before you dump a modified Emacs.  */);
   Vtop_level = Qnil;
-<<<<<<< HEAD
-  // FIX: 20190704 LAV, below is not used in 2015.
-  SET_SYMBOL_DECLARED_SPECIAL(XSYMBOL(Qtop_level), 0);
-=======
   SET_SYMBOL_DECLARED_SPECIAL (XSYMBOL (Qtop_level));
->>>>>>> f79fd9e8
 
   DEFVAR_KBOARD ("keyboard-translate-table", Vkeyboard_translate_table,
                  doc: /* Translate table for local keyboard input, or nil.
