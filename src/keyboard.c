/* Keyboard and mouse input; editor command loop.

Copyright (C) 1985-1989, 1993-1997, 1999-2015 Free Software Foundation,
Inc.

This file is part of GNU Emacs.

GNU Emacs is free software: you can redistribute it and/or modify
it under the terms of the GNU General Public License as published by
the Free Software Foundation, either version 3 of the License, or
(at your option) any later version.

GNU Emacs is distributed in the hope that it will be useful,
but WITHOUT ANY WARRANTY; without even the implied warranty of
MERCHANTABILITY or FITNESS FOR A PARTICULAR PURPOSE.  See the
GNU General Public License for more details.

You should have received a copy of the GNU General Public License
along with GNU Emacs.  If not, see <http://www.gnu.org/licenses/>.  */

#include <config.h>

#include <sys/stat.h>

#include "lisp.h"
#include "coding.h"
#include "termchar.h"
#include "termopts.h"
#include "frame.h"
#include "termhooks.h"
#include "macros.h"
#include "keyboard.h"
#include "window.h"
#include "commands.h"
#include "character.h"
#include "buffer.h"
#include "dispextern.h"
#include "syntax.h"
#include "intervals.h"
#include "keymap.h"
#include "blockinput.h"
#include "systime.h"
#include "atimer.h"
#include "process.h"
#include <errno.h>

#ifdef HAVE_PTHREAD
#include <pthread.h>
#endif
#ifdef MSDOS
#include "msdos.h"
#include <time.h>
#else /* not MSDOS */
#include <sys/ioctl.h>
#endif /* not MSDOS */

#if defined USABLE_FIONREAD && defined USG5_4
# include <sys/filio.h>
#endif

#include "syssignal.h"

#include <sys/types.h>
#include <unistd.h>
#include <fcntl.h>

#ifdef HAVE_WINDOW_SYSTEM
#include TERM_HEADER
#endif /* HAVE_WINDOW_SYSTEM */

/* Variables for blockinput.h:  */

/* Positive if interrupt input is blocked right now.  */
volatile int interrupt_input_blocked;

/* True means an input interrupt or alarm signal has arrived.
   The QUIT macro checks this.  */
volatile bool pending_signals;

#define KBD_BUFFER_SIZE 4096

KBOARD *initial_kboard;
KBOARD *current_kboard;
static KBOARD *all_kboards;

/* True in the single-kboard state, false in the any-kboard state.  */
static bool single_kboard;

#define NUM_RECENT_KEYS (300)

/* Index for storing next element into recent_keys.  */
static int recent_keys_index;

/* Total number of elements stored into recent_keys.  */
static int total_keys;

/* This vector holds the last NUM_RECENT_KEYS keystrokes.  */
static Lisp_Object recent_keys;

/* Vector holding the key sequence that invoked the current command.
   It is reused for each command, and it may be longer than the current
   sequence; this_command_key_count indicates how many elements
   actually mean something.
   It's easier to staticpro a single Lisp_Object than an array.  */
Lisp_Object this_command_keys;
ptrdiff_t this_command_key_count;

/* This vector is used as a buffer to record the events that were actually read
   by read_key_sequence.  */
static Lisp_Object raw_keybuf;
static int raw_keybuf_count;

#define GROW_RAW_KEYBUF							\
 if (raw_keybuf_count == ASIZE (raw_keybuf))				\
   raw_keybuf = larger_vector (raw_keybuf, 1, -1)

/* Number of elements of this_command_keys
   that precede this key sequence.  */
static ptrdiff_t this_single_command_key_start;

#ifdef HAVE_STACK_OVERFLOW_HANDLING

/* For longjmp to recover from C stack overflow.  */
sigjmp_buf return_to_command_loop;

/* Message displayed by Vtop_level when recovering from C stack overflow.  */
static Lisp_Object recover_top_level_message;

#endif /* HAVE_STACK_OVERFLOW_HANDLING */

/* Message normally displayed by Vtop_level.  */
static Lisp_Object regular_top_level_message;

/* For longjmp to where kbd input is being done.  */

static sys_jmp_buf getcjmp;

/* True while doing kbd input.  */
bool waiting_for_input;

/* True while displaying for echoing.   Delays C-g throwing.  */

static bool echoing;

/* Non-null means we can start echoing at the next input pause even
   though there is something in the echo area.  */

static struct kboard *ok_to_echo_at_next_pause;

/* The kboard last echoing, or null for none.  Reset to 0 in
   cancel_echoing.  If non-null, and a current echo area message
   exists, and echo_message_buffer is eq to the current message
   buffer, we know that the message comes from echo_kboard.  */

struct kboard *echo_kboard;

/* The buffer used for echoing.  Set in echo_now, reset in
   cancel_echoing.  */

Lisp_Object echo_message_buffer;

/* True means C-g should cause immediate error-signal.  */
bool immediate_quit;

/* Character that causes a quit.  Normally C-g.

   If we are running on an ordinary terminal, this must be an ordinary
   ASCII char, since we want to make it our interrupt character.

   If we are not running on an ordinary terminal, it still needs to be
   an ordinary ASCII char.  This character needs to be recognized in
   the input interrupt handler.  At this point, the keystroke is
   represented as a struct input_event, while the desired quit
   character is specified as a lispy event.  The mapping from struct
   input_events to lispy events cannot run in an interrupt handler,
   and the reverse mapping is difficult for anything but ASCII
   keystrokes.

   FOR THESE ELABORATE AND UNSATISFYING REASONS, quit_char must be an
   ASCII character.  */
int quit_char;

/* Current depth in recursive edits.  */
EMACS_INT command_loop_level;

/* If not Qnil, this is a switch-frame event which we decided to put
   off until the end of a key sequence.  This should be read as the
   next command input, after any unread_command_events.

   read_key_sequence uses this to delay switch-frame events until the
   end of the key sequence; Fread_char uses it to put off switch-frame
   events until a non-ASCII event is acceptable as input.  */
Lisp_Object unread_switch_frame;

/* Last size recorded for a current buffer which is not a minibuffer.  */
static ptrdiff_t last_non_minibuf_size;

/* Total number of times read_char has returned, modulo UINTMAX_MAX + 1.  */
uintmax_t num_input_events;

/* Value of num_nonmacro_input_events as of last auto save.  */

static EMACS_INT last_auto_save;

/* The value of point when the last command was started.  */
static ptrdiff_t last_point_position;

/* The frame in which the last input event occurred, or Qmacro if the
   last event came from a macro.  We use this to determine when to
   generate switch-frame events.  This may be cleared by functions
   like Fselect_frame, to make sure that a switch-frame event is
   generated by the next character.

   FIXME: This is modified by a signal handler so it should be volatile.
   It's exported to Lisp, though, so it can't simply be marked
   'volatile' here.  */
Lisp_Object internal_last_event_frame;

/* `read_key_sequence' stores here the command definition of the
   key sequence that it reads.  */
static Lisp_Object read_key_sequence_cmd;
static Lisp_Object read_key_sequence_remapped;

/* File in which we write all commands we read.  */
static FILE *dribble;

/* True if input is available.  */
bool input_pending;

/* True if more input was available last time we read an event.

   Since redisplay can take a significant amount of time and is not
   indispensable to perform the user's commands, when input arrives
   "too fast", Emacs skips redisplay.  More specifically, if the next
   command has already been input when we finish the previous command,
   we skip the intermediate redisplay.

   This is useful to try and make sure Emacs keeps up with fast input
   rates, such as auto-repeating keys.  But in some cases, this proves
   too conservative: we may end up disabling redisplay for the whole
   duration of a key repetition, even though we could afford to
   redisplay every once in a while.

   So we "sample" the input_pending flag before running a command and
   use *that* value after running the command to decide whether to
   skip redisplay or not.  This way, we only skip redisplay if we
   really can't keep up with the repeat rate.

   This only makes a difference if the next input arrives while running the
   command, which is very unlikely if the command is executed quickly.
   IOW this tends to avoid skipping redisplay after a long running command
   (which is a case where skipping redisplay is not very useful since the
   redisplay time is small compared to the time it took to run the command).

   A typical use case is when scrolling.  Scrolling time can be split into:
   - Time to do jit-lock on the newly displayed portion of buffer.
   - Time to run the actual scroll command.
   - Time to perform the redisplay.
   Jit-lock can happen either during the command or during the redisplay.
   In the most painful cases, the jit-lock time is the one that dominates.
   Also jit-lock can be tweaked (via jit-lock-defer) to delay its job, at the
   cost of temporary inaccuracy in display and scrolling.
   So without input_was_pending, what typically happens is the following:
   - when the command starts, there's no pending input (yet).
   - the scroll command triggers jit-lock.
   - during the long jit-lock time the next input arrives.
   - at the end of the command, we check input_pending and hence decide to
     skip redisplay.
   - we read the next input and start over.
   End result: all the hard work of jit-locking is "wasted" since redisplay
   doesn't actually happens (at least not before the input rate slows down).
   With input_was_pending redisplay is still skipped if Emacs can't keep up
   with the input rate, but if it can keep up just enough that there's no
   input_pending when we begin the command, then redisplay is not skipped
   which results in better feedback to the user.  */
static bool input_was_pending;

/* Circular buffer for pre-read keyboard input.  */

static union buffered_input_event kbd_buffer[KBD_BUFFER_SIZE];

/* Pointer to next available character in kbd_buffer.
   If kbd_fetch_ptr == kbd_store_ptr, the buffer is empty.
   This may be kbd_buffer + KBD_BUFFER_SIZE, meaning that the
   next available char is in kbd_buffer[0].  */
static union buffered_input_event *kbd_fetch_ptr;

/* Pointer to next place to store character in kbd_buffer.  This
   may be kbd_buffer + KBD_BUFFER_SIZE, meaning that the next
   character should go in kbd_buffer[0].  */
static union buffered_input_event *volatile kbd_store_ptr;

/* The above pair of variables forms a "queue empty" flag.  When we
   enqueue a non-hook event, we increment kbd_store_ptr.  When we
   dequeue a non-hook event, we increment kbd_fetch_ptr.  We say that
   there is input available if the two pointers are not equal.

   Why not just have a flag set and cleared by the enqueuing and
   dequeuing functions?  Such a flag could be screwed up by interrupts
   at inopportune times.  */

static void recursive_edit_unwind (Lisp_Object buffer);
static Lisp_Object command_loop (void);

static void echo_now (void);
static ptrdiff_t echo_length (void);

/* Incremented whenever a timer is run.  */
unsigned timers_run;

/* Address (if not 0) of struct timespec to zero out if a SIGIO interrupt
   happens.  */
struct timespec *input_available_clear_time;

/* True means use SIGIO interrupts; false means use CBREAK mode.
   Default is true if INTERRUPT_INPUT is defined.  */
bool interrupt_input;

/* Nonzero while interrupts are temporarily deferred during redisplay.  */
bool interrupts_deferred;

/* The time when Emacs started being idle.  */

static struct timespec timer_idleness_start_time;

/* After Emacs stops being idle, this saves the last value
   of timer_idleness_start_time from when it was idle.  */

static struct timespec timer_last_idleness_start_time;


/* Global variable declarations.  */

/* Flags for readable_events.  */
#define READABLE_EVENTS_DO_TIMERS_NOW		(1 << 0)
#define READABLE_EVENTS_FILTER_EVENTS		(1 << 1)
#define READABLE_EVENTS_IGNORE_SQUEEZABLES	(1 << 2)

/* Function for init_keyboard to call with no args (if nonzero).  */
static void (*keyboard_init_hook) (void);

static bool get_input_pending (int);
static bool readable_events (int);
static Lisp_Object read_char_x_menu_prompt (Lisp_Object,
                                            Lisp_Object, bool *);
static Lisp_Object read_char_minibuf_menu_prompt (int, Lisp_Object);
static Lisp_Object make_lispy_event (struct input_event *);
static Lisp_Object make_lispy_movement (struct frame *, Lisp_Object,
                                        enum scroll_bar_part,
                                        Lisp_Object, Lisp_Object,
					Time);
static Lisp_Object modify_event_symbol (ptrdiff_t, int, Lisp_Object,
                                        Lisp_Object, const char *const *,
                                        Lisp_Object *, ptrdiff_t);
static Lisp_Object make_lispy_switch_frame (Lisp_Object);
static Lisp_Object make_lispy_focus_in (Lisp_Object);
#ifdef HAVE_WINDOW_SYSTEM
static Lisp_Object make_lispy_focus_out (Lisp_Object);
#endif /* HAVE_WINDOW_SYSTEM */
static bool help_char_p (Lisp_Object);
static void save_getcjmp (sys_jmp_buf);
static void restore_getcjmp (sys_jmp_buf);
static Lisp_Object apply_modifiers (int, Lisp_Object);
static void restore_kboard_configuration (int);
static void handle_interrupt (bool);
static _Noreturn void quit_throw_to_read_char (bool);
static void timer_start_idle (void);
static void timer_stop_idle (void);
static void timer_resume_idle (void);
static void deliver_user_signal (int);
static char *find_user_signal_name (int);
static void store_user_signal_events (void);

/* These setters are used only in this file, so they can be private.  */
static void
kset_echo_string (struct kboard *kb, Lisp_Object val)
{
  kb->echo_string_ = val;
}
static void
kset_echo_prompt (struct kboard *kb, Lisp_Object val)
{
  kb->echo_prompt_ = val;
}
static void
kset_kbd_queue (struct kboard *kb, Lisp_Object val)
{
  kb->kbd_queue_ = val;
}
static void
kset_keyboard_translate_table (struct kboard *kb, Lisp_Object val)
{
  kb->Vkeyboard_translate_table_ = val;
}
static void
kset_last_prefix_arg (struct kboard *kb, Lisp_Object val)
{
  kb->Vlast_prefix_arg_ = val;
}
static void
kset_last_repeatable_command (struct kboard *kb, Lisp_Object val)
{
  kb->Vlast_repeatable_command_ = val;
}
static void
kset_local_function_key_map (struct kboard *kb, Lisp_Object val)
{
  kb->Vlocal_function_key_map_ = val;
}
static void
kset_overriding_terminal_local_map (struct kboard *kb, Lisp_Object val)
{
  kb->Voverriding_terminal_local_map_ = val;
}
static void
kset_real_last_command (struct kboard *kb, Lisp_Object val)
{
  kb->Vreal_last_command_ = val;
}
static void
kset_system_key_syms (struct kboard *kb, Lisp_Object val)
{
  kb->system_key_syms_ = val;
}


/* Add C to the echo string, without echoing it immediately.  C can be
   a character, which is pretty-printed, or a symbol, whose name is
   printed.  */

static void
echo_add_key (Lisp_Object c)
{
  char initbuf[KEY_DESCRIPTION_SIZE + 100];
  ptrdiff_t size = sizeof initbuf;
  char *buffer = initbuf;
  char *ptr = buffer;
  Lisp_Object echo_string = KVAR (current_kboard, echo_string);
  USE_SAFE_ALLOCA;

  if (STRINGP (echo_string) && SCHARS (echo_string) > 0)
    /* Add a space at the end as a separator between keys.  */
    ptr++[0] = ' ';

  /* If someone has passed us a composite event, use its head symbol.  */
  c = EVENT_HEAD (c);

  if (INTEGERP (c))
    ptr = push_key_description (XINT (c), ptr);
  else if (SYMBOLP (c))
    {
      Lisp_Object name = SYMBOL_NAME (c);
      ptrdiff_t nbytes = SBYTES (name);

      if (size - (ptr - buffer) < nbytes)
	{
	  ptrdiff_t offset = ptr - buffer;
	  size = max (2 * size, size + nbytes);
	  buffer = SAFE_ALLOCA (size);
	  ptr = buffer + offset;
	}

      ptr += copy_text (SDATA (name), (unsigned char *) ptr, nbytes,
			STRING_MULTIBYTE (name), 1);
    }

  if ((NILP (echo_string) || SCHARS (echo_string) == 0)
      && help_char_p (c))
    {
      static const char text[] = " (Type ? for further options)";
      int len = sizeof text - 1;

      if (size - (ptr - buffer) < len)
	{
	  ptrdiff_t offset = ptr - buffer;
	  size += len;
	  buffer = SAFE_ALLOCA (size);
	  ptr = buffer + offset;
	}

      memcpy (ptr, text, len);
      ptr += len;
    }

  kset_echo_string
    (current_kboard,
     concat2 (echo_string, make_string (buffer, ptr - buffer)));
  SAFE_FREE ();
}

/* Temporarily add a dash to the end of the echo string if it's not
   empty, so that it serves as a mini-prompt for the very next
   character.  */

static void
echo_dash (void)
{
  /* Do nothing if not echoing at all.  */
  if (NILP (KVAR (current_kboard, echo_string)))
    return;

  if (!current_kboard->immediate_echo
      && SCHARS (KVAR (current_kboard, echo_string)) == 0)
    return;

  /* Do nothing if we just printed a prompt.  */
  if (STRINGP (KVAR (current_kboard, echo_prompt))
      && (SCHARS (KVAR (current_kboard, echo_prompt))
	  == SCHARS (KVAR (current_kboard, echo_string))))
    return;

  /* Do nothing if we have already put a dash at the end.  */
  if (SCHARS (KVAR (current_kboard, echo_string)) > 1)
    {
      Lisp_Object last_char, prev_char, idx;

      idx = make_number (SCHARS (KVAR (current_kboard, echo_string)) - 2);
      prev_char = Faref (KVAR (current_kboard, echo_string), idx);

      idx = make_number (SCHARS (KVAR (current_kboard, echo_string)) - 1);
      last_char = Faref (KVAR (current_kboard, echo_string), idx);

      if (XINT (last_char) == '-' && XINT (prev_char) != ' ')
	return;
    }

  /* Put a dash at the end of the buffer temporarily,
     but make it go away when the next character is added.  */
  AUTO_STRING (dash, "-");
  kset_echo_string (current_kboard,
		    concat2 (KVAR (current_kboard, echo_string), dash));
  echo_now ();
}

static void
echo_update (void)
{
  if (current_kboard->immediate_echo)
    {
      ptrdiff_t i;
      Lisp_Object prompt = KVAR (current_kboard, echo_prompt);
      Lisp_Object prefix = call0 (Qinternal_echo_keystrokes_prefix);
      kset_echo_string (current_kboard,
			NILP (prompt) ? prefix
			: NILP (prefix) ? prompt
			: concat2 (prompt, prefix));

      for (i = 0; i < this_command_key_count; i++)
	{
	  Lisp_Object c;

	  c = AREF (this_command_keys, i);
	  if (! (EVENT_HAS_PARAMETERS (c)
		 && EQ (EVENT_HEAD_KIND (EVENT_HEAD (c)), Qmouse_movement)))
	    echo_add_key (c);
	}

      echo_now ();
    }
}

/* Display the current echo string, and begin echoing if not already
   doing so.  */

static void
echo_now (void)
{
  if (!current_kboard->immediate_echo)
    {
      current_kboard->immediate_echo = true;
      echo_update ();
      /* Put a dash at the end to invite the user to type more.  */
      echo_dash ();
    }

  echoing = true;
  /* FIXME: Use call (Qmessage) so it can be advised (e.g. emacspeak).  */
  message3_nolog (KVAR (current_kboard, echo_string));
  echoing = false;

  /* Record in what buffer we echoed, and from which kboard.  */
  echo_message_buffer = echo_area_buffer[0];
  echo_kboard = current_kboard;

  if (waiting_for_input && !NILP (Vquit_flag))
    quit_throw_to_read_char (0);
}

/* Turn off echoing, for the start of a new command.  */

void
cancel_echoing (void)
{
  current_kboard->immediate_echo = false;
  kset_echo_prompt (current_kboard, Qnil);
  kset_echo_string (current_kboard, Qnil);
  ok_to_echo_at_next_pause = NULL;
  echo_kboard = NULL;
  echo_message_buffer = Qnil;
}

/* Return the length of the current echo string.  */

static ptrdiff_t
echo_length (void)
{
  return (STRINGP (KVAR (current_kboard, echo_string))
	  ? SCHARS (KVAR (current_kboard, echo_string))
	  : 0);
}

/* Truncate the current echo message to its first LEN chars.
   This and echo_char get used by read_key_sequence when the user
   switches frames while entering a key sequence.  */

static void
echo_truncate (ptrdiff_t nchars)
{
  if (STRINGP (KVAR (current_kboard, echo_string)))
    kset_echo_string (current_kboard,
		      Fsubstring (KVAR (current_kboard, echo_string),
				  make_number (0), make_number (nchars)));
  truncate_echo_area (nchars);
}


/* Functions for manipulating this_command_keys.  */
static void
add_command_key (Lisp_Object key)
{
  if (this_command_key_count >= ASIZE (this_command_keys))
    this_command_keys = larger_vector (this_command_keys, 1, -1);

  ASET (this_command_keys, this_command_key_count, key);
  ++this_command_key_count;
}


Lisp_Object
recursive_edit_1 (void)
{
  ptrdiff_t count = SPECPDL_INDEX ();
  Lisp_Object val;

  if (command_loop_level > 0)
    {
      specbind (Qstandard_output, Qt);
      specbind (Qstandard_input, Qt);
    }

#ifdef HAVE_WINDOW_SYSTEM
  /* The command loop has started an hourglass timer, so we have to
     cancel it here, otherwise it will fire because the recursive edit
     can take some time.  Do not check for display_hourglass_p here,
     because it could already be nil.  */
    cancel_hourglass ();
#endif

  /* This function may have been called from a debugger called from
     within redisplay, for instance by Edebugging a function called
     from fontification-functions.  We want to allow redisplay in
     the debugging session.

     The recursive edit is left with a `(throw exit ...)'.  The `exit'
     tag is not caught anywhere in redisplay, i.e. when we leave the
     recursive edit, the original redisplay leading to the recursive
     edit will be unwound.  The outcome should therefore be safe.  */
  specbind (Qinhibit_redisplay, Qnil);
  redisplaying_p = 0;

  val = command_loop ();
  if (EQ (val, Qt))
    Fsignal (Qquit, Qnil);
  /* Handle throw from read_minibuf when using minibuffer
     while it's active but we're in another window.  */
  if (STRINGP (val))
    xsignal1 (Qerror, val);

  return unbind_to (count, Qnil);
}

/* When an auto-save happens, record the "time", and don't do again soon.  */

void
record_auto_save (void)
{
  last_auto_save = num_nonmacro_input_events;
}

/* Make an auto save happen as soon as possible at command level.  */

#ifdef SIGDANGER
void
force_auto_save_soon (void)
{
  last_auto_save = - auto_save_interval - 1;

  record_asynch_buffer_change ();
}
#endif

DEFUN ("recursive-edit", Frecursive_edit, Srecursive_edit, 0, 0, "",
       doc: /* Invoke the editor command loop recursively.
To get out of the recursive edit, a command can throw to `exit' -- for
instance (throw \\='exit nil).
If you throw a value other than t, `recursive-edit' returns normally
to the function that called it.  Throwing a t value causes
`recursive-edit' to quit, so that control returns to the command loop
one level up.

This function is called by the editor initialization to begin editing.  */)
  (void)
{
  ptrdiff_t count = SPECPDL_INDEX ();
  Lisp_Object buffer;

  /* If we enter while input is blocked, don't lock up here.
     This may happen through the debugger during redisplay.  */
  if (input_blocked_p ())
    return Qnil;

  if (command_loop_level >= 0
      && current_buffer != XBUFFER (XWINDOW (selected_window)->contents))
    buffer = Fcurrent_buffer ();
  else
    buffer = Qnil;

  /* Don't do anything interesting between the increment and the
     record_unwind_protect!  Otherwise, we could get distracted and
     never decrement the counter again.  */
  command_loop_level++;
  update_mode_lines = 17;
  record_unwind_protect (recursive_edit_unwind, buffer);

  /* If we leave recursive_edit_1 below with a `throw' for instance,
     like it is done in the splash screen display, we have to
     make sure that we restore single_kboard as command_loop_1
     would have done if it were left normally.  */
  if (command_loop_level > 0)
    temporarily_switch_to_single_kboard (SELECTED_FRAME ());

  recursive_edit_1 ();
  return unbind_to (count, Qnil);
}

void
recursive_edit_unwind (Lisp_Object buffer)
{
  if (BUFFERP (buffer))
    Fset_buffer (buffer);

  command_loop_level--;
  update_mode_lines = 18;
}


#if 0  /* These two functions are now replaced with
          temporarily_switch_to_single_kboard.  */
static void
any_kboard_state ()
{
#if 0 /* Theory: if there's anything in Vunread_command_events,
	 it will right away be read by read_key_sequence,
	 and then if we do switch KBOARDS, it will go into the side
	 queue then.  So we don't need to do anything special here -- rms.  */
  if (CONSP (Vunread_command_events))
    {
      current_kboard->kbd_queue
	= nconc2 (Vunread_command_events, current_kboard->kbd_queue);
      current_kboard->kbd_queue_has_data = true;
    }
  Vunread_command_events = Qnil;
#endif
  single_kboard = false;
}

/* Switch to the single-kboard state, making current_kboard
   the only KBOARD from which further input is accepted.  */

void
single_kboard_state ()
{
  single_kboard = true;
}
#endif

/* If we're in single_kboard state for kboard KBOARD,
   get out of it.  */

void
not_single_kboard_state (KBOARD *kboard)
{
  if (kboard == current_kboard)
    single_kboard = false;
}

/* Maintain a stack of kboards, so other parts of Emacs
   can switch temporarily to the kboard of a given frame
   and then revert to the previous status.  */

struct kboard_stack
{
  KBOARD *kboard;
  struct kboard_stack *next;
};

static struct kboard_stack *kboard_stack;

void
push_kboard (struct kboard *k)
{
  struct kboard_stack *p = xmalloc (sizeof *p);

  p->next = kboard_stack;
  p->kboard = current_kboard;
  kboard_stack = p;

  current_kboard = k;
}

void
pop_kboard (void)
{
  struct terminal *t;
  struct kboard_stack *p = kboard_stack;
  bool found = false;
  for (t = terminal_list; t; t = t->next_terminal)
    {
      if (t->kboard == p->kboard)
        {
          current_kboard = p->kboard;
          found = true;
          break;
        }
    }
  if (!found)
    {
      /* The terminal we remembered has been deleted.  */
      current_kboard = FRAME_KBOARD (SELECTED_FRAME ());
      single_kboard = false;
    }
  kboard_stack = p->next;
  xfree (p);
}

/* Switch to single_kboard mode, making current_kboard the only KBOARD
  from which further input is accepted.  If F is non-nil, set its
  KBOARD as the current keyboard.

  This function uses record_unwind_protect_int to return to the previous
  state later.

  If Emacs is already in single_kboard mode, and F's keyboard is
  locked, then this function will throw an error.  */

void
temporarily_switch_to_single_kboard (struct frame *f)
{
  bool was_locked = single_kboard;
  if (was_locked)
    {
      if (f != NULL && FRAME_KBOARD (f) != current_kboard)
        /* We can not switch keyboards while in single_kboard mode.
           In rare cases, Lisp code may call `recursive-edit' (or
           `read-minibuffer' or `y-or-n-p') after it switched to a
           locked frame.  For example, this is likely to happen
           when server.el connects to a new terminal while Emacs is in
           single_kboard mode.  It is best to throw an error instead
           of presenting the user with a frozen screen.  */
        error ("Terminal %d is locked, cannot read from it",
               FRAME_TERMINAL (f)->id);
      else
        /* This call is unnecessary, but helps
           `restore_kboard_configuration' discover if somebody changed
           `current_kboard' behind our back.  */
        push_kboard (current_kboard);
    }
  else if (f != NULL)
    current_kboard = FRAME_KBOARD (f);
  single_kboard = true;
  record_unwind_protect_int (restore_kboard_configuration, was_locked);
}

#if 0 /* This function is not needed anymore.  */
void
record_single_kboard_state ()
{
  if (single_kboard)
    push_kboard (current_kboard);
  record_unwind_protect_int (restore_kboard_configuration, single_kboard);
}
#endif

static void
restore_kboard_configuration (int was_locked)
{
  single_kboard = was_locked;
  if (was_locked)
    {
      struct kboard *prev = current_kboard;
      pop_kboard ();
      /* The pop should not change the kboard.  */
      if (single_kboard && current_kboard != prev)
        emacs_abort ();
    }
}


/* Handle errors that are not handled at inner levels
   by printing an error message and returning to the editor command loop.  */

static Lisp_Object
cmd_error (Lisp_Object data)
{
  Lisp_Object old_level, old_length;
  char macroerror[sizeof "After..kbd macro iterations: "
		  + INT_STRLEN_BOUND (EMACS_INT)];

#ifdef HAVE_WINDOW_SYSTEM
  if (display_hourglass_p)
    cancel_hourglass ();
#endif

  if (!NILP (executing_kbd_macro))
    {
      if (executing_kbd_macro_iterations == 1)
	sprintf (macroerror, "After 1 kbd macro iteration: ");
      else
	sprintf (macroerror, "After %"pI"d kbd macro iterations: ",
		 executing_kbd_macro_iterations);
    }
  else
    *macroerror = 0;

  Vstandard_output = Qt;
  Vstandard_input = Qt;
  Vexecuting_kbd_macro = Qnil;
  executing_kbd_macro = Qnil;
  kset_prefix_arg (current_kboard, Qnil);
  kset_last_prefix_arg (current_kboard, Qnil);
  cancel_echoing ();

  /* Avoid unquittable loop if data contains a circular list.  */
  old_level = Vprint_level;
  old_length = Vprint_length;
  XSETFASTINT (Vprint_level, 10);
  XSETFASTINT (Vprint_length, 10);
  cmd_error_internal (data, macroerror);
  Vprint_level = old_level;
  Vprint_length = old_length;

  Vquit_flag = Qnil;
  Vinhibit_quit = Qnil;

  return make_number (0);
}

/* Take actions on handling an error.  DATA is the data that describes
   the error.

   CONTEXT is a C-string containing ASCII characters only which
   describes the context in which the error happened.  If we need to
   generalize CONTEXT to allow multibyte characters, make it a Lisp
   string.  */

void
cmd_error_internal (Lisp_Object data, const char *context)
{
  /* The immediate context is not interesting for Quits,
     since they are asynchronous.  */
  if (EQ (XCAR (data), Qquit))
    Vsignaling_function = Qnil;

  Vquit_flag = Qnil;
  Vinhibit_quit = Qt;

  /* Use user's specified output function if any.  */
  if (!NILP (Vcommand_error_function))
    call3 (Vcommand_error_function, data,
	   context ? build_string (context) : empty_unibyte_string,
	   Vsignaling_function);

  Vsignaling_function = Qnil;
}

DEFUN ("command-error-default-function", Fcommand_error_default_function,
       Scommand_error_default_function, 3, 3, 0,
       doc: /* Produce default output for unhandled error message.
Default value of `command-error-function'.  */)
  (Lisp_Object data, Lisp_Object context, Lisp_Object signal)
{
  struct frame *sf = SELECTED_FRAME ();

  CHECK_STRING (context);

  /* If the window system or terminal frame hasn't been initialized
     yet, or we're not interactive, write the message to stderr and exit.  */
  if (!sf->glyphs_initialized_p
	   /* The initial frame is a special non-displaying frame. It
	      will be current in daemon mode when there are no frames
	      to display, and in non-daemon mode before the real frame
	      has finished initializing.  If an error is thrown in the
	      latter case while creating the frame, then the frame
	      will never be displayed, so the safest thing to do is
	      write to stderr and quit.  In daemon mode, there are
	      many other potential errors that do not prevent frames
	      from being created, so continuing as normal is better in
	      that case.  */
	   || (!IS_DAEMON && FRAME_INITIAL_P (sf))
	   || noninteractive)
    {
      print_error_message (data, Qexternal_debugging_output,
			   SSDATA (context), signal);
      Fterpri (Qexternal_debugging_output, Qnil);
      Fkill_emacs (make_number (-1));
    }
  else
    {
      clear_message (1, 0);
      Fdiscard_input ();
      message_log_maybe_newline ();
      bitch_at_user ();

      print_error_message (data, Qt, SSDATA (context), signal);
    }
  return Qnil;
}

static Lisp_Object command_loop_2 (Lisp_Object);
static Lisp_Object top_level_1 (Lisp_Object);

/* Entry to editor-command-loop.
   This level has the catches for exiting/returning to editor command loop.
   It returns nil to exit recursive edit, t to abort it.  */

Lisp_Object
command_loop (void)
{
#ifdef HAVE_STACK_OVERFLOW_HANDLING
  /* At least on GNU/Linux, saving signal mask is important here.  */
  if (sigsetjmp (return_to_command_loop, 1) != 0)
    {
      /* Comes here from handle_sigsegv (see sysdep.c) and
	 stack_overflow_handler (see w32fns.c).  */
#ifdef WINDOWSNT
      w32_reset_stack_overflow_guard ();
#endif
      init_eval ();
      Vinternal__top_level_message = recover_top_level_message;
    }
  else
    Vinternal__top_level_message = regular_top_level_message;
#endif /* HAVE_STACK_OVERFLOW_HANDLING */
  if (command_loop_level > 0 || minibuf_level > 0)
    {
      Lisp_Object val;
      val = internal_catch (Qexit, command_loop_2, Qnil);
      executing_kbd_macro = Qnil;
      return val;
    }
  else
    while (1)
      {
	internal_catch (Qtop_level, top_level_1, Qnil);
	internal_catch (Qtop_level, command_loop_2, Qnil);
	executing_kbd_macro = Qnil;

	/* End of file in -batch run causes exit here.  */
	if (noninteractive)
	  Fkill_emacs (Qt);
      }
}

/* Here we catch errors in execution of commands within the
   editing loop, and reenter the editing loop.
   When there is an error, cmd_error runs and returns a non-nil
   value to us.  A value of nil means that command_loop_1 itself
   returned due to end of file (or end of kbd macro).  */

static Lisp_Object
command_loop_2 (Lisp_Object ignore)
{
  register Lisp_Object val;

  do
    val = internal_condition_case (command_loop_1, Qerror, cmd_error);
  while (!NILP (val));

  return Qnil;
}

static Lisp_Object
top_level_2 (void)
{
  return Feval (Vtop_level, Qnil);
}

static Lisp_Object
top_level_1 (Lisp_Object ignore)
{
  /* On entry to the outer level, run the startup file.  */
  if (!NILP (Vtop_level))
    internal_condition_case (top_level_2, Qerror, cmd_error);
  else if (!NILP (Vpurify_flag))
    message1 ("Bare impure Emacs (standard Lisp code not loaded)");
  else
    message1 ("Bare Emacs (standard Lisp code not loaded)");
  return Qnil;
}

DEFUN ("top-level", Ftop_level, Stop_level, 0, 0, "",
       doc: /* Exit all recursive editing levels.
This also exits all active minibuffers.  */
       attributes: noreturn)
  (void)
{
#ifdef HAVE_WINDOW_SYSTEM
  if (display_hourglass_p)
    cancel_hourglass ();
#endif

  /* Unblock input if we enter with input blocked.  This may happen if
     redisplay traps e.g. during tool-bar update with input blocked.  */
  totally_unblock_input ();

  Fthrow (Qtop_level, Qnil);
}

static _Noreturn void
user_error (const char *msg)
{
  xsignal1 (Quser_error, build_string (msg));
}

/* _Noreturn will be added to prototype by make-docfile.  */
DEFUN ("exit-recursive-edit", Fexit_recursive_edit, Sexit_recursive_edit, 0, 0, "",
       doc: /* Exit from the innermost recursive edit or minibuffer.  */
       attributes: noreturn)
  (void)
{
  if (command_loop_level > 0 || minibuf_level > 0)
    Fthrow (Qexit, Qnil);

  user_error ("No recursive edit is in progress");
}

/* _Noreturn will be added to prototype by make-docfile.  */
DEFUN ("abort-recursive-edit", Fabort_recursive_edit, Sabort_recursive_edit, 0, 0, "",
       doc: /* Abort the command that requested this recursive edit or minibuffer input.  */
       attributes: noreturn)
  (void)
{
  if (command_loop_level > 0 || minibuf_level > 0)
    Fthrow (Qexit, Qt);

  user_error ("No recursive edit is in progress");
}

/* Restore mouse tracking enablement.  See Ftrack_mouse for the only use
   of this function.  */

static void
tracking_off (Lisp_Object old_value)
{
  do_mouse_tracking = old_value;
  if (NILP (old_value))
    {
      /* Redisplay may have been preempted because there was input
	 available, and it assumes it will be called again after the
	 input has been processed.  If the only input available was
	 the sort that we have just disabled, then we need to call
	 redisplay.  */
      if (!readable_events (READABLE_EVENTS_DO_TIMERS_NOW))
	{
	  redisplay_preserve_echo_area (6);
	  get_input_pending (READABLE_EVENTS_DO_TIMERS_NOW);
	}
    }
}

DEFUN ("internal--track-mouse", Ftrack_mouse, Strack_mouse, 1, 1, 0,
       doc: /* Call BODYFUN with mouse movement events enabled.  */)
  (Lisp_Object bodyfun)
{
  ptrdiff_t count = SPECPDL_INDEX ();
  Lisp_Object val;

  record_unwind_protect (tracking_off, do_mouse_tracking);

  do_mouse_tracking = Qt;

  val = call0 (bodyfun);
  return unbind_to (count, val);
}

/* If mouse has moved on some frame, return one of those frames.

   Return 0 otherwise.

   If ignore_mouse_drag_p is non-zero, ignore (implicit) mouse movement
   after resizing the tool-bar window.  */

bool ignore_mouse_drag_p;

static struct frame *
some_mouse_moved (void)
{
  Lisp_Object tail, frame;

  if (ignore_mouse_drag_p)
    {
      /* ignore_mouse_drag_p = 0; */
      return 0;
    }

  FOR_EACH_FRAME (tail, frame)
    {
      if (XFRAME (frame)->mouse_moved)
	return XFRAME (frame);
    }

  return 0;
}


/* This is the actual command reading loop,
   sans error-handling encapsulation.  */

static int read_key_sequence (Lisp_Object *, int, Lisp_Object,
                              bool, bool, bool, bool);
static void adjust_point_for_property (ptrdiff_t, bool);

<<<<<<< HEAD
/* The last boundary auto-added to buffer-undo-list.  */
Lisp_Object last_undo_boundary;
=======
/* FIXME: This is wrong rather than test window-system, we should call
   a new set-selection, which will then dispatch to x-set-selection, or
   tty-set-selection, or w32-set-selection, ...  */
>>>>>>> 44dfa86b

Lisp_Object
command_loop_1 (void)
{
  Lisp_Object cmd;
  Lisp_Object keybuf[30];
  int i;
  EMACS_INT prev_modiff = 0;
  struct buffer *prev_buffer = NULL;
  bool already_adjusted = 0;

  kset_prefix_arg (current_kboard, Qnil);
  kset_last_prefix_arg (current_kboard, Qnil);
  Vdeactivate_mark = Qnil;
  waiting_for_input = false;
  cancel_echoing ();

  this_command_key_count = 0;
  this_single_command_key_start = 0;

  if (NILP (Vmemory_full))
    {
      /* Make sure this hook runs after commands that get errors and
	 throw to top level.  */
      /* Note that the value cell will never directly contain nil
	 if the symbol is a local variable.  */
      if (!NILP (Vpost_command_hook) && !NILP (Vrun_hooks))
	safe_run_hooks (Qpost_command_hook);

      /* If displaying a message, resize the echo area window to fit
	 that message's size exactly.  */
      if (!NILP (echo_area_buffer[0]))
	resize_echo_area_exactly ();

      /* If there are warnings waiting, process them.  */
      if (!NILP (Vdelayed_warnings_list))
        safe_run_hooks (Qdelayed_warnings_hook);

      if (!NILP (Vdeferred_action_list))
	safe_run_hooks (Qdeferred_action_function);
    }

  /* Do this after running Vpost_command_hook, for consistency.  */
  kset_last_command (current_kboard, Vthis_command);
  kset_real_last_command (current_kboard, Vreal_this_command);
  if (!CONSP (last_command_event))
    kset_last_repeatable_command (current_kboard, Vreal_this_command);

  while (1)
    {
      if (! FRAME_LIVE_P (XFRAME (selected_frame)))
	Fkill_emacs (Qnil);

      /* Make sure the current window's buffer is selected.  */
      set_buffer_internal (XBUFFER (XWINDOW (selected_window)->contents));

      /* Display any malloc warning that just came out.  Use while because
	 displaying one warning can cause another.  */

      while (pending_malloc_warning)
	display_malloc_warning ();

      Vdeactivate_mark = Qnil;

      /* Don't ignore mouse movements for more than a single command
	 loop.  (This flag is set in xdisp.c whenever the tool bar is
	 resized, because the resize moves text up or down, and would
	 generate false mouse drag events if we don't ignore them.)  */
      ignore_mouse_drag_p = 0;

      /* If minibuffer on and echo area in use,
	 wait a short time and redraw minibuffer.  */

      if (minibuf_level
	  && !NILP (echo_area_buffer[0])
	  && EQ (minibuf_window, echo_area_window)
	  && NUMBERP (Vminibuffer_message_timeout))
	{
	  /* Bind inhibit-quit to t so that C-g gets read in
	     rather than quitting back to the minibuffer.  */
	  ptrdiff_t count = SPECPDL_INDEX ();
	  specbind (Qinhibit_quit, Qt);

	  sit_for (Vminibuffer_message_timeout, 0, 2);

	  /* Clear the echo area.  */
	  message1 (0);
	  safe_run_hooks (Qecho_area_clear_hook);

	  unbind_to (count, Qnil);

	  /* If a C-g came in before, treat it as input now.  */
	  if (!NILP (Vquit_flag))
	    {
	      Vquit_flag = Qnil;
	      Vunread_command_events = list1 (make_number (quit_char));
	    }
	}

      /* If it has changed current-menubar from previous value,
	 really recompute the menubar from the value.  */
      if (! NILP (Vlucid_menu_bar_dirty_flag)
	  && !NILP (Ffboundp (Qrecompute_lucid_menubar)))
	call0 (Qrecompute_lucid_menubar);

      Vthis_command = Qnil;
      Vreal_this_command = Qnil;
      Vthis_original_command = Qnil;
      Vthis_command_keys_shift_translated = Qnil;

      /* Read next key sequence; i gets its length.  */
      i = read_key_sequence (keybuf, ARRAYELTS (keybuf),
			     Qnil, 0, 1, 1, 0);

      /* A filter may have run while we were reading the input.  */
      if (! FRAME_LIVE_P (XFRAME (selected_frame)))
	Fkill_emacs (Qnil);
      set_buffer_internal (XBUFFER (XWINDOW (selected_window)->contents));

      ++num_input_keys;

      /* Now we have read a key sequence of length I,
	 or else I is 0 and we found end of file.  */

      if (i == 0)		/* End of file -- happens only in */
	return Qnil;		/* a kbd macro, at the end.  */
      /* -1 means read_key_sequence got a menu that was rejected.
	 Just loop around and read another command.  */
      if (i == -1)
	{
	  cancel_echoing ();
	  this_command_key_count = 0;
	  this_single_command_key_start = 0;
	  goto finalize;
	}

      last_command_event = keybuf[i - 1];

      /* If the previous command tried to force a specific window-start,
	 forget about that, in case this command moves point far away
	 from that position.  But also throw away beg_unchanged and
	 end_unchanged information in that case, so that redisplay will
	 update the whole window properly.  */
      if (XWINDOW (selected_window)->force_start)
	{
	  struct buffer *b;
	  XWINDOW (selected_window)->force_start = 0;
	  b = XBUFFER (XWINDOW (selected_window)->contents);
	  BUF_BEG_UNCHANGED (b) = BUF_END_UNCHANGED (b) = 0;
	}

      cmd = read_key_sequence_cmd;
      if (!NILP (Vexecuting_kbd_macro))
	{
	  if (!NILP (Vquit_flag))
	    {
	      Vexecuting_kbd_macro = Qt;
	      QUIT;		/* Make some noise.  */
				/* Will return since macro now empty.  */
	    }
	}

      /* Do redisplay processing after this command except in special
	 cases identified below.  */
      prev_buffer = current_buffer;
      prev_modiff = MODIFF;
      last_point_position = PT;

      /* By default, we adjust point to a boundary of a region that
         has such a property that should be treated intangible
         (e.g. composition, display).  But, some commands will set
         this variable differently.  */
      Vdisable_point_adjustment = Qnil;

      /* Process filters and timers may have messed with deactivate-mark.
	 reset it before we execute the command.  */
      Vdeactivate_mark = Qnil;

      /* Remap command through active keymaps.  */
      Vthis_original_command = cmd;
      if (!NILP (read_key_sequence_remapped))
	cmd = read_key_sequence_remapped;

      /* Execute the command.  */

      {
	total_keys += total_keys < NUM_RECENT_KEYS;
	ASET (recent_keys, recent_keys_index,
	      Fcons (Qnil, cmd));
	if (++recent_keys_index >= NUM_RECENT_KEYS)
	  recent_keys_index = 0;
      }
      Vthis_command = cmd;
      Vreal_this_command = cmd;
      safe_run_hooks (Qpre_command_hook);

      already_adjusted = 0;

      if (NILP (Vthis_command))
	/* nil means key is undefined.  */
	call0 (Qundefined);
      else
	{
	  /* Here for a command that isn't executed directly.  */

#ifdef HAVE_WINDOW_SYSTEM
            ptrdiff_t scount = SPECPDL_INDEX ();

            if (display_hourglass_p
                && NILP (Vexecuting_kbd_macro))
              {
                record_unwind_protect_void (cancel_hourglass);
                start_hourglass ();
              }
#endif

<<<<<<< HEAD
	    {
	      Lisp_Object undo = BVAR (current_buffer, undo_list);
	      Fundo_boundary ();
	      last_undo_boundary
		= (EQ (undo, BVAR (current_buffer, undo_list))
		   ? Qnil : BVAR (current_buffer, undo_list));
	    }
=======
            /* Ensure that we have added appropriate undo-boundaries as a
               result of changes from the last command. */
            call0 (Qundo_auto__add_boundary);

>>>>>>> 44dfa86b
            call1 (Qcommand_execute, Vthis_command);

#ifdef HAVE_WINDOW_SYSTEM
	  /* Do not check display_hourglass_p here, because
	     `command-execute' could change it, but we should cancel
	     hourglass cursor anyway.
	     But don't cancel the hourglass within a macro
	     just because a command in the macro finishes.  */
	  if (NILP (Vexecuting_kbd_macro))
            unbind_to (scount, Qnil);
#endif
          }
      kset_last_prefix_arg (current_kboard, Vcurrent_prefix_arg);

      safe_run_hooks (Qpost_command_hook);

      /* If displaying a message, resize the echo area window to fit
	 that message's size exactly.  */
      if (!NILP (echo_area_buffer[0]))
	resize_echo_area_exactly ();

      /* If there are warnings waiting, process them.  */
      if (!NILP (Vdelayed_warnings_list))
        safe_run_hooks (Qdelayed_warnings_hook);

      safe_run_hooks (Qdeferred_action_function);

      kset_last_command (current_kboard, Vthis_command);
      kset_real_last_command (current_kboard, Vreal_this_command);
      if (!CONSP (last_command_event))
	kset_last_repeatable_command (current_kboard, Vreal_this_command);

      this_command_key_count = 0;
      this_single_command_key_start = 0;

      if (current_kboard->immediate_echo
	  && !NILP (call0 (Qinternal_echo_keystrokes_prefix)))
	{
	  current_kboard->immediate_echo = false;
	  /* Refresh the echo message.  */
	  echo_now ();
	}
      else
	cancel_echoing ();

      if (!NILP (BVAR (current_buffer, mark_active))
	  && !NILP (Vrun_hooks))
	{
	  /* In Emacs 22, setting transient-mark-mode to `only' was a
	     way of turning it on for just one command.  This usage is
	     obsolete, but support it anyway.  */
	  if (EQ (Vtransient_mark_mode, Qidentity))
	    Vtransient_mark_mode = Qnil;
	  else if (EQ (Vtransient_mark_mode, Qonly))
	    Vtransient_mark_mode = Qidentity;

	  if (!NILP (Vdeactivate_mark))
	    /* If `select-active-regions' is non-nil, this call to
	       `deactivate-mark' also sets the PRIMARY selection.  */
	    call0 (Qdeactivate_mark);
	  else
	    {
	      /* Even if not deactivating the mark, set PRIMARY if
		 `select-active-regions' is non-nil.  */
	      if (!NILP (Fwindow_system (Qnil))
		  /* Even if mark_active is non-nil, the actual buffer
		     marker may not have been set yet (Bug#7044).  */
		  && XMARKER (BVAR (current_buffer, mark))->buffer
		  && (EQ (Vselect_active_regions, Qonly)
		      ? EQ (CAR_SAFE (Vtransient_mark_mode), Qonly)
		      : (!NILP (Vselect_active_regions)
			 && !NILP (Vtransient_mark_mode)))
		  && NILP (Fmemq (Vthis_command,
				  Vselection_inhibit_update_commands)))
		{
		  Lisp_Object txt
		    = call1 (Fsymbol_value (Qregion_extract_function), Qnil);
		  if (XINT (Flength (txt)) > 0)
		    /* Don't set empty selections.  */
		    call2 (Qgui_set_selection, QPRIMARY, txt);
		}

	      if (current_buffer != prev_buffer || MODIFF != prev_modiff)
		run_hook (intern ("activate-mark-hook"));
	    }

	  Vsaved_region_selection = Qnil;
	}

    finalize:

      if (current_buffer == prev_buffer
	  && XBUFFER (XWINDOW (selected_window)->contents) == current_buffer
	  && last_point_position != PT
	  && NILP (Vdisable_point_adjustment)
	  && NILP (Vglobal_disable_point_adjustment))
	{
	  if (last_point_position > BEGV
	      && last_point_position < ZV
	      && (composition_adjust_point (last_point_position,
					    last_point_position)
		  != last_point_position))
	    /* The last point was temporarily set within a grapheme
	       cluster to prevent automatic composition.  To recover
	       the automatic composition, we must update the
	       display.  */
	    windows_or_buffers_changed = 21;
	  if (!already_adjusted)
	    adjust_point_for_property (last_point_position,
				       MODIFF != prev_modiff);
	}

      /* Install chars successfully executed in kbd macro.  */

      if (!NILP (KVAR (current_kboard, defining_kbd_macro))
	  && NILP (KVAR (current_kboard, Vprefix_arg)))
	finalize_kbd_macro_chars ();
    }
}

Lisp_Object
read_menu_command (void)
{
  Lisp_Object keybuf[30];
  ptrdiff_t count = SPECPDL_INDEX ();
  int i;

  /* We don't want to echo the keystrokes while navigating the
     menus.  */
  specbind (Qecho_keystrokes, make_number (0));

  i = read_key_sequence (keybuf, ARRAYELTS (keybuf),
			 Qnil, 0, 1, 1, 1);

  unbind_to (count, Qnil);

  if (! FRAME_LIVE_P (XFRAME (selected_frame)))
    Fkill_emacs (Qnil);
  if (i == 0 || i == -1)
    return Qt;

  return read_key_sequence_cmd;
}

/* Adjust point to a boundary of a region that has such a property
   that should be treated intangible.  For the moment, we check
   `composition', `display' and `invisible' properties.
   LAST_PT is the last position of point.  */

static void
adjust_point_for_property (ptrdiff_t last_pt, bool modified)
{
  ptrdiff_t beg, end;
  Lisp_Object val, overlay, tmp;
  /* When called after buffer modification, we should temporarily
     suppress the point adjustment for automatic composition so that a
     user can keep inserting another character at point or keep
     deleting characters around point.  */
  bool check_composition = ! modified;
  bool check_display = true, check_invisible = true;
  ptrdiff_t orig_pt = PT;

  eassert (XBUFFER (XWINDOW (selected_window)->contents) == current_buffer);

  /* FIXME: cycling is probably not necessary because these properties
     can't be usefully combined anyway.  */
  while (check_composition || check_display || check_invisible)
    {
      /* FIXME: check `intangible'.  */
      if (check_composition
	  && PT > BEGV && PT < ZV
	  && (beg = composition_adjust_point (last_pt, PT)) != PT)
	{
	  SET_PT (beg);
	  check_display = check_invisible = true;
	}
      check_composition = false;
      if (check_display
	  && PT > BEGV && PT < ZV
	  && !NILP (val = get_char_property_and_overlay
		              (make_number (PT), Qdisplay, selected_window,
			       &overlay))
	  && display_prop_intangible_p (val, overlay, PT, PT_BYTE)
	  && (!OVERLAYP (overlay)
	      ? get_property_and_range (PT, Qdisplay, &val, &beg, &end, Qnil)
	      : (beg = OVERLAY_POSITION (OVERLAY_START (overlay)),
		 end = OVERLAY_POSITION (OVERLAY_END (overlay))))
	  && (beg < PT /* && end > PT   <- It's always the case.  */
	      || (beg <= PT && STRINGP (val) && SCHARS (val) == 0)))
	{
	  eassert (end > PT);
	  SET_PT (PT < last_pt
		  ? (STRINGP (val) && SCHARS (val) == 0
		     ? max (beg - 1, BEGV)
		     : beg)
		  : end);
	  check_composition = check_invisible = true;
	}
      check_display = false;
      if (check_invisible && PT > BEGV && PT < ZV)
	{
	  int inv;
	  bool ellipsis = false;
	  beg = end = PT;

	  /* Find boundaries `beg' and `end' of the invisible area, if any.  */
	  while (end < ZV
#if 0
		 /* FIXME: We should stop if we find a spot between
		    two runs of `invisible' where inserted text would
		    be visible.  This is important when we have two
		    invisible boundaries that enclose an area: if the
		    area is empty, we need this test in order to make
		    it possible to place point in the middle rather
		    than skip both boundaries.  However, this code
		    also stops anywhere in a non-sticky text-property,
		    which breaks (e.g.) Org mode.  */
		 && (val = Fget_pos_property (make_number (end),
					      Qinvisible, Qnil),
		     TEXT_PROP_MEANS_INVISIBLE (val))
#endif
		 && !NILP (val = get_char_property_and_overlay
		           (make_number (end), Qinvisible, Qnil, &overlay))
		 && (inv = TEXT_PROP_MEANS_INVISIBLE (val)))
	    {
	      ellipsis = ellipsis || inv > 1
		|| (OVERLAYP (overlay)
		    && (!NILP (Foverlay_get (overlay, Qafter_string))
			|| !NILP (Foverlay_get (overlay, Qbefore_string))));
	      tmp = Fnext_single_char_property_change
		(make_number (end), Qinvisible, Qnil, Qnil);
	      end = NATNUMP (tmp) ? XFASTINT (tmp) : ZV;
	    }
	  while (beg > BEGV
#if 0
		 && (val = Fget_pos_property (make_number (beg),
					      Qinvisible, Qnil),
		     TEXT_PROP_MEANS_INVISIBLE (val))
#endif
		 && !NILP (val = get_char_property_and_overlay
		           (make_number (beg - 1), Qinvisible, Qnil, &overlay))
		 && (inv = TEXT_PROP_MEANS_INVISIBLE (val)))
	    {
	      ellipsis = ellipsis || inv > 1
		|| (OVERLAYP (overlay)
		    && (!NILP (Foverlay_get (overlay, Qafter_string))
			|| !NILP (Foverlay_get (overlay, Qbefore_string))));
	      tmp = Fprevious_single_char_property_change
		(make_number (beg), Qinvisible, Qnil, Qnil);
	      beg = NATNUMP (tmp) ? XFASTINT (tmp) : BEGV;
	    }

	  /* Move away from the inside area.  */
	  if (beg < PT && end > PT)
	    {
	      SET_PT ((orig_pt == PT && (last_pt < beg || last_pt > end))
		      /* We haven't moved yet (so we don't need to fear
			 infinite-looping) and we were outside the range
			 before (so either end of the range still corresponds
			 to a move in the right direction): pretend we moved
			 less than we actually did, so that we still have
			 more freedom below in choosing which end of the range
			 to go to.  */
		      ? (orig_pt = -1, PT < last_pt ? end : beg)
		      /* We either have moved already or the last point
			 was already in the range: we don't get to choose
			 which end of the range we have to go to.  */
		      : (PT < last_pt ? beg : end));
	      check_composition = check_display = true;
	    }
#if 0 /* This assertion isn't correct, because SET_PT may end up setting
	 the point to something other than its argument, due to
	 point-motion hooks, intangibility, etc.  */
	  eassert (PT == beg || PT == end);
#endif

	  /* Pretend the area doesn't exist if the buffer is not
	     modified.  */
	  if (!modified && !ellipsis && beg < end)
	    {
	      if (last_pt == beg && PT == end && end < ZV)
		(check_composition = check_display = true, SET_PT (end + 1));
	      else if (last_pt == end && PT == beg && beg > BEGV)
		(check_composition = check_display = true, SET_PT (beg - 1));
	      else if (PT == ((PT < last_pt) ? beg : end))
		/* We've already moved as far as we can.  Trying to go
		   to the other end would mean moving backwards and thus
		   could lead to an infinite loop.  */
		;
	      else if (val = Fget_pos_property (make_number (PT),
						Qinvisible, Qnil),
		       TEXT_PROP_MEANS_INVISIBLE (val)
		       && (val = (Fget_pos_property
				  (make_number (PT == beg ? end : beg),
				   Qinvisible, Qnil)),
			   !TEXT_PROP_MEANS_INVISIBLE (val)))
		(check_composition = check_display = true,
		 SET_PT (PT == beg ? end : beg));
	    }
	}
      check_invisible = false;
    }
}

/* Subroutine for safe_run_hooks: run the hook, which is ARGS[1].  */

static Lisp_Object
safe_run_hooks_1 (ptrdiff_t nargs, Lisp_Object *args)
{
  eassert (nargs == 2);
  return call0 (args[1]);
}

/* Subroutine for safe_run_hooks: handle an error by clearing out the function
   from the hook.  */

static Lisp_Object
safe_run_hooks_error (Lisp_Object error, ptrdiff_t nargs, Lisp_Object *args)
{
  eassert (nargs == 2);
  AUTO_STRING (format, "Error in %s (%S): %S");
  Lisp_Object hook = args[0];
  Lisp_Object fun = args[1];
  CALLN (Fmessage, format, hook, fun, error);

  if (SYMBOLP (hook))
    {
      Lisp_Object val;
      bool found = false;
      Lisp_Object newval = Qnil;
      for (val = find_symbol_value (hook); CONSP (val); val = XCDR (val))
	if (EQ (fun, XCAR (val)))
	  found = true;
	else
	  newval = Fcons (XCAR (val), newval);
      if (found)
	return Fset (hook, Fnreverse (newval));
      /* Not found in the local part of the hook.  Let's look at the global
	 part.  */
      newval = Qnil;
      for (val = (NILP (Fdefault_boundp (hook)) ? Qnil
		  : Fdefault_value (hook));
	   CONSP (val); val = XCDR (val))
	if (EQ (fun, XCAR (val)))
	  found = true;
	else
	  newval = Fcons (XCAR (val), newval);
      if (found)
	return Fset_default (hook, Fnreverse (newval));
    }
  return Qnil;
}

static Lisp_Object
safe_run_hook_funcall (ptrdiff_t nargs, Lisp_Object *args)
{
  eassert (nargs == 2);
  /* Yes, run_hook_with_args works with args in the other order.  */
  internal_condition_case_n (safe_run_hooks_1,
			     2, ((Lisp_Object []) {args[1], args[0]}),
			     Qt, safe_run_hooks_error);
  return Qnil;
}

/* If we get an error while running the hook, cause the hook variable
   to be nil.  Also inhibit quits, so that C-g won't cause the hook
   to mysteriously evaporate.  */

void
safe_run_hooks (Lisp_Object hook)
{
  ptrdiff_t count = SPECPDL_INDEX ();

  specbind (Qinhibit_quit, Qt);
  run_hook_with_args (2, ((Lisp_Object []) {hook, hook}), safe_run_hook_funcall);
  unbind_to (count, Qnil);
}


/* Nonzero means polling for input is temporarily suppressed.  */

int poll_suppress_count;


#ifdef POLL_FOR_INPUT

/* Asynchronous timer for polling.  */

static struct atimer *poll_timer;

/* Poll for input, so that we catch a C-g if it comes in.  */
void
poll_for_input_1 (void)
{
  if (! input_blocked_p ()
      && !waiting_for_input)
    gobble_input ();
}

/* Timer callback function for poll_timer.  TIMER is equal to
   poll_timer.  */

static void
poll_for_input (struct atimer *timer)
{
  if (poll_suppress_count == 0)
    pending_signals = true;
}

#endif /* POLL_FOR_INPUT */

/* Begin signals to poll for input, if they are appropriate.
   This function is called unconditionally from various places.  */

void
start_polling (void)
{
#ifdef POLL_FOR_INPUT
  /* XXX This condition was (read_socket_hook && !interrupt_input),
     but read_socket_hook is not global anymore.  Let's pretend that
     it's always set.  */
  if (!interrupt_input)
    {
      /* Turn alarm handling on unconditionally.  It might have
	 been turned off in process.c.  */
      turn_on_atimers (1);

      /* If poll timer doesn't exist, or we need one with
	 a different interval, start a new one.  */
      if (poll_timer == NULL
	  || poll_timer->interval.tv_sec != polling_period)
	{
	  time_t period = max (1, min (polling_period, TYPE_MAXIMUM (time_t)));
	  struct timespec interval = make_timespec (period, 0);

	  if (poll_timer)
	    cancel_atimer (poll_timer);

	  poll_timer = start_atimer (ATIMER_CONTINUOUS, interval,
				     poll_for_input, NULL);
	}

      /* Let the timer's callback function poll for input
	 if this becomes zero.  */
      --poll_suppress_count;
    }
#endif
}

/* True if we are using polling to handle input asynchronously.  */

bool
input_polling_used (void)
{
#ifdef POLL_FOR_INPUT
  /* XXX This condition was (read_socket_hook && !interrupt_input),
     but read_socket_hook is not global anymore.  Let's pretend that
     it's always set.  */
  return !interrupt_input;
#else
  return 0;
#endif
}

/* Turn off polling.  */

void
stop_polling (void)
{
#ifdef POLL_FOR_INPUT
  /* XXX This condition was (read_socket_hook && !interrupt_input),
     but read_socket_hook is not global anymore.  Let's pretend that
     it's always set.  */
  if (!interrupt_input)
    ++poll_suppress_count;
#endif
}

/* Set the value of poll_suppress_count to COUNT
   and start or stop polling accordingly.  */

void
set_poll_suppress_count (int count)
{
#ifdef POLL_FOR_INPUT
  if (count == 0 && poll_suppress_count != 0)
    {
      poll_suppress_count = 1;
      start_polling ();
    }
  else if (count != 0 && poll_suppress_count == 0)
    {
      stop_polling ();
    }
  poll_suppress_count = count;
#endif
}

/* Bind polling_period to a value at least N.
   But don't decrease it.  */

void
bind_polling_period (int n)
{
#ifdef POLL_FOR_INPUT
  EMACS_INT new = polling_period;

  if (n > new)
    new = n;

  stop_other_atimers (poll_timer);
  stop_polling ();
  specbind (Qpolling_period, make_number (new));
  /* Start a new alarm with the new period.  */
  start_polling ();
#endif
}

/* Apply the control modifier to CHARACTER.  */

int
make_ctrl_char (int c)
{
  /* Save the upper bits here.  */
  int upper = c & ~0177;

  if (! ASCII_CHAR_P (c))
    return c |= ctrl_modifier;

  c &= 0177;

  /* Everything in the columns containing the upper-case letters
     denotes a control character.  */
  if (c >= 0100 && c < 0140)
    {
      int oc = c;
      c &= ~0140;
      /* Set the shift modifier for a control char
	 made from a shifted letter.  But only for letters!  */
      if (oc >= 'A' && oc <= 'Z')
	c |= shift_modifier;
    }

  /* The lower-case letters denote control characters too.  */
  else if (c >= 'a' && c <= 'z')
    c &= ~0140;

  /* Include the bits for control and shift
     only if the basic ASCII code can't indicate them.  */
  else if (c >= ' ')
    c |= ctrl_modifier;

  /* Replace the high bits.  */
  c |= (upper & ~ctrl_modifier);

  return c;
}

/* Display the help-echo property of the character after the mouse pointer.
   Either show it in the echo area, or call show-help-function to display
   it by other means (maybe in a tooltip).

   If HELP is nil, that means clear the previous help echo.

   If HELP is a string, display that string.  If HELP is a function,
   call it with OBJECT and POS as arguments; the function should
   return a help string or nil for none.  For all other types of HELP,
   evaluate it to obtain a string.

   WINDOW is the window in which the help was generated, if any.
   It is nil if not in a window.

   If OBJECT is a buffer, POS is the position in the buffer where the
   `help-echo' text property was found.

   If OBJECT is an overlay, that overlay has a `help-echo' property,
   and POS is the position in the overlay's buffer under the mouse.

   If OBJECT is a string (an overlay string or a string displayed with
   the `display' property).  POS is the position in that string under
   the mouse.

   Note: this function may only be called with HELP nil or a string
   from X code running asynchronously.  */

void
show_help_echo (Lisp_Object help, Lisp_Object window, Lisp_Object object,
		Lisp_Object pos)
{
  if (!NILP (help) && !STRINGP (help))
    {
      if (FUNCTIONP (help))
	help = safe_call (4, help, window, object, pos);
      else
	help = safe_eval (help);

      if (!STRINGP (help))
	return;
    }

  if (!noninteractive && STRINGP (help))
    {
      /* The mouse-fixup-help-message Lisp function can call
	 mouse_position_hook, which resets the mouse_moved flags.
	 This causes trouble if we are trying to read a mouse motion
	 event (i.e., if we are inside a `track-mouse' form), so we
	 restore the mouse_moved flag.  */
      struct frame *f = NILP (do_mouse_tracking) ? NULL : some_mouse_moved ();
      help = call1 (Qmouse_fixup_help_message, help);
      if (f)
	f->mouse_moved = true;
    }

  if (STRINGP (help) || NILP (help))
    {
      if (!NILP (Vshow_help_function))
	call1 (Vshow_help_function, Fsubstitute_command_keys (help));
      help_echo_showing_p = STRINGP (help);
    }
}



/* Input of single characters from keyboard.  */

static Lisp_Object kbd_buffer_get_event (KBOARD **kbp, bool *used_mouse_menu,
					 struct timespec *end_time);
static void record_char (Lisp_Object c);

static Lisp_Object help_form_saved_window_configs;
static void
read_char_help_form_unwind (void)
{
  Lisp_Object window_config = XCAR (help_form_saved_window_configs);
  help_form_saved_window_configs = XCDR (help_form_saved_window_configs);
  if (!NILP (window_config))
    Fset_window_configuration (window_config);
}

#define STOP_POLLING					\
do { if (! polling_stopped_here) stop_polling ();	\
       polling_stopped_here = true; } while (0)

#define RESUME_POLLING					\
do { if (polling_stopped_here) start_polling ();	\
       polling_stopped_here = false; } while (0)

static Lisp_Object
read_event_from_main_queue (struct timespec *end_time,
                            sys_jmp_buf local_getcjmp,
                            bool *used_mouse_menu)
{
  Lisp_Object c = Qnil;
  sys_jmp_buf save_jump;
  KBOARD *kb IF_LINT (= NULL);

 start:

  /* Read from the main queue, and if that gives us something we can't use yet,
     we put it on the appropriate side queue and try again.  */

  if (end_time && timespec_cmp (*end_time, current_timespec ()) <= 0)
    return c;

  /* Actually read a character, waiting if necessary.  */
  save_getcjmp (save_jump);
  restore_getcjmp (local_getcjmp);
  if (!end_time)
    timer_start_idle ();
  c = kbd_buffer_get_event (&kb, used_mouse_menu, end_time);
  restore_getcjmp (save_jump);

  if (! NILP (c) && (kb != current_kboard))
    {
      Lisp_Object last = KVAR (kb, kbd_queue);
      if (CONSP (last))
        {
          while (CONSP (XCDR (last)))
      	last = XCDR (last);
          if (!NILP (XCDR (last)))
      	emacs_abort ();
        }
      if (!CONSP (last))
        kset_kbd_queue (kb, list1 (c));
      else
        XSETCDR (last, list1 (c));
      kb->kbd_queue_has_data = true;
      c = Qnil;
      if (single_kboard)
        goto start;
      current_kboard = kb;
      return make_number (-2);
    }

  /* Terminate Emacs in batch mode if at eof.  */
  if (noninteractive && INTEGERP (c) && XINT (c) < 0)
    Fkill_emacs (make_number (1));

  if (INTEGERP (c))
    {
      /* Add in any extra modifiers, where appropriate.  */
      if ((extra_keyboard_modifiers & CHAR_CTL)
	  || ((extra_keyboard_modifiers & 0177) < ' '
	      && (extra_keyboard_modifiers & 0177) != 0))
	XSETINT (c, make_ctrl_char (XINT (c)));

      /* Transfer any other modifier bits directly from
	 extra_keyboard_modifiers to c.  Ignore the actual character code
	 in the low 16 bits of extra_keyboard_modifiers.  */
      XSETINT (c, XINT (c) | (extra_keyboard_modifiers & ~0xff7f & ~CHAR_CTL));
    }

  return c;
}



/* Like `read_event_from_main_queue' but applies keyboard-coding-system
   to tty input.  */
static Lisp_Object
read_decoded_event_from_main_queue (struct timespec *end_time,
                                    sys_jmp_buf local_getcjmp,
                                    Lisp_Object prev_event,
                                    bool *used_mouse_menu)
{
#define MAX_ENCODED_BYTES 16
#ifndef WINDOWSNT
  Lisp_Object events[MAX_ENCODED_BYTES];
  int n = 0;
#endif
  while (true)
    {
      Lisp_Object nextevt
        = read_event_from_main_queue (end_time, local_getcjmp,
                                      used_mouse_menu);
#ifdef WINDOWSNT
      /* w32_console already returns decoded events.  It either reads
	 Unicode characters from the Windows keyboard input, or
	 converts characters encoded in the current codepage into
	 Unicode.  See w32inevt.c:key_event, near its end.  */
      return nextevt;
#else
      struct frame *frame = XFRAME (selected_frame);
      struct terminal *terminal = frame->terminal;
      if (!((FRAME_TERMCAP_P (frame) || FRAME_MSDOS_P (frame))
            /* Don't apply decoding if we're just reading a raw event
               (e.g. reading bytes sent by the xterm to specify the position
               of a mouse click).  */
            && (!EQ (prev_event, Qt))
	    && (TERMINAL_KEYBOARD_CODING (terminal)->common_flags
		& CODING_REQUIRE_DECODING_MASK)))
	return nextevt;		/* No decoding needed.  */
      else
	{
	  int meta_key = terminal->display_info.tty->meta_key;
	  eassert (n < MAX_ENCODED_BYTES);
	  events[n++] = nextevt;
	  if (NATNUMP (nextevt)
	      && XINT (nextevt) < (meta_key == 1 ? 0x80 : 0x100))
	    { /* An encoded byte sequence, let's try to decode it.  */
	      struct coding_system *coding
		= TERMINAL_KEYBOARD_CODING (terminal);

	      if (raw_text_coding_system_p (coding))
		{
		  int i;
		  if (meta_key != 2)
		    for (i = 0; i < n; i++)
		      events[i] = make_number (XINT (events[i]) & ~0x80);
		}
	      else
		{
		  unsigned char src[MAX_ENCODED_BYTES];
		  unsigned char dest[MAX_ENCODED_BYTES * MAX_MULTIBYTE_LENGTH];
		  int i;
		  for (i = 0; i < n; i++)
		    src[i] = XINT (events[i]);
		  if (meta_key != 2)
		    for (i = 0; i < n; i++)
		      src[i] &= ~0x80;
		  coding->destination = dest;
		  coding->dst_bytes = sizeof dest;
		  decode_coding_c_string (coding, src, n, Qnil);
		  eassert (coding->produced_char <= n);
		  if (coding->produced_char == 0)
		    { /* The encoded sequence is incomplete.  */
		      if (n < MAX_ENCODED_BYTES) /* Avoid buffer overflow.  */
			continue;		     /* Read on!  */
		    }
		  else
		    {
		      const unsigned char *p = coding->destination;
		      eassert (coding->carryover_bytes == 0);
		      n = 0;
		      while (n < coding->produced_char)
			events[n++] = make_number (STRING_CHAR_ADVANCE (p));
		    }
		}
	    }
	  /* Now `events' should hold decoded events.
	     Normally, n should be equal to 1, but better not rely on it.
	     We can only return one event here, so return the first we
	     had and keep the others (if any) for later.  */
	  while (n > 1)
	    Vunread_command_events
	      = Fcons (events[--n], Vunread_command_events);
	  return events[0];
	}
#endif
    }
}

static bool
echo_keystrokes_p (void)
{
  return (FLOATP (Vecho_keystrokes) ? XFLOAT_DATA (Vecho_keystrokes) > 0.0
	  : INTEGERP (Vecho_keystrokes) ? XINT (Vecho_keystrokes) > 0 : false);
}

/* Read a character from the keyboard; call the redisplay if needed.  */
/* commandflag 0 means do not autosave, but do redisplay.
   -1 means do not redisplay, but do autosave.
   -2 means do neither.
   1 means do both.

   The argument MAP is a keymap for menu prompting.

   PREV_EVENT is the previous input event, or nil if we are reading
   the first event of a key sequence (or not reading a key sequence).
   If PREV_EVENT is t, that is a "magic" value that says
   not to run input methods, but in other respects to act as if
   not reading a key sequence.

   If USED_MOUSE_MENU is non-null, then set *USED_MOUSE_MENU to true
   if we used a mouse menu to read the input, or false otherwise.  If
   USED_MOUSE_MENU is null, don't dereference it.

   Value is -2 when we find input on another keyboard.  A second call
   to read_char will read it.

   If END_TIME is non-null, it is a pointer to a struct timespec
   specifying the maximum time to wait until.  If no input arrives by
   that time, stop waiting and return nil.

   Value is t if we showed a menu and the user rejected it.  */

Lisp_Object
read_char (int commandflag, Lisp_Object map,
	   Lisp_Object prev_event,
	   bool *used_mouse_menu, struct timespec *end_time)
{
  Lisp_Object c;
  ptrdiff_t jmpcount;
  sys_jmp_buf local_getcjmp;
  sys_jmp_buf save_jump;
  Lisp_Object tem, save;
  volatile Lisp_Object previous_echo_area_message;
  volatile Lisp_Object also_record;
  volatile bool reread, recorded;
  bool volatile polling_stopped_here = false;
  struct kboard *orig_kboard = current_kboard;

  also_record = Qnil;

  c = Qnil;
  previous_echo_area_message = Qnil;

 retry:

  recorded = false;

  if (CONSP (Vunread_post_input_method_events))
    {
      c = XCAR (Vunread_post_input_method_events);
      Vunread_post_input_method_events
	= XCDR (Vunread_post_input_method_events);

      /* Undo what read_char_x_menu_prompt did when it unread
	 additional keys returned by Fx_popup_menu.  */
      if (CONSP (c)
	  && (SYMBOLP (XCAR (c)) || INTEGERP (XCAR (c)))
	  && NILP (XCDR (c)))
	c = XCAR (c);

      reread = true;
      goto reread_first;
    }
  else
    reread = false;


  if (CONSP (Vunread_command_events))
    {
      bool was_disabled = false;

      c = XCAR (Vunread_command_events);
      Vunread_command_events = XCDR (Vunread_command_events);

      /* Undo what sit-for did when it unread additional keys
	 inside universal-argument.  */

      if (CONSP (c) && EQ (XCAR (c), Qt))
	c = XCDR (c);
      else
	reread = true;

      /* Undo what read_char_x_menu_prompt did when it unread
	 additional keys returned by Fx_popup_menu.  */
      if (CONSP (c)
	  && EQ (XCDR (c), Qdisabled)
	  && (SYMBOLP (XCAR (c)) || INTEGERP (XCAR (c))))
	{
	  was_disabled = true;
	  c = XCAR (c);
	}

      /* If the queued event is something that used the mouse,
         set used_mouse_menu accordingly.  */
      if (used_mouse_menu
	  /* Also check was_disabled so last-nonmenu-event won't return
	     a bad value when submenus are involved.  (Bug#447)  */
	  && (EQ (c, Qtool_bar) || EQ (c, Qmenu_bar) || was_disabled))
	*used_mouse_menu = true;

      goto reread_for_input_method;
    }

  if (CONSP (Vunread_input_method_events))
    {
      c = XCAR (Vunread_input_method_events);
      Vunread_input_method_events = XCDR (Vunread_input_method_events);

      /* Undo what read_char_x_menu_prompt did when it unread
	 additional keys returned by Fx_popup_menu.  */
      if (CONSP (c)
	  && (SYMBOLP (XCAR (c)) || INTEGERP (XCAR (c)))
	  && NILP (XCDR (c)))
	c = XCAR (c);
      reread = true;
      goto reread_for_input_method;
    }

  if (!NILP (Vexecuting_kbd_macro))
    {
      /* We set this to Qmacro; since that's not a frame, nobody will
	 try to switch frames on us, and the selected window will
	 remain unchanged.

         Since this event came from a macro, it would be misleading to
	 leave internal_last_event_frame set to wherever the last
	 real event came from.  Normally, a switch-frame event selects
	 internal_last_event_frame after each command is read, but
	 events read from a macro should never cause a new frame to be
	 selected.  */
      Vlast_event_frame = internal_last_event_frame = Qmacro;

      /* Exit the macro if we are at the end.
	 Also, some things replace the macro with t
	 to force an early exit.  */
      if (EQ (Vexecuting_kbd_macro, Qt)
	  || executing_kbd_macro_index >= XFASTINT (Flength (Vexecuting_kbd_macro)))
	{
	  XSETINT (c, -1);
	  goto exit;
	}

      c = Faref (Vexecuting_kbd_macro, make_number (executing_kbd_macro_index));
      if (STRINGP (Vexecuting_kbd_macro)
	  && (XFASTINT (c) & 0x80) && (XFASTINT (c) <= 0xff))
	XSETFASTINT (c, CHAR_META | (XFASTINT (c) & ~0x80));

      executing_kbd_macro_index++;

      goto from_macro;
    }

  if (!NILP (unread_switch_frame))
    {
      c = unread_switch_frame;
      unread_switch_frame = Qnil;

      /* This event should make it into this_command_keys, and get echoed
	 again, so we do not set `reread'.  */
      goto reread_first;
    }

  /* If redisplay was requested.  */
  if (commandflag >= 0)
    {
      bool echo_current = EQ (echo_message_buffer, echo_area_buffer[0]);

	/* If there is pending input, process any events which are not
	   user-visible, such as X selection_request events.  */
      if (input_pending
	  || detect_input_pending_run_timers (0))
	swallow_events (false);		/* May clear input_pending.  */

      /* Redisplay if no pending input.  */
      while (!(input_pending
	       && (input_was_pending || !redisplay_dont_pause)))
	{
	  input_was_pending = input_pending;
	  if (help_echo_showing_p && !EQ (selected_window, minibuf_window))
	    redisplay_preserve_echo_area (5);
	  else
	    redisplay ();

	  if (!input_pending)
	    /* Normal case: no input arrived during redisplay.  */
	    break;

	  /* Input arrived and pre-empted redisplay.
	     Process any events which are not user-visible.  */
	  swallow_events (false);
	  /* If that cleared input_pending, try again to redisplay.  */
	}

      /* Prevent the redisplay we just did
	 from messing up echoing of the input after the prompt.  */
      if (commandflag == 0 && echo_current)
	echo_message_buffer = echo_area_buffer[0];

    }

  /* Message turns off echoing unless more keystrokes turn it on again.

     The code in 20.x for the condition was

     1. echo_area_glyphs && *echo_area_glyphs
     2. && echo_area_glyphs != current_kboard->echobuf
     3. && ok_to_echo_at_next_pause != echo_area_glyphs

     (1) means there's a current message displayed

     (2) means it's not the message from echoing from the current
     kboard.

     (3) There's only one place in 20.x where ok_to_echo_at_next_pause
     is set to a non-null value.  This is done in read_char and it is
     set to echo_area_glyphs.  That means
     ok_to_echo_at_next_pause is either null or
     current_kboard->echobuf with the appropriate current_kboard at
     that time.

     So, condition (3) means in clear text ok_to_echo_at_next_pause
     must be either null, or the current message isn't from echoing at
     all, or it's from echoing from a different kboard than the
     current one.  */

  if (/* There currently is something in the echo area.  */
      !NILP (echo_area_buffer[0])
      && (/* It's an echo from a different kboard.  */
	  echo_kboard != current_kboard
	  /* Or we explicitly allow overwriting whatever there is.  */
	  || ok_to_echo_at_next_pause == NULL))
    cancel_echoing ();
  else
    echo_dash ();

  /* Try reading a character via menu prompting in the minibuf.
     Try this before the sit-for, because the sit-for
     would do the wrong thing if we are supposed to do
     menu prompting. If EVENT_HAS_PARAMETERS then we are reading
     after a mouse event so don't try a minibuf menu.  */
  c = Qnil;
  if (KEYMAPP (map) && INTERACTIVE
      && !NILP (prev_event) && ! EVENT_HAS_PARAMETERS (prev_event)
      /* Don't bring up a menu if we already have another event.  */
      && NILP (Vunread_command_events)
      && !detect_input_pending_run_timers (0))
    {
      c = read_char_minibuf_menu_prompt (commandflag, map);

      if (INTEGERP (c) && XINT (c) == -2)
        return c;               /* wrong_kboard_jmpbuf */

      if (! NILP (c))
	goto exit;
    }

  /* Make a longjmp point for quits to use, but don't alter getcjmp just yet.
     We will do that below, temporarily for short sections of code,
     when appropriate.  local_getcjmp must be in effect
     around any call to sit_for or kbd_buffer_get_event;
     it *must not* be in effect when we call redisplay.  */

  jmpcount = SPECPDL_INDEX ();
  if (sys_setjmp (local_getcjmp))
    {
      /* Handle quits while reading the keyboard.  */
      /* We must have saved the outer value of getcjmp here,
	 so restore it now.  */
      restore_getcjmp (save_jump);
      pthread_sigmask (SIG_SETMASK, &empty_mask, 0);
      unbind_to (jmpcount, Qnil);
      XSETINT (c, quit_char);
      internal_last_event_frame = selected_frame;
      Vlast_event_frame = internal_last_event_frame;
      /* If we report the quit char as an event,
	 don't do so more than once.  */
      if (!NILP (Vinhibit_quit))
	Vquit_flag = Qnil;

      {
	KBOARD *kb = FRAME_KBOARD (XFRAME (selected_frame));
	if (kb != current_kboard)
	  {
	    Lisp_Object last = KVAR (kb, kbd_queue);
	    /* We shouldn't get here if we were in single-kboard mode!  */
	    if (single_kboard)
	      emacs_abort ();
	    if (CONSP (last))
	      {
		while (CONSP (XCDR (last)))
		  last = XCDR (last);
		if (!NILP (XCDR (last)))
		  emacs_abort ();
	      }
	    if (!CONSP (last))
	      kset_kbd_queue (kb, list1 (c));
	    else
	      XSETCDR (last, list1 (c));
	    kb->kbd_queue_has_data = true;
	    current_kboard = kb;
            return make_number (-2); /* wrong_kboard_jmpbuf */
	  }
      }
      goto non_reread;
    }

  /* Start idle timers if no time limit is supplied.  We don't do it
     if a time limit is supplied to avoid an infinite recursion in the
     situation where an idle timer calls `sit-for'.  */

  if (!end_time)
    timer_start_idle ();

  /* If in middle of key sequence and minibuffer not active,
     start echoing if enough time elapses.  */

  if (minibuf_level == 0
      && !end_time
      && !current_kboard->immediate_echo
      && (this_command_key_count > 0
	  || !NILP (call0 (Qinternal_echo_keystrokes_prefix)))
      && ! noninteractive
      && echo_keystrokes_p ()
      && (/* No message.  */
	  NILP (echo_area_buffer[0])
	  /* Or empty message.  */
	  || (BUF_BEG (XBUFFER (echo_area_buffer[0]))
	      == BUF_Z (XBUFFER (echo_area_buffer[0])))
	  /* Or already echoing from same kboard.  */
	  || (echo_kboard && ok_to_echo_at_next_pause == echo_kboard)
	  /* Or not echoing before and echoing allowed.  */
	  || (!echo_kboard && ok_to_echo_at_next_pause)))
    {
      /* After a mouse event, start echoing right away.
	 This is because we are probably about to display a menu,
	 and we don't want to delay before doing so.  */
      if (EVENT_HAS_PARAMETERS (prev_event))
	echo_now ();
      else
	{
	  Lisp_Object tem0;

	  save_getcjmp (save_jump);
	  restore_getcjmp (local_getcjmp);
	  tem0 = sit_for (Vecho_keystrokes, 1, 1);
	  restore_getcjmp (save_jump);
	  if (EQ (tem0, Qt)
	      && ! CONSP (Vunread_command_events))
	    echo_now ();
	}
    }

  /* Maybe auto save due to number of keystrokes.  */

  if (commandflag != 0 && commandflag != -2
      && auto_save_interval > 0
      && num_nonmacro_input_events - last_auto_save > max (auto_save_interval, 20)
      && !detect_input_pending_run_timers (0))
    {
      Fdo_auto_save (Qnil, Qnil);
      /* Hooks can actually change some buffers in auto save.  */
      redisplay ();
    }

  /* Try reading using an X menu.
     This is never confused with reading using the minibuf
     because the recursive call of read_char in read_char_minibuf_menu_prompt
     does not pass on any keymaps.  */

  if (KEYMAPP (map) && INTERACTIVE
      && !NILP (prev_event)
      && EVENT_HAS_PARAMETERS (prev_event)
      && !EQ (XCAR (prev_event), Qmenu_bar)
      && !EQ (XCAR (prev_event), Qtool_bar)
      /* Don't bring up a menu if we already have another event.  */
      && NILP (Vunread_command_events))
    {
      c = read_char_x_menu_prompt (map, prev_event, used_mouse_menu);

      /* Now that we have read an event, Emacs is not idle.  */
      if (!end_time)
	timer_stop_idle ();

      goto exit;
    }

  /* Maybe autosave and/or garbage collect due to idleness.  */

  if (INTERACTIVE && NILP (c))
    {
      int delay_level;
      ptrdiff_t buffer_size;

      /* Slow down auto saves logarithmically in size of current buffer,
	 and garbage collect while we're at it.  */
      if (! MINI_WINDOW_P (XWINDOW (selected_window)))
	last_non_minibuf_size = Z - BEG;
      buffer_size = (last_non_minibuf_size >> 8) + 1;
      delay_level = 0;
      while (buffer_size > 64)
	delay_level++, buffer_size -= buffer_size >> 2;
      if (delay_level < 4) delay_level = 4;
      /* delay_level is 4 for files under around 50k, 7 at 100k,
	 9 at 200k, 11 at 300k, and 12 at 500k.  It is 15 at 1 meg.  */

      /* Auto save if enough time goes by without input.  */
      if (commandflag != 0 && commandflag != -2
	  && num_nonmacro_input_events > last_auto_save
	  && INTEGERP (Vauto_save_timeout)
	  && XINT (Vauto_save_timeout) > 0)
	{
	  Lisp_Object tem0;
	  EMACS_INT timeout = XFASTINT (Vauto_save_timeout);

	  timeout = min (timeout, MOST_POSITIVE_FIXNUM / delay_level * 4);
	  timeout = delay_level * timeout / 4;
	  save_getcjmp (save_jump);
	  restore_getcjmp (local_getcjmp);
	  tem0 = sit_for (make_number (timeout), 1, 1);
	  restore_getcjmp (save_jump);

	  if (EQ (tem0, Qt)
	      && ! CONSP (Vunread_command_events))
	    {
	      Fdo_auto_save (Qnil, Qnil);
	      redisplay ();
	    }
	}

      /* If there is still no input available, ask for GC.  */
      if (!detect_input_pending_run_timers (0))
	maybe_gc ();
    }

  /* Notify the caller if an autosave hook, or a timer, sentinel or
     filter in the sit_for calls above have changed the current
     kboard.  This could happen if they use the minibuffer or start a
     recursive edit, like the fancy splash screen in server.el's
     filter.  If this longjmp wasn't here, read_key_sequence would
     interpret the next key sequence using the wrong translation
     tables and function keymaps.  */
  if (NILP (c) && current_kboard != orig_kboard)
    return make_number (-2);  /* wrong_kboard_jmpbuf */

  /* If this has become non-nil here, it has been set by a timer
     or sentinel or filter.  */
  if (CONSP (Vunread_command_events))
    {
      c = XCAR (Vunread_command_events);
      Vunread_command_events = XCDR (Vunread_command_events);

      if (CONSP (c) && EQ (XCAR (c), Qt))
	c = XCDR (c);
      else
	reread = true;
    }

  /* Read something from current KBOARD's side queue, if possible.  */

  if (NILP (c))
    {
      if (current_kboard->kbd_queue_has_data)
	{
	  if (!CONSP (KVAR (current_kboard, kbd_queue)))
	    emacs_abort ();
	  c = XCAR (KVAR (current_kboard, kbd_queue));
	  kset_kbd_queue (current_kboard,
			  XCDR (KVAR (current_kboard, kbd_queue)));
	  if (NILP (KVAR (current_kboard, kbd_queue)))
	    current_kboard->kbd_queue_has_data = false;
	  input_pending = readable_events (0);
	  if (EVENT_HAS_PARAMETERS (c)
	      && EQ (EVENT_HEAD_KIND (EVENT_HEAD (c)), Qswitch_frame))
	    internal_last_event_frame = XCAR (XCDR (c));
	  Vlast_event_frame = internal_last_event_frame;
	}
    }

  /* If current_kboard's side queue is empty check the other kboards.
     If one of them has data that we have not yet seen here,
     switch to it and process the data waiting for it.

     Note: if the events queued up for another kboard
     have already been seen here, and therefore are not a complete command,
     the kbd_queue_has_data field is 0, so we skip that kboard here.
     That's to avoid an infinite loop switching between kboards here.  */
  if (NILP (c) && !single_kboard)
    {
      KBOARD *kb;
      for (kb = all_kboards; kb; kb = kb->next_kboard)
	if (kb->kbd_queue_has_data)
	  {
	    current_kboard = kb;
            return make_number (-2); /* wrong_kboard_jmpbuf */
	  }
    }

 wrong_kboard:

  STOP_POLLING;

  if (NILP (c))
    {
      c = read_decoded_event_from_main_queue (end_time, local_getcjmp,
                                              prev_event, used_mouse_menu);
      if (NILP (c) && end_time
	  && timespec_cmp (*end_time, current_timespec ()) <= 0)
        {
          goto exit;
        }

      if (EQ (c, make_number (-2)))
	return c;
  }

 non_reread:

  if (!end_time)
    timer_stop_idle ();
  RESUME_POLLING;

  if (NILP (c))
    {
      if (commandflag >= 0
	  && !input_pending && !detect_input_pending_run_timers (0))
	redisplay ();

      goto wrong_kboard;
    }

  /* Buffer switch events are only for internal wakeups
     so don't show them to the user.
     Also, don't record a key if we already did.  */
  if (BUFFERP (c))
    goto exit;

  /* Process special events within read_char
     and loop around to read another event.  */
  save = Vquit_flag;
  Vquit_flag = Qnil;
  tem = access_keymap (get_keymap (Vspecial_event_map, 0, 1), c, 0, 0, 1);
  Vquit_flag = save;

  if (!NILP (tem))
    {
      struct buffer *prev_buffer = current_buffer;
      last_input_event = c;
      call4 (Qcommand_execute, tem, Qnil, Fvector (1, &last_input_event), Qt);

      if (CONSP (c) && EQ (XCAR (c), Qselect_window) && !end_time)
	/* We stopped being idle for this event; undo that.  This
	   prevents automatic window selection (under
	   mouse_autoselect_window from acting as a real input event, for
	   example banishing the mouse under mouse-avoidance-mode.  */
	timer_resume_idle ();

      if (current_buffer != prev_buffer)
	{
	  /* The command may have changed the keymaps.  Pretend there
	     is input in another keyboard and return.  This will
	     recalculate keymaps.  */
	  c = make_number (-2);
	  goto exit;
	}
      else
	goto retry;
    }

  /* Handle things that only apply to characters.  */
  if (INTEGERP (c))
    {
      /* If kbd_buffer_get_event gave us an EOF, return that.  */
      if (XINT (c) == -1)
	goto exit;

      if ((STRINGP (KVAR (current_kboard, Vkeyboard_translate_table))
	   && UNSIGNED_CMP (XFASTINT (c), <,
			    SCHARS (KVAR (current_kboard,
					  Vkeyboard_translate_table))))
	  || (VECTORP (KVAR (current_kboard, Vkeyboard_translate_table))
	      && UNSIGNED_CMP (XFASTINT (c), <,
			       ASIZE (KVAR (current_kboard,
					    Vkeyboard_translate_table))))
	  || (CHAR_TABLE_P (KVAR (current_kboard, Vkeyboard_translate_table))
	      && CHARACTERP (c)))
	{
	  Lisp_Object d;
	  d = Faref (KVAR (current_kboard, Vkeyboard_translate_table), c);
	  /* nil in keyboard-translate-table means no translation.  */
	  if (!NILP (d))
	    c = d;
	}
    }

  /* If this event is a mouse click in the menu bar,
     return just menu-bar for now.  Modify the mouse click event
     so we won't do this twice, then queue it up.  */
  if (EVENT_HAS_PARAMETERS (c)
      && CONSP (XCDR (c))
      && CONSP (EVENT_START (c))
      && CONSP (XCDR (EVENT_START (c))))
    {
      Lisp_Object posn;

      posn = POSN_POSN (EVENT_START (c));
      /* Handle menu-bar events:
	 insert the dummy prefix event `menu-bar'.  */
      if (EQ (posn, Qmenu_bar) || EQ (posn, Qtool_bar))
	{
	  /* Change menu-bar to (menu-bar) as the event "position".  */
	  POSN_SET_POSN (EVENT_START (c), list1 (posn));

	  also_record = c;
	  Vunread_command_events = Fcons (c, Vunread_command_events);
	  c = posn;
	}
    }

  /* Store these characters into recent_keys, the dribble file if any,
     and the keyboard macro being defined, if any.  */
  record_char (c);
  recorded = true;
  if (! NILP (also_record))
    record_char (also_record);

  /* Wipe the echo area.
     But first, if we are about to use an input method,
     save the echo area contents for it to refer to.  */
  if (INTEGERP (c)
      && ! NILP (Vinput_method_function)
      && ' ' <= XINT (c) && XINT (c) < 256 && XINT (c) != 127)
    {
      previous_echo_area_message = Fcurrent_message ();
      Vinput_method_previous_message = previous_echo_area_message;
    }

  /* Now wipe the echo area, except for help events which do their
     own stuff with the echo area.  */
  if (!CONSP (c)
      || (!(EQ (Qhelp_echo, XCAR (c)))
	  && !(EQ (Qswitch_frame, XCAR (c)))
	  /* Don't wipe echo area for select window events: These might
	     get delayed via `mouse-autoselect-window' (Bug#11304).  */
	  && !(EQ (Qselect_window, XCAR (c)))))
    {
      if (!NILP (echo_area_buffer[0]))
	{
	  safe_run_hooks (Qecho_area_clear_hook);
	  clear_message (1, 0);
	}
    }

 reread_for_input_method:
 from_macro:
  /* Pass this to the input method, if appropriate.  */
  if (INTEGERP (c)
      && ! NILP (Vinput_method_function)
      /* Don't run the input method within a key sequence,
	 after the first event of the key sequence.  */
      && NILP (prev_event)
      && ' ' <= XINT (c) && XINT (c) < 256 && XINT (c) != 127)
    {
      Lisp_Object keys;
      ptrdiff_t key_count;
      ptrdiff_t command_key_start;
      ptrdiff_t count = SPECPDL_INDEX ();

      /* Save the echo status.  */
      bool saved_immediate_echo = current_kboard->immediate_echo;
      struct kboard *saved_ok_to_echo = ok_to_echo_at_next_pause;
      Lisp_Object saved_echo_string = KVAR (current_kboard, echo_string);
      Lisp_Object saved_echo_prompt = KVAR (current_kboard, echo_prompt);

      /* Save the this_command_keys status.  */
      key_count = this_command_key_count;
      command_key_start = this_single_command_key_start;

      if (key_count > 0)
	keys = Fcopy_sequence (this_command_keys);
      else
	keys = Qnil;

      /* Clear out this_command_keys.  */
      this_command_key_count = 0;
      this_single_command_key_start = 0;

      /* Now wipe the echo area.  */
      if (!NILP (echo_area_buffer[0]))
	safe_run_hooks (Qecho_area_clear_hook);
      clear_message (1, 0);
      echo_truncate (0);

      /* If we are not reading a key sequence,
	 never use the echo area.  */
      if (!KEYMAPP (map))
	{
	  specbind (Qinput_method_use_echo_area, Qt);
	}

      /* Call the input method.  */
      tem = call1 (Vinput_method_function, c);

      tem = unbind_to (count, tem);

      /* Restore the saved echoing state
	 and this_command_keys state.  */
      this_command_key_count = key_count;
      this_single_command_key_start = command_key_start;
      if (key_count > 0)
	this_command_keys = keys;

      cancel_echoing ();
      ok_to_echo_at_next_pause = saved_ok_to_echo;
      kset_echo_string (current_kboard, saved_echo_string);
      kset_echo_prompt (current_kboard, saved_echo_prompt);
      if (saved_immediate_echo)
	echo_now ();

      /* The input method can return no events.  */
      if (! CONSP (tem))
	{
	  /* Bring back the previous message, if any.  */
	  if (! NILP (previous_echo_area_message))
	    message_with_string ("%s", previous_echo_area_message, 0);
	  goto retry;
	}
      /* It returned one event or more.  */
      c = XCAR (tem);
      Vunread_post_input_method_events
	= nconc2 (XCDR (tem), Vunread_post_input_method_events);
    }
  /* When we consume events from the various unread-*-events lists, we
     bypass the code that records input, so record these events now if
     they were not recorded already.  */
  if (!recorded)
    {
      record_char (c);
      recorded = true;
    }

 reread_first:

  /* Display help if not echoing.  */
  if (CONSP (c) && EQ (XCAR (c), Qhelp_echo))
    {
      /* (help-echo FRAME HELP WINDOW OBJECT POS).  */
      Lisp_Object help, object, position, window, htem;

      htem = Fcdr (XCDR (c));
      help = Fcar (htem);
      htem = Fcdr (htem);
      window = Fcar (htem);
      htem = Fcdr (htem);
      object = Fcar (htem);
      htem = Fcdr (htem);
      position = Fcar (htem);

      show_help_echo (help, window, object, position);

      /* We stopped being idle for this event; undo that.  */
      if (!end_time)
	timer_resume_idle ();
      goto retry;
    }

  if ((! reread || this_command_key_count == 0)
      && !end_time)
    {

      /* Don't echo mouse motion events.  */
      if (! (EVENT_HAS_PARAMETERS (c)
	     && EQ (EVENT_HEAD_KIND (EVENT_HEAD (c)), Qmouse_movement)))
	/* Once we reread a character, echoing can happen
	   the next time we pause to read a new one.  */
	ok_to_echo_at_next_pause = current_kboard;

      /* Record this character as part of the current key.  */
      add_command_key (c);
      if (! NILP (also_record))
	add_command_key (also_record);

      echo_update ();
    }

  last_input_event = c;
  num_input_events++;

  /* Process the help character specially if enabled.  */
  if (!NILP (Vhelp_form) && help_char_p (c))
    {
      ptrdiff_t count = SPECPDL_INDEX ();

      help_form_saved_window_configs
	= Fcons (Fcurrent_window_configuration (Qnil),
		 help_form_saved_window_configs);
      record_unwind_protect_void (read_char_help_form_unwind);
      call0 (Qhelp_form_show);

      cancel_echoing ();
      do
	{
	  c = read_char (0, Qnil, Qnil, 0, NULL);
	  if (EVENT_HAS_PARAMETERS (c)
	      && EQ (EVENT_HEAD_KIND (EVENT_HEAD (c)), Qmouse_click))
	    XSETCAR (help_form_saved_window_configs, Qnil);
	}
      while (BUFFERP (c));
      /* Remove the help from the frame.  */
      unbind_to (count, Qnil);

      redisplay ();
      if (EQ (c, make_number (040)))
	{
	  cancel_echoing ();
	  do
	    c = read_char (0, Qnil, Qnil, 0, NULL);
	  while (BUFFERP (c));
	}
    }

 exit:
  RESUME_POLLING;
  input_was_pending = input_pending;
  return c;
}

/* Record a key that came from a mouse menu.
   Record it for echoing, for this-command-keys, and so on.  */

static void
record_menu_key (Lisp_Object c)
{
  /* Wipe the echo area.  */
  clear_message (1, 0);

  record_char (c);

  /* Once we reread a character, echoing can happen
     the next time we pause to read a new one.  */
  ok_to_echo_at_next_pause = NULL;

  /* Record this character as part of the current key.  */
  add_command_key (c);
  echo_update ();

  /* Re-reading in the middle of a command.  */
  last_input_event = c;
  num_input_events++;
}

/* Return true if should recognize C as "the help character".  */

static bool
help_char_p (Lisp_Object c)
{
  Lisp_Object tail;

  if (EQ (c, Vhelp_char))
    return 1;
  for (tail = Vhelp_event_list; CONSP (tail); tail = XCDR (tail))
    if (EQ (c, XCAR (tail)))
      return 1;
  return 0;
}

/* Record the input event C in various ways.  */

static void
record_char (Lisp_Object c)
{
  int recorded = 0;

  if (CONSP (c) && (EQ (XCAR (c), Qhelp_echo) || EQ (XCAR (c), Qmouse_movement)))
    {
      /* To avoid filling recent_keys with help-echo and mouse-movement
	 events, we filter out repeated help-echo events, only store the
	 first and last in a series of mouse-movement events, and don't
	 store repeated help-echo events which are only separated by
	 mouse-movement events.  */

      Lisp_Object ev1, ev2, ev3;
      int ix1, ix2, ix3;

      if ((ix1 = recent_keys_index - 1) < 0)
	ix1 = NUM_RECENT_KEYS - 1;
      ev1 = AREF (recent_keys, ix1);

      if ((ix2 = ix1 - 1) < 0)
	ix2 = NUM_RECENT_KEYS - 1;
      ev2 = AREF (recent_keys, ix2);

      if ((ix3 = ix2 - 1) < 0)
	ix3 = NUM_RECENT_KEYS - 1;
      ev3 = AREF (recent_keys, ix3);

      if (EQ (XCAR (c), Qhelp_echo))
	{
	  /* Don't record `help-echo' in recent_keys unless it shows some help
	     message, and a different help than the previously recorded
	     event.  */
	  Lisp_Object help, last_help;

	  help = Fcar_safe (Fcdr_safe (XCDR (c)));
	  if (!STRINGP (help))
	    recorded = 1;
	  else if (CONSP (ev1) && EQ (XCAR (ev1), Qhelp_echo)
		   && (last_help = Fcar_safe (Fcdr_safe (XCDR (ev1))), EQ (last_help, help)))
	    recorded = 1;
	  else if (CONSP (ev1) && EQ (XCAR (ev1), Qmouse_movement)
		   && CONSP (ev2) && EQ (XCAR (ev2), Qhelp_echo)
		   && (last_help = Fcar_safe (Fcdr_safe (XCDR (ev2))), EQ (last_help, help)))
	    recorded = -1;
	  else if (CONSP (ev1) && EQ (XCAR (ev1), Qmouse_movement)
		   && CONSP (ev2) && EQ (XCAR (ev2), Qmouse_movement)
		   && CONSP (ev3) && EQ (XCAR (ev3), Qhelp_echo)
		   && (last_help = Fcar_safe (Fcdr_safe (XCDR (ev3))), EQ (last_help, help)))
	    recorded = -2;
	}
      else if (EQ (XCAR (c), Qmouse_movement))
	{
	  /* Only record one pair of `mouse-movement' on a window in recent_keys.
	     So additional mouse movement events replace the last element.  */
	  Lisp_Object last_window, window;

	  window = Fcar_safe (Fcar_safe (XCDR (c)));
	  if (CONSP (ev1) && EQ (XCAR (ev1), Qmouse_movement)
	      && (last_window = Fcar_safe (Fcar_safe (XCDR (ev1))), EQ (last_window, window))
	      && CONSP (ev2) && EQ (XCAR (ev2), Qmouse_movement)
	      && (last_window = Fcar_safe (Fcar_safe (XCDR (ev2))), EQ (last_window, window)))
	    {
	      ASET (recent_keys, ix1, c);
	      recorded = 1;
	    }
	}
    }
  else
    store_kbd_macro_char (c);

  if (!recorded)
    {
      total_keys += total_keys < NUM_RECENT_KEYS;
      ASET (recent_keys, recent_keys_index, c);
      if (++recent_keys_index >= NUM_RECENT_KEYS)
	recent_keys_index = 0;
    }
  else if (recorded < 0)
    {
      /* We need to remove one or two events from recent_keys.
         To do this, we simply put nil at those events and move the
	 recent_keys_index backwards over those events.  Usually,
	 users will never see those nil events, as they will be
	 overwritten by the command keys entered to see recent_keys
	 (e.g. C-h l).  */

      while (recorded++ < 0 && total_keys > 0)
	{
	  if (total_keys < NUM_RECENT_KEYS)
	    total_keys--;
	  if (--recent_keys_index < 0)
	    recent_keys_index = NUM_RECENT_KEYS - 1;
	  ASET (recent_keys, recent_keys_index, Qnil);
	}
    }

  num_nonmacro_input_events++;

  /* Write c to the dribble file.  If c is a lispy event, write
     the event's symbol to the dribble file, in <brackets>.  Bleaugh.
     If you, dear reader, have a better idea, you've got the source.  :-) */
  if (dribble)
    {
      block_input ();
      if (INTEGERP (c))
	{
	  if (XUINT (c) < 0x100)
	    putc (XUINT (c), dribble);
	  else
	    fprintf (dribble, " 0x%"pI"x", XUINT (c));
	}
      else
	{
	  Lisp_Object dribblee;

	  /* If it's a structured event, take the event header.  */
	  dribblee = EVENT_HEAD (c);

	  if (SYMBOLP (dribblee))
	    {
	      putc ('<', dribble);
	      fwrite (SDATA (SYMBOL_NAME (dribblee)), sizeof (char),
		      SBYTES (SYMBOL_NAME (dribblee)),
		      dribble);
	      putc ('>', dribble);
	    }
	}

      fflush (dribble);
      unblock_input ();
    }
}

/* Copy out or in the info on where C-g should throw to.
   This is used when running Lisp code from within get_char,
   in case get_char is called recursively.
   See read_process_output.  */

static void
save_getcjmp (sys_jmp_buf temp)
{
  memcpy (temp, getcjmp, sizeof getcjmp);
}

static void
restore_getcjmp (sys_jmp_buf temp)
{
  memcpy (getcjmp, temp, sizeof getcjmp);
}

/* Low level keyboard/mouse input.
   kbd_buffer_store_event places events in kbd_buffer, and
   kbd_buffer_get_event retrieves them.  */

/* Return true if there are any events in the queue that read-char
   would return.  If this returns false, a read-char would block.  */
static bool
readable_events (int flags)
{
  if (flags & READABLE_EVENTS_DO_TIMERS_NOW)
    timer_check ();

  /* If the buffer contains only FOCUS_IN_EVENT events, and
     READABLE_EVENTS_FILTER_EVENTS is set, report it as empty.  */
  if (kbd_fetch_ptr != kbd_store_ptr)
    {
      if (flags & (READABLE_EVENTS_FILTER_EVENTS
#ifdef USE_TOOLKIT_SCROLL_BARS
		   | READABLE_EVENTS_IGNORE_SQUEEZABLES
#endif
		   ))
        {
          union buffered_input_event *event;

          event = ((kbd_fetch_ptr < kbd_buffer + KBD_BUFFER_SIZE)
                   ? kbd_fetch_ptr
                   : kbd_buffer);

	  do
	    {
	      if (!(
#ifdef USE_TOOLKIT_SCROLL_BARS
		    (flags & READABLE_EVENTS_FILTER_EVENTS) &&
#endif
		    event->kind == FOCUS_IN_EVENT)
#ifdef USE_TOOLKIT_SCROLL_BARS
		  && !((flags & READABLE_EVENTS_IGNORE_SQUEEZABLES)
		       && (event->kind == SCROLL_BAR_CLICK_EVENT
			   || event->kind == HORIZONTAL_SCROLL_BAR_CLICK_EVENT)
		       && event->ie.part == scroll_bar_handle
		       && event->ie.modifiers == 0)
#endif
		  && !((flags & READABLE_EVENTS_FILTER_EVENTS)
		       && event->kind == BUFFER_SWITCH_EVENT))
		return 1;
	      event++;
              if (event == kbd_buffer + KBD_BUFFER_SIZE)
                event = kbd_buffer;
	    }
	  while (event != kbd_store_ptr);
        }
      else
	return 1;
    }

  if (!(flags & READABLE_EVENTS_IGNORE_SQUEEZABLES)
      && !NILP (do_mouse_tracking) && some_mouse_moved ())
    return 1;
  if (single_kboard)
    {
      if (current_kboard->kbd_queue_has_data)
	return 1;
    }
  else
    {
      KBOARD *kb;
      for (kb = all_kboards; kb; kb = kb->next_kboard)
	if (kb->kbd_queue_has_data)
	  return 1;
    }
  return 0;
}

/* Set this for debugging, to have a way to get out */
int stop_character EXTERNALLY_VISIBLE;

static KBOARD *
event_to_kboard (struct input_event *event)
{
  /* Not applicable for these special events.  */
  if (event->kind == SELECTION_REQUEST_EVENT
      || event->kind == SELECTION_CLEAR_EVENT)
    return NULL;
  else
    {
      Lisp_Object obj = event->frame_or_window;
      /* There are some events that set this field to nil or string.  */
      if (WINDOWP (obj))
	obj = WINDOW_FRAME (XWINDOW (obj));
      /* Also ignore dead frames here.  */
      return ((FRAMEP (obj) && FRAME_LIVE_P (XFRAME (obj)))
	      ? FRAME_KBOARD (XFRAME (obj)) : NULL);
    }
}

#ifdef subprocesses
/* Return the number of slots occupied in kbd_buffer.  */

static int
kbd_buffer_nr_stored (void)
{
  return kbd_fetch_ptr == kbd_store_ptr
    ? 0
    : (kbd_fetch_ptr < kbd_store_ptr
       ? kbd_store_ptr - kbd_fetch_ptr
       : ((kbd_buffer + KBD_BUFFER_SIZE) - kbd_fetch_ptr
          + (kbd_store_ptr - kbd_buffer)));
}
#endif	/* Store an event obtained at interrupt level into kbd_buffer, fifo */

void
kbd_buffer_store_event (register struct input_event *event)
{
  kbd_buffer_store_event_hold (event, 0);
}

/* Store EVENT obtained at interrupt level into kbd_buffer, fifo.

   If HOLD_QUIT is 0, just stuff EVENT into the fifo.
   Else, if HOLD_QUIT.kind != NO_EVENT, discard EVENT.
   Else, if EVENT is a quit event, store the quit event
   in HOLD_QUIT, and return (thus ignoring further events).

   This is used to postpone the processing of the quit event until all
   subsequent input events have been parsed (and discarded).  */

void
kbd_buffer_store_buffered_event (union buffered_input_event *event,
				 struct input_event *hold_quit)
{
  if (event->kind == NO_EVENT)
    emacs_abort ();

  if (hold_quit && hold_quit->kind != NO_EVENT)
    return;

  if (event->kind == ASCII_KEYSTROKE_EVENT)
    {
      int c = event->ie.code & 0377;

      if (event->ie.modifiers & ctrl_modifier)
	c = make_ctrl_char (c);

      c |= (event->ie.modifiers
	    & (meta_modifier | alt_modifier
	       | hyper_modifier | super_modifier));

      if (c == quit_char)
	{
	  KBOARD *kb = FRAME_KBOARD (XFRAME (event->ie.frame_or_window));

	  if (single_kboard && kb != current_kboard)
	    {
	      kset_kbd_queue
		(kb, list2 (make_lispy_switch_frame (event->ie.frame_or_window),
			    make_number (c)));
	      kb->kbd_queue_has_data = true;
	      union buffered_input_event *sp;
	      for (sp = kbd_fetch_ptr; sp != kbd_store_ptr; sp++)
		{
		  if (sp == kbd_buffer + KBD_BUFFER_SIZE)
		    sp = kbd_buffer;

		  if (event_to_kboard (&sp->ie) == kb)
		    {
		      sp->ie.kind = NO_EVENT;
		      sp->ie.frame_or_window = Qnil;
		      sp->ie.arg = Qnil;
		    }
		}
	      return;
	    }

	  if (hold_quit)
	    {
	      *hold_quit = event->ie;
	      return;
	    }

	  /* If this results in a quit_char being returned to Emacs as
	     input, set Vlast_event_frame properly.  If this doesn't
	     get returned to Emacs as an event, the next event read
	     will set Vlast_event_frame again, so this is safe to do.  */
	  {
	    Lisp_Object focus;

	    focus = FRAME_FOCUS_FRAME (XFRAME (event->ie.frame_or_window));
	    if (NILP (focus))
	      focus = event->ie.frame_or_window;
	    internal_last_event_frame = focus;
	    Vlast_event_frame = focus;
	  }

	  handle_interrupt (0);
	  return;
	}

      if (c && c == stop_character)
	{
	  sys_suspend ();
	  return;
	}
    }
  /* Don't insert two BUFFER_SWITCH_EVENT's in a row.
     Just ignore the second one.  */
  else if (event->kind == BUFFER_SWITCH_EVENT
	   && kbd_fetch_ptr != kbd_store_ptr
	   && ((kbd_store_ptr == kbd_buffer
		? kbd_buffer + KBD_BUFFER_SIZE - 1
		: kbd_store_ptr - 1)->kind) == BUFFER_SWITCH_EVENT)
    return;

  if (kbd_store_ptr - kbd_buffer == KBD_BUFFER_SIZE)
    kbd_store_ptr = kbd_buffer;

  /* Don't let the very last slot in the buffer become full,
     since that would make the two pointers equal,
     and that is indistinguishable from an empty buffer.
     Discard the event if it would fill the last slot.  */
  if (kbd_fetch_ptr - 1 != kbd_store_ptr)
    {
      *kbd_store_ptr = *event;
      ++kbd_store_ptr;
#ifdef subprocesses
      if (kbd_buffer_nr_stored () > KBD_BUFFER_SIZE / 2
	  && ! kbd_on_hold_p ())
        {
          /* Don't read keyboard input until we have processed kbd_buffer.
             This happens when pasting text longer than KBD_BUFFER_SIZE/2.  */
          hold_keyboard_input ();
          unrequest_sigio ();
          stop_polling ();
        }
#endif	/* subprocesses */
    }

  /* If we're inside while-no-input, and this event qualifies
     as input, set quit-flag to cause an interrupt.  */
  if (!NILP (Vthrow_on_input)
      && event->kind != FOCUS_IN_EVENT
      && event->kind != FOCUS_OUT_EVENT
      && event->kind != HELP_EVENT
      && event->kind != ICONIFY_EVENT
      && event->kind != DEICONIFY_EVENT)
    {
      Vquit_flag = Vthrow_on_input;
      /* If we're inside a function that wants immediate quits,
	 do it now.  */
      if (immediate_quit && NILP (Vinhibit_quit))
	{
	  immediate_quit = false;
	  QUIT;
	}
    }
}


#ifdef HAVE_X11

/* Put a selection input event back in the head of the event queue.  */

void
kbd_buffer_unget_event (struct selection_input_event *event)
{
  if (kbd_fetch_ptr == kbd_buffer)
    kbd_fetch_ptr = kbd_buffer + KBD_BUFFER_SIZE;

  /* Don't let the very last slot in the buffer become full,  */
  union buffered_input_event *kp = kbd_fetch_ptr - 1;
  if (kp != kbd_store_ptr)
    {
      kp->sie = *event;
      kbd_fetch_ptr = kp;
    }
}

#endif

/* Limit help event positions to this range, to avoid overflow problems.  */
#define INPUT_EVENT_POS_MAX \
  ((ptrdiff_t) min (PTRDIFF_MAX, min (TYPE_MAXIMUM (Time) / 2, \
				      MOST_POSITIVE_FIXNUM)))
#define INPUT_EVENT_POS_MIN (-1 - INPUT_EVENT_POS_MAX)

/* Return a Time that encodes position POS.  POS must be in range.  */

static Time
position_to_Time (ptrdiff_t pos)
{
  eassert (INPUT_EVENT_POS_MIN <= pos && pos <= INPUT_EVENT_POS_MAX);
  return pos;
}

/* Return the position that ENCODED_POS encodes.
   Avoid signed integer overflow.  */

static ptrdiff_t
Time_to_position (Time encoded_pos)
{
  if (encoded_pos <= INPUT_EVENT_POS_MAX)
    return encoded_pos;
  Time encoded_pos_min = INPUT_EVENT_POS_MIN;
  eassert (encoded_pos_min <= encoded_pos);
  ptrdiff_t notpos = -1 - encoded_pos;
  return -1 - notpos;
}

/* Generate a HELP_EVENT input_event and store it in the keyboard
   buffer.

   HELP is the help form.

   FRAME and WINDOW are the frame and window where the help is
   generated.  OBJECT is the Lisp object where the help was found (a
   buffer, a string, an overlay, or nil if neither from a string nor
   from a buffer).  POS is the position within OBJECT where the help
   was found.  */

void
gen_help_event (Lisp_Object help, Lisp_Object frame, Lisp_Object window,
		Lisp_Object object, ptrdiff_t pos)
{
  struct input_event event;

  event.kind = HELP_EVENT;
  event.frame_or_window = frame;
  event.arg = object;
  event.x = WINDOWP (window) ? window : frame;
  event.y = help;
  event.timestamp = position_to_Time (pos);
  kbd_buffer_store_event (&event);
}


/* Store HELP_EVENTs for HELP on FRAME in the input queue.  */

void
kbd_buffer_store_help_event (Lisp_Object frame, Lisp_Object help)
{
  struct input_event event;

  event.kind = HELP_EVENT;
  event.frame_or_window = frame;
  event.arg = Qnil;
  event.x = Qnil;
  event.y = help;
  event.timestamp = 0;
  kbd_buffer_store_event (&event);
}


/* Discard any mouse events in the event buffer by setting them to
   NO_EVENT.  */
void
discard_mouse_events (void)
{
  union buffered_input_event *sp;
  for (sp = kbd_fetch_ptr; sp != kbd_store_ptr; sp++)
    {
      if (sp == kbd_buffer + KBD_BUFFER_SIZE)
	sp = kbd_buffer;

      if (sp->kind == MOUSE_CLICK_EVENT
	  || sp->kind == WHEEL_EVENT
          || sp->kind == HORIZ_WHEEL_EVENT
#ifdef HAVE_GPM
	  || sp->kind == GPM_CLICK_EVENT
#endif
	  || sp->kind == SCROLL_BAR_CLICK_EVENT
	  || sp->kind == HORIZONTAL_SCROLL_BAR_CLICK_EVENT)
	{
	  sp->kind = NO_EVENT;
	}
    }
}


/* Return true if there are any real events waiting in the event
   buffer, not counting `NO_EVENT's.

   Discard NO_EVENT events at the front of the input queue, possibly
   leaving the input queue empty if there are no real input events.  */

bool
kbd_buffer_events_waiting (void)
{
  union buffered_input_event *sp;

  for (sp = kbd_fetch_ptr;
       sp != kbd_store_ptr && sp->kind == NO_EVENT;
       ++sp)
    {
      if (sp == kbd_buffer + KBD_BUFFER_SIZE)
	sp = kbd_buffer;
    }

  kbd_fetch_ptr = sp;
  return sp != kbd_store_ptr && sp->kind != NO_EVENT;
}


/* Clear input event EVENT.  */

static void
clear_event (union buffered_input_event *event)
{
  event->kind = NO_EVENT;
}


/* Read one event from the event buffer, waiting if necessary.
   The value is a Lisp object representing the event.
   The value is nil for an event that should be ignored,
   or that was handled here.
   We always read and discard one event.  */

static Lisp_Object
kbd_buffer_get_event (KBOARD **kbp,
                      bool *used_mouse_menu,
                      struct timespec *end_time)
{
  Lisp_Object obj;

#ifdef subprocesses
  if (kbd_on_hold_p () && kbd_buffer_nr_stored () < KBD_BUFFER_SIZE / 4)
    {
      /* Start reading input again because we have processed enough to
         be able to accept new events again.  */
      unhold_keyboard_input ();
      request_sigio ();
      start_polling ();
    }
#endif	/* subprocesses */

#if !defined HAVE_DBUS && !defined USE_FILE_NOTIFY
  if (noninteractive
      /* In case we are running as a daemon, only do this before
	 detaching from the terminal.  */
      || (IS_DAEMON && DAEMON_RUNNING))
    {
      int c = getchar ();
      XSETINT (obj, c);
      *kbp = current_kboard;
      return obj;
    }
#endif	/* !defined HAVE_DBUS && !defined USE_FILE_NOTIFY  */

  /* Wait until there is input available.  */
  for (;;)
    {
      /* Break loop if there's an unread command event.  Needed in
	 moused window autoselection which uses a timer to insert such
	 events.  */
      if (CONSP (Vunread_command_events))
	break;

      if (kbd_fetch_ptr != kbd_store_ptr)
	break;
      if (!NILP (do_mouse_tracking) && some_mouse_moved ())
	break;

      /* If the quit flag is set, then read_char will return
	 quit_char, so that counts as "available input."  */
      if (!NILP (Vquit_flag))
	quit_throw_to_read_char (0);

      /* One way or another, wait until input is available; then, if
	 interrupt handlers have not read it, read it now.  */

#ifdef USABLE_SIGIO
      gobble_input ();
#endif
      if (kbd_fetch_ptr != kbd_store_ptr)
	break;
      if (!NILP (do_mouse_tracking) && some_mouse_moved ())
	break;
      if (end_time)
	{
	  struct timespec now = current_timespec ();
	  if (timespec_cmp (*end_time, now) <= 0)
	    return Qnil;	/* Finished waiting.  */
	  else
	    {
	      struct timespec duration = timespec_sub (*end_time, now);
	      wait_reading_process_output (min (duration.tv_sec,
						WAIT_READING_MAX),
					   duration.tv_nsec,
					   -1, 1, Qnil, NULL, 0);
	    }
	}
      else
	{
	  bool do_display = true;

	  if (FRAME_TERMCAP_P (SELECTED_FRAME ()))
	    {
	      struct tty_display_info *tty = CURTTY ();

	      /* When this TTY is displaying a menu, we must prevent
		 any redisplay, because we modify the frame's glyph
		 matrix behind the back of the display engine.  */
	      if (tty->showing_menu)
		do_display = false;
	    }

	  wait_reading_process_output (0, 0, -1, do_display, Qnil, NULL, 0);
	}

      if (!interrupt_input && kbd_fetch_ptr == kbd_store_ptr)
	gobble_input ();
    }

  if (CONSP (Vunread_command_events))
    {
      Lisp_Object first;
      first = XCAR (Vunread_command_events);
      Vunread_command_events = XCDR (Vunread_command_events);
      *kbp = current_kboard;
      return first;
    }

  /* At this point, we know that there is a readable event available
     somewhere.  If the event queue is empty, then there must be a
     mouse movement enabled and available.  */
  if (kbd_fetch_ptr != kbd_store_ptr)
    {
      union buffered_input_event *event;

      event = ((kbd_fetch_ptr < kbd_buffer + KBD_BUFFER_SIZE)
	       ? kbd_fetch_ptr
	       : kbd_buffer);

      *kbp = event_to_kboard (&event->ie);
      if (*kbp == 0)
	*kbp = current_kboard;  /* Better than returning null ptr?  */

      obj = Qnil;

      /* These two kinds of events get special handling
	 and don't actually appear to the command loop.
	 We return nil for them.  */
      if (event->kind == SELECTION_REQUEST_EVENT
	  || event->kind == SELECTION_CLEAR_EVENT)
	{
#ifdef HAVE_X11
	  /* Remove it from the buffer before processing it,
	     since otherwise swallow_events will see it
	     and process it again.  */
	  struct selection_input_event copy = event->sie;
	  kbd_fetch_ptr = event + 1;
	  input_pending = readable_events (0);
	  x_handle_selection_event (&copy);
#else
	  /* We're getting selection request events, but we don't have
             a window system.  */
	  emacs_abort ();
#endif
	}

#if defined (HAVE_NS)
      else if (event->kind == NS_TEXT_EVENT)
        {
          if (event->ie.code == KEY_NS_PUT_WORKING_TEXT)
            obj = list1 (intern ("ns-put-working-text"));
          else
            obj = list1 (intern ("ns-unput-working-text"));
	  kbd_fetch_ptr = event + 1;
          if (used_mouse_menu)
            *used_mouse_menu = true;
        }
#endif

#if defined (HAVE_X11) || defined (HAVE_NTGUI) \
    || defined (HAVE_NS)
      else if (event->kind == DELETE_WINDOW_EVENT)
	{
	  /* Make an event (delete-frame (FRAME)).  */
	  obj = list2 (Qdelete_frame, list1 (event->ie.frame_or_window));
	  kbd_fetch_ptr = event + 1;
	}
#endif
#if defined (HAVE_X11) || defined (HAVE_NTGUI) \
    || defined (HAVE_NS)
      else if (event->kind == ICONIFY_EVENT)
	{
	  /* Make an event (iconify-frame (FRAME)).  */
	  obj = list2 (Qiconify_frame, list1 (event->ie.frame_or_window));
	  kbd_fetch_ptr = event + 1;
	}
      else if (event->kind == DEICONIFY_EVENT)
	{
	  /* Make an event (make-frame-visible (FRAME)).  */
	  obj = list2 (Qmake_frame_visible, list1 (event->ie.frame_or_window));
	  kbd_fetch_ptr = event + 1;
	}
#endif
      else if (event->kind == BUFFER_SWITCH_EVENT)
	{
	  /* The value doesn't matter here; only the type is tested.  */
	  XSETBUFFER (obj, current_buffer);
	  kbd_fetch_ptr = event + 1;
	}
#if defined (USE_X_TOOLKIT) || defined (HAVE_NTGUI) \
    || defined (HAVE_NS) || defined (USE_GTK)
      else if (event->kind == MENU_BAR_ACTIVATE_EVENT)
	{
	  kbd_fetch_ptr = event + 1;
	  input_pending = readable_events (0);
	  if (FRAME_LIVE_P (XFRAME (event->ie.frame_or_window)))
	    x_activate_menubar (XFRAME (event->ie.frame_or_window));
	}
#endif
#ifdef HAVE_NTGUI
      else if (event->kind == LANGUAGE_CHANGE_EVENT)
	{
	  /* Make an event (language-change FRAME CODEPAGE LANGUAGE-ID).  */
	  obj = list4 (Qlanguage_change,
		       event->ie.frame_or_window,
		       make_number (event->ie.code),
		       make_number (event->ie.modifiers));
	  kbd_fetch_ptr = event + 1;
	}
#endif
#ifdef USE_FILE_NOTIFY
      else if (event->kind == FILE_NOTIFY_EVENT)
	{
#ifdef HAVE_W32NOTIFY
	  /* Make an event (file-notify (DESCRIPTOR ACTION FILE) CALLBACK).  */
	  obj = list3 (Qfile_notify, event->ie.arg, event->ie.frame_or_window);
#else
          obj = make_lispy_event (&event->ie);
#endif
	  kbd_fetch_ptr = event + 1;
	}
#endif /* USE_FILE_NOTIFY */
      else if (event->kind == SAVE_SESSION_EVENT)
        {
          obj = list2 (Qsave_session, event->ie.arg);
	  kbd_fetch_ptr = event + 1;
        }
      /* Just discard these, by returning nil.
	 With MULTI_KBOARD, these events are used as placeholders
	 when we need to randomly delete events from the queue.
	 (They shouldn't otherwise be found in the buffer,
	 but on some machines it appears they do show up
	 even without MULTI_KBOARD.)  */
      /* On Windows NT/9X, NO_EVENT is used to delete extraneous
         mouse events during a popup-menu call.  */
      else if (event->kind == NO_EVENT)
	kbd_fetch_ptr = event + 1;
      else if (event->kind == HELP_EVENT)
	{
	  Lisp_Object object, position, help, frame, window;

	  frame = event->ie.frame_or_window;
	  object = event->ie.arg;
	  position = make_number (Time_to_position (event->ie.timestamp));
	  window = event->ie.x;
	  help = event->ie.y;
	  clear_event (event);

	  kbd_fetch_ptr = event + 1;
	  if (!WINDOWP (window))
	    window = Qnil;
	  obj = Fcons (Qhelp_echo,
		       list5 (frame, help, window, object, position));
	}
      else if (event->kind == FOCUS_IN_EVENT)
	{
	  /* Notification of a FocusIn event.  The frame receiving the
	     focus is in event->frame_or_window.  Generate a
	     switch-frame event if necessary.  */
	  Lisp_Object frame, focus;

          frame = event->ie.frame_or_window;
          focus = FRAME_FOCUS_FRAME (XFRAME (frame));
          if (FRAMEP (focus))
            frame = focus;

          if (
#ifdef HAVE_X11
              ! NILP (event->ie.arg)
              &&
#endif
              !EQ (frame, internal_last_event_frame)
              && !EQ (frame, selected_frame))
            obj = make_lispy_switch_frame (frame);
          else
            obj = make_lispy_focus_in (frame);

          internal_last_event_frame = frame;
          kbd_fetch_ptr = event + 1;
        }
      else if (event->kind == FOCUS_OUT_EVENT)
        {
#ifdef HAVE_WINDOW_SYSTEM

          Display_Info *di;
          Lisp_Object frame = event->ie.frame_or_window;
          bool focused = false;

          for (di = x_display_list; di && ! focused; di = di->next)
            focused = di->x_highlight_frame != 0;

          if (!focused)
	    obj = make_lispy_focus_out (frame);

#endif /* HAVE_WINDOW_SYSTEM */

          kbd_fetch_ptr = event + 1;
        }
#ifdef HAVE_DBUS
      else if (event->kind == DBUS_EVENT)
	{
	  obj = make_lispy_event (&event->ie);
	  kbd_fetch_ptr = event + 1;
	}
#endif
      else if (event->kind == CONFIG_CHANGED_EVENT)
	{
	  obj = make_lispy_event (&event->ie);
	  kbd_fetch_ptr = event + 1;
	}
      else
	{
	  /* If this event is on a different frame, return a switch-frame this
	     time, and leave the event in the queue for next time.  */
	  Lisp_Object frame;
	  Lisp_Object focus;

	  frame = event->ie.frame_or_window;
	  if (CONSP (frame))
	    frame = XCAR (frame);
	  else if (WINDOWP (frame))
	    frame = WINDOW_FRAME (XWINDOW (frame));

	  focus = FRAME_FOCUS_FRAME (XFRAME (frame));
	  if (! NILP (focus))
	    frame = focus;

	  if (! EQ (frame, internal_last_event_frame)
	      && !EQ (frame, selected_frame))
	    obj = make_lispy_switch_frame (frame);
	  internal_last_event_frame = frame;

	  /* If we didn't decide to make a switch-frame event, go ahead
	     and build a real event from the queue entry.  */

	  if (NILP (obj))
	    {
	      obj = make_lispy_event (&event->ie);

#if defined (USE_X_TOOLKIT) || defined (HAVE_NTGUI) \
    || defined (HAVE_NS) || defined (USE_GTK)
	      /* If this was a menu selection, then set the flag to inhibit
		 writing to last_nonmenu_event.  Don't do this if the event
		 we're returning is (menu-bar), though; that indicates the
		 beginning of the menu sequence, and we might as well leave
		 that as the `event with parameters' for this selection.  */
	      if (used_mouse_menu
		  && !EQ (event->ie.frame_or_window, event->ie.arg)
		  && (event->kind == MENU_BAR_EVENT
		      || event->kind == TOOL_BAR_EVENT))
		*used_mouse_menu = true;
#endif
#ifdef HAVE_NS
	      /* Certain system events are non-key events.  */
	      if (used_mouse_menu
                  && event->kind == NS_NONKEY_EVENT)
		*used_mouse_menu = true;
#endif

	      /* Wipe out this event, to catch bugs.  */
	      clear_event (event);
	      kbd_fetch_ptr = event + 1;
	    }
	}
    }
  /* Try generating a mouse motion event.  */
  else if (!NILP (do_mouse_tracking) && some_mouse_moved ())
    {
      struct frame *f = some_mouse_moved ();
      Lisp_Object bar_window;
      enum scroll_bar_part part;
      Lisp_Object x, y;
      Time t;

      *kbp = current_kboard;
      /* Note that this uses F to determine which terminal to look at.
	 If there is no valid info, it does not store anything
	 so x remains nil.  */
      x = Qnil;

      /* XXX Can f or mouse_position_hook be NULL here?  */
      if (f && FRAME_TERMINAL (f)->mouse_position_hook)
        (*FRAME_TERMINAL (f)->mouse_position_hook) (&f, 0, &bar_window,
                                                    &part, &x, &y, &t);

      obj = Qnil;

      /* Decide if we should generate a switch-frame event.  Don't
	 generate switch-frame events for motion outside of all Emacs
	 frames.  */
      if (!NILP (x) && f)
	{
	  Lisp_Object frame;

	  frame = FRAME_FOCUS_FRAME (f);
	  if (NILP (frame))
	    XSETFRAME (frame, f);

	  if (! EQ (frame, internal_last_event_frame)
	      && !EQ (frame, selected_frame))
	    obj = make_lispy_switch_frame (frame);
	  internal_last_event_frame = frame;
	}

      /* If we didn't decide to make a switch-frame event, go ahead and
	 return a mouse-motion event.  */
      if (!NILP (x) && NILP (obj))
	obj = make_lispy_movement (f, bar_window, part, x, y, t);
    }
  else
    /* We were promised by the above while loop that there was
       something for us to read!  */
    emacs_abort ();

  input_pending = readable_events (0);

  Vlast_event_frame = internal_last_event_frame;

  return (obj);
}

/* Process any non-user-visible events (currently X selection events),
   without reading any user-visible events.  */

static void
process_special_events (void)
{
  union buffered_input_event *event;

  for (event = kbd_fetch_ptr; event != kbd_store_ptr; ++event)
    {
      if (event == kbd_buffer + KBD_BUFFER_SIZE)
	{
	  event = kbd_buffer;
	  if (event == kbd_store_ptr)
	    break;
	}

      /* If we find a stored X selection request, handle it now.  */
      if (event->kind == SELECTION_REQUEST_EVENT
	  || event->kind == SELECTION_CLEAR_EVENT)
	{
#ifdef HAVE_X11

	  /* Remove the event from the fifo buffer before processing;
	     otherwise swallow_events called recursively could see it
	     and process it again.  To do this, we move the events
	     between kbd_fetch_ptr and EVENT one slot to the right,
	     cyclically.  */

	  struct selection_input_event copy = event->sie;
	  union buffered_input_event *beg
	    = (kbd_fetch_ptr == kbd_buffer + KBD_BUFFER_SIZE)
	    ? kbd_buffer : kbd_fetch_ptr;

	  if (event > beg)
	    memmove (beg + 1, beg, (event - beg) * sizeof *beg);
	  else if (event < beg)
	    {
	      if (event > kbd_buffer)
		memmove (kbd_buffer + 1, kbd_buffer,
			 (event - kbd_buffer) * sizeof *kbd_buffer);
	      *kbd_buffer = *(kbd_buffer + KBD_BUFFER_SIZE - 1);
	      if (beg < kbd_buffer + KBD_BUFFER_SIZE - 1)
		memmove (beg + 1, beg,
			 (kbd_buffer + KBD_BUFFER_SIZE - 1 - beg) * sizeof *beg);
	    }

	  if (kbd_fetch_ptr == kbd_buffer + KBD_BUFFER_SIZE)
	    kbd_fetch_ptr = kbd_buffer + 1;
	  else
	    kbd_fetch_ptr++;

	  input_pending = readable_events (0);
	  x_handle_selection_event (&copy);
#else
	  /* We're getting selection request events, but we don't have
             a window system.  */
	  emacs_abort ();
#endif
	}
    }
}

/* Process any events that are not user-visible, run timer events that
   are ripe, and return, without reading any user-visible events.  */

void
swallow_events (bool do_display)
{
  unsigned old_timers_run;

  process_special_events ();

  old_timers_run = timers_run;
  get_input_pending (READABLE_EVENTS_DO_TIMERS_NOW);

  if (!input_pending && timers_run != old_timers_run && do_display)
    redisplay_preserve_echo_area (7);
}

/* Record the start of when Emacs is idle,
   for the sake of running idle-time timers.  */

static void
timer_start_idle (void)
{
  /* If we are already in the idle state, do nothing.  */
  if (timespec_valid_p (timer_idleness_start_time))
    return;

  timer_idleness_start_time = current_timespec ();
  timer_last_idleness_start_time = timer_idleness_start_time;

  /* Mark all idle-time timers as once again candidates for running.  */
  call0 (intern ("internal-timer-start-idle"));
}

/* Record that Emacs is no longer idle, so stop running idle-time timers.  */

static void
timer_stop_idle (void)
{
  timer_idleness_start_time = invalid_timespec ();
}

/* Resume idle timer from last idle start time.  */

static void
timer_resume_idle (void)
{
  if (timespec_valid_p (timer_idleness_start_time))
    return;

  timer_idleness_start_time = timer_last_idleness_start_time;
}

/* List of elisp functions to call, delayed because they were generated in
   a context where Elisp could not be safely run (e.g. redisplay, signal,
   ...).  Each element has the form (FUN . ARGS).  */
Lisp_Object pending_funcalls;

/* Return true if TIMER is a valid timer, placing its value into *RESULT.  */
static bool
decode_timer (Lisp_Object timer, struct timespec *result)
{
  Lisp_Object *vec;

  if (! (VECTORP (timer) && ASIZE (timer) == 9))
    return 0;
  vec = XVECTOR (timer)->contents;
  if (! NILP (vec[0]))
    return 0;
  if (! INTEGERP (vec[2]))
    return false;

  struct lisp_time t;
  if (decode_time_components (vec[1], vec[2], vec[3], vec[8], &t, 0) <= 0)
    return false;
  *result = lisp_to_timespec (t);
  return timespec_valid_p (*result);
}


/* Check whether a timer has fired.  To prevent larger problems we simply
   disregard elements that are not proper timers.  Do not make a circular
   timer list for the time being.

   Returns the time to wait until the next timer fires.  If a
   timer is triggering now, return zero.
   If no timer is active, return -1.

   If a timer is ripe, we run it, with quitting turned off.
   In that case we return 0 to indicate that a new timer_check_2 call
   should be done.  */

static struct timespec
timer_check_2 (Lisp_Object timers, Lisp_Object idle_timers)
{
  struct timespec nexttime;
  struct timespec now;
  struct timespec idleness_now;
  Lisp_Object chosen_timer;

  nexttime = invalid_timespec ();

  chosen_timer = Qnil;

  /* First run the code that was delayed.  */
  while (CONSP (pending_funcalls))
    {
      Lisp_Object funcall = XCAR (pending_funcalls);
      pending_funcalls = XCDR (pending_funcalls);
      safe_call2 (Qapply, XCAR (funcall), XCDR (funcall));
    }

  if (CONSP (timers) || CONSP (idle_timers))
    {
      now = current_timespec ();
      idleness_now = (timespec_valid_p (timer_idleness_start_time)
		      ? timespec_sub (now, timer_idleness_start_time)
		      : make_timespec (0, 0));
    }

  while (CONSP (timers) || CONSP (idle_timers))
    {
      Lisp_Object timer = Qnil, idle_timer = Qnil;
      struct timespec timer_time, idle_timer_time;
      struct timespec difference;
      struct timespec timer_difference = invalid_timespec ();
      struct timespec idle_timer_difference = invalid_timespec ();
      bool ripe, timer_ripe = 0, idle_timer_ripe = 0;

      /* Set TIMER and TIMER_DIFFERENCE
	 based on the next ordinary timer.
	 TIMER_DIFFERENCE is the distance in time from NOW to when
	 this timer becomes ripe.
         Skip past invalid timers and timers already handled.  */
      if (CONSP (timers))
	{
	  timer = XCAR (timers);
	  if (! decode_timer (timer, &timer_time))
	    {
	      timers = XCDR (timers);
	      continue;
	    }

	  timer_ripe = timespec_cmp (timer_time, now) <= 0;
	  timer_difference = (timer_ripe
			      ? timespec_sub (now, timer_time)
			      : timespec_sub (timer_time, now));
	}

      /* Likewise for IDLE_TIMER and IDLE_TIMER_DIFFERENCE
	 based on the next idle timer.  */
      if (CONSP (idle_timers))
	{
	  idle_timer = XCAR (idle_timers);
	  if (! decode_timer (idle_timer, &idle_timer_time))
	    {
	      idle_timers = XCDR (idle_timers);
	      continue;
	    }

	  idle_timer_ripe = timespec_cmp (idle_timer_time, idleness_now) <= 0;
	  idle_timer_difference
	    = (idle_timer_ripe
	       ? timespec_sub (idleness_now, idle_timer_time)
	       : timespec_sub (idle_timer_time, idleness_now));
	}

      /* Decide which timer is the next timer,
	 and set CHOSEN_TIMER, DIFFERENCE, and RIPE accordingly.
	 Also step down the list where we found that timer.  */

      if (timespec_valid_p (timer_difference)
	  && (! timespec_valid_p (idle_timer_difference)
	      || idle_timer_ripe < timer_ripe
	      || (idle_timer_ripe == timer_ripe
		  && ((timer_ripe
		       ? timespec_cmp (idle_timer_difference,
				       timer_difference)
		       : timespec_cmp (timer_difference,
				       idle_timer_difference))
		      < 0))))
	{
	  chosen_timer = timer;
	  timers = XCDR (timers);
	  difference = timer_difference;
	  ripe = timer_ripe;
	}
      else
	{
	  chosen_timer = idle_timer;
	  idle_timers = XCDR (idle_timers);
	  difference = idle_timer_difference;
	  ripe = idle_timer_ripe;
	}

      /* If timer is ripe, run it if it hasn't been run.  */
      if (ripe)
	{
	  if (NILP (AREF (chosen_timer, 0)))
	    {
	      ptrdiff_t count = SPECPDL_INDEX ();
	      Lisp_Object old_deactivate_mark = Vdeactivate_mark;

	      /* Mark the timer as triggered to prevent problems if the lisp
		 code fails to reschedule it right.  */
	      ASET (chosen_timer, 0, Qt);

	      specbind (Qinhibit_quit, Qt);

	      call1 (Qtimer_event_handler, chosen_timer);
	      Vdeactivate_mark = old_deactivate_mark;
	      timers_run++;
	      unbind_to (count, Qnil);

	      /* Since we have handled the event,
		 we don't need to tell the caller to wake up and do it.  */
              /* But the caller must still wait for the next timer, so
                 return 0 to indicate that.  */
	    }

	  nexttime = make_timespec (0, 0);
          break;
	}
      else
	/* When we encounter a timer that is still waiting,
	   return the amount of time to wait before it is ripe.  */
	{
	  return difference;
	}
    }

  /* No timers are pending in the future.  */
  /* Return 0 if we generated an event, and -1 if not.  */
  return nexttime;
}


/* Check whether a timer has fired.  To prevent larger problems we simply
   disregard elements that are not proper timers.  Do not make a circular
   timer list for the time being.

   Returns the time to wait until the next timer fires.
   If no timer is active, return an invalid value.

   As long as any timer is ripe, we run it.  */

struct timespec
timer_check (void)
{
  struct timespec nexttime;
  Lisp_Object timers, idle_timers;

  Lisp_Object tem = Vinhibit_quit;
  Vinhibit_quit = Qt;

  /* We use copies of the timers' lists to allow a timer to add itself
     again, without locking up Emacs if the newly added timer is
     already ripe when added.  */

  /* Always consider the ordinary timers.  */
  timers = Fcopy_sequence (Vtimer_list);
  /* Consider the idle timers only if Emacs is idle.  */
  if (timespec_valid_p (timer_idleness_start_time))
    idle_timers = Fcopy_sequence (Vtimer_idle_list);
  else
    idle_timers = Qnil;

  Vinhibit_quit = tem;

  do
    {
      nexttime = timer_check_2 (timers, idle_timers);
    }
  while (nexttime.tv_sec == 0 && nexttime.tv_nsec == 0);

  return nexttime;
}

DEFUN ("current-idle-time", Fcurrent_idle_time, Scurrent_idle_time, 0, 0, 0,
       doc: /* Return the current length of Emacs idleness, or nil.
The value when Emacs is idle is a list of four integers (HIGH LOW USEC PSEC)
in the same style as (current-time).

The value when Emacs is not idle is nil.

PSEC is a multiple of the system clock resolution.  */)
  (void)
{
  if (timespec_valid_p (timer_idleness_start_time))
    return make_lisp_time (timespec_sub (current_timespec (),
					 timer_idleness_start_time));

  return Qnil;
}

/* Caches for modify_event_symbol.  */
static Lisp_Object accent_key_syms;
static Lisp_Object func_key_syms;
static Lisp_Object mouse_syms;
static Lisp_Object wheel_syms;
static Lisp_Object drag_n_drop_syms;

/* This is a list of keysym codes for special "accent" characters.
   It parallels lispy_accent_keys.  */

static const int lispy_accent_codes[] =
{
#ifdef XK_dead_circumflex
  XK_dead_circumflex,
#else
  0,
#endif
#ifdef XK_dead_grave
  XK_dead_grave,
#else
  0,
#endif
#ifdef XK_dead_tilde
  XK_dead_tilde,
#else
  0,
#endif
#ifdef XK_dead_diaeresis
  XK_dead_diaeresis,
#else
  0,
#endif
#ifdef XK_dead_macron
  XK_dead_macron,
#else
  0,
#endif
#ifdef XK_dead_degree
  XK_dead_degree,
#else
  0,
#endif
#ifdef XK_dead_acute
  XK_dead_acute,
#else
  0,
#endif
#ifdef XK_dead_cedilla
  XK_dead_cedilla,
#else
  0,
#endif
#ifdef XK_dead_breve
  XK_dead_breve,
#else
  0,
#endif
#ifdef XK_dead_ogonek
  XK_dead_ogonek,
#else
  0,
#endif
#ifdef XK_dead_caron
  XK_dead_caron,
#else
  0,
#endif
#ifdef XK_dead_doubleacute
  XK_dead_doubleacute,
#else
  0,
#endif
#ifdef XK_dead_abovedot
  XK_dead_abovedot,
#else
  0,
#endif
#ifdef XK_dead_abovering
  XK_dead_abovering,
#else
  0,
#endif
#ifdef XK_dead_iota
  XK_dead_iota,
#else
  0,
#endif
#ifdef XK_dead_belowdot
  XK_dead_belowdot,
#else
  0,
#endif
#ifdef XK_dead_voiced_sound
  XK_dead_voiced_sound,
#else
  0,
#endif
#ifdef XK_dead_semivoiced_sound
  XK_dead_semivoiced_sound,
#else
  0,
#endif
#ifdef XK_dead_hook
  XK_dead_hook,
#else
  0,
#endif
#ifdef XK_dead_horn
  XK_dead_horn,
#else
  0,
#endif
};

/* This is a list of Lisp names for special "accent" characters.
   It parallels lispy_accent_codes.  */

static const char *const lispy_accent_keys[] =
{
  "dead-circumflex",
  "dead-grave",
  "dead-tilde",
  "dead-diaeresis",
  "dead-macron",
  "dead-degree",
  "dead-acute",
  "dead-cedilla",
  "dead-breve",
  "dead-ogonek",
  "dead-caron",
  "dead-doubleacute",
  "dead-abovedot",
  "dead-abovering",
  "dead-iota",
  "dead-belowdot",
  "dead-voiced-sound",
  "dead-semivoiced-sound",
  "dead-hook",
  "dead-horn",
};

#ifdef HAVE_NTGUI
#define FUNCTION_KEY_OFFSET 0x0

const char *const lispy_function_keys[] =
  {
    0,                /* 0                      */

    0,                /* VK_LBUTTON        0x01 */
    0,                /* VK_RBUTTON        0x02 */
    "cancel",         /* VK_CANCEL         0x03 */
    0,                /* VK_MBUTTON        0x04 */

    0, 0, 0,          /*    0x05 .. 0x07        */

    "backspace",      /* VK_BACK           0x08 */
    "tab",            /* VK_TAB            0x09 */

    0, 0,             /*    0x0A .. 0x0B        */

    "clear",          /* VK_CLEAR          0x0C */
    "return",         /* VK_RETURN         0x0D */

    0, 0,             /*    0x0E .. 0x0F        */

    0,                /* VK_SHIFT          0x10 */
    0,                /* VK_CONTROL        0x11 */
    0,                /* VK_MENU           0x12 */
    "pause",          /* VK_PAUSE          0x13 */
    "capslock",       /* VK_CAPITAL        0x14 */
    "kana",           /* VK_KANA/VK_HANGUL 0x15 */
    0,                /*    0x16                */
    "junja",          /* VK_JUNJA          0x17 */
    "final",          /* VK_FINAL          0x18 */
    "kanji",          /* VK_KANJI/VK_HANJA 0x19 */
    0,                /*    0x1A                */
    "escape",         /* VK_ESCAPE         0x1B */
    "convert",        /* VK_CONVERT        0x1C */
    "non-convert",    /* VK_NONCONVERT     0x1D */
    "accept",         /* VK_ACCEPT         0x1E */
    "mode-change",    /* VK_MODECHANGE     0x1F */
    0,                /* VK_SPACE          0x20 */
    "prior",          /* VK_PRIOR          0x21 */
    "next",           /* VK_NEXT           0x22 */
    "end",            /* VK_END            0x23 */
    "home",           /* VK_HOME           0x24 */
    "left",           /* VK_LEFT           0x25 */
    "up",             /* VK_UP             0x26 */
    "right",          /* VK_RIGHT          0x27 */
    "down",           /* VK_DOWN           0x28 */
    "select",         /* VK_SELECT         0x29 */
    "print",          /* VK_PRINT          0x2A */
    "execute",        /* VK_EXECUTE        0x2B */
    "snapshot",       /* VK_SNAPSHOT       0x2C */
    "insert",         /* VK_INSERT         0x2D */
    "delete",         /* VK_DELETE         0x2E */
    "help",           /* VK_HELP           0x2F */

    /* VK_0 thru VK_9 are the same as ASCII '0' thru '9' (0x30 - 0x39) */

    0, 0, 0, 0, 0, 0, 0, 0, 0, 0,

    0, 0, 0, 0, 0, 0, 0, /* 0x3A .. 0x40       */

    /* VK_A thru VK_Z are the same as ASCII 'A' thru 'Z' (0x41 - 0x5A) */

    0, 0, 0, 0, 0, 0, 0, 0, 0,
    0, 0, 0, 0, 0, 0, 0, 0, 0,
    0, 0, 0, 0, 0, 0, 0, 0,

    "lwindow",       /* VK_LWIN           0x5B */
    "rwindow",       /* VK_RWIN           0x5C */
    "apps",          /* VK_APPS           0x5D */
    0,               /*    0x5E                */
    "sleep",
    "kp-0",          /* VK_NUMPAD0        0x60 */
    "kp-1",          /* VK_NUMPAD1        0x61 */
    "kp-2",          /* VK_NUMPAD2        0x62 */
    "kp-3",          /* VK_NUMPAD3        0x63 */
    "kp-4",          /* VK_NUMPAD4        0x64 */
    "kp-5",          /* VK_NUMPAD5        0x65 */
    "kp-6",          /* VK_NUMPAD6        0x66 */
    "kp-7",          /* VK_NUMPAD7        0x67 */
    "kp-8",          /* VK_NUMPAD8        0x68 */
    "kp-9",          /* VK_NUMPAD9        0x69 */
    "kp-multiply",   /* VK_MULTIPLY       0x6A */
    "kp-add",        /* VK_ADD            0x6B */
    "kp-separator",  /* VK_SEPARATOR      0x6C */
    "kp-subtract",   /* VK_SUBTRACT       0x6D */
    "kp-decimal",    /* VK_DECIMAL        0x6E */
    "kp-divide",     /* VK_DIVIDE         0x6F */
    "f1",            /* VK_F1             0x70 */
    "f2",            /* VK_F2             0x71 */
    "f3",            /* VK_F3             0x72 */
    "f4",            /* VK_F4             0x73 */
    "f5",            /* VK_F5             0x74 */
    "f6",            /* VK_F6             0x75 */
    "f7",            /* VK_F7             0x76 */
    "f8",            /* VK_F8             0x77 */
    "f9",            /* VK_F9             0x78 */
    "f10",           /* VK_F10            0x79 */
    "f11",           /* VK_F11            0x7A */
    "f12",           /* VK_F12            0x7B */
    "f13",           /* VK_F13            0x7C */
    "f14",           /* VK_F14            0x7D */
    "f15",           /* VK_F15            0x7E */
    "f16",           /* VK_F16            0x7F */
    "f17",           /* VK_F17            0x80 */
    "f18",           /* VK_F18            0x81 */
    "f19",           /* VK_F19            0x82 */
    "f20",           /* VK_F20            0x83 */
    "f21",           /* VK_F21            0x84 */
    "f22",           /* VK_F22            0x85 */
    "f23",           /* VK_F23            0x86 */
    "f24",           /* VK_F24            0x87 */

    0, 0, 0, 0,      /*    0x88 .. 0x8B        */
    0, 0, 0, 0,      /*    0x8C .. 0x8F        */

    "kp-numlock",    /* VK_NUMLOCK        0x90 */
    "scroll",        /* VK_SCROLL         0x91 */
    /* Not sure where the following block comes from.
       Windows headers have NEC and Fujitsu specific keys in
       this block, but nothing generic.  */
    "kp-space",	     /* VK_NUMPAD_CLEAR   0x92 */
    "kp-enter",	     /* VK_NUMPAD_ENTER   0x93 */
    "kp-prior",	     /* VK_NUMPAD_PRIOR   0x94 */
    "kp-next",	     /* VK_NUMPAD_NEXT    0x95 */
    "kp-end",	     /* VK_NUMPAD_END     0x96 */
    "kp-home",	     /* VK_NUMPAD_HOME    0x97 */
    "kp-left",	     /* VK_NUMPAD_LEFT    0x98 */
    "kp-up",	     /* VK_NUMPAD_UP      0x99 */
    "kp-right",	     /* VK_NUMPAD_RIGHT   0x9A */
    "kp-down",	     /* VK_NUMPAD_DOWN    0x9B */
    "kp-insert",     /* VK_NUMPAD_INSERT  0x9C */
    "kp-delete",     /* VK_NUMPAD_DELETE  0x9D */

    0, 0,	     /*    0x9E .. 0x9F        */

    /*
     * VK_L* & VK_R* - left and right Alt, Ctrl and Shift virtual keys.
     * Used only as parameters to GetAsyncKeyState and GetKeyState.
     * No other API or message will distinguish left and right keys this way.
     * 0xA0 .. 0xA5
     */
    0, 0, 0, 0, 0, 0,

    /* Multimedia keys. These are handled as WM_APPCOMMAND, which allows us
       to enable them selectively, and gives access to a few more functions.
       See lispy_multimedia_keys below.  */
    0, 0, 0, 0, 0, 0, 0, /* 0xA6 .. 0xAC        Browser */
    0, 0, 0,             /* 0xAD .. 0xAF         Volume */
    0, 0, 0, 0,          /* 0xB0 .. 0xB3          Media */
    0, 0, 0, 0,          /* 0xB4 .. 0xB7           Apps */

    /* 0xB8 .. 0xC0 "OEM" keys - all seem to be punctuation.  */
    0, 0, 0, 0, 0, 0, 0, 0, 0,

    /* 0xC1 - 0xDA unallocated, 0xDB-0xDF more OEM keys */
    0, 0, 0, 0, 0, 0, 0, 0, 0, 0, 0, 0, 0, 0, 0,
    0, 0, 0, 0, 0, 0, 0, 0, 0, 0, 0, 0, 0, 0, 0, 0,

    0,               /* 0xE0                   */
    "ax",            /* VK_OEM_AX         0xE1 */
    0,               /* VK_OEM_102        0xE2 */
    "ico-help",      /* VK_ICO_HELP       0xE3 */
    "ico-00",        /* VK_ICO_00         0xE4 */
    0,               /* VK_PROCESSKEY     0xE5 - used by IME */
    "ico-clear",     /* VK_ICO_CLEAR      0xE6 */
    0,               /* VK_PACKET         0xE7  - used to pass Unicode chars */
    0,               /*                   0xE8 */
    "reset",         /* VK_OEM_RESET      0xE9 */
    "jump",          /* VK_OEM_JUMP       0xEA */
    "oem-pa1",       /* VK_OEM_PA1        0xEB */
    "oem-pa2",       /* VK_OEM_PA2        0xEC */
    "oem-pa3",       /* VK_OEM_PA3        0xED */
    "wsctrl",        /* VK_OEM_WSCTRL     0xEE */
    "cusel",         /* VK_OEM_CUSEL      0xEF */
    "oem-attn",      /* VK_OEM_ATTN       0xF0 */
    "finish",        /* VK_OEM_FINISH     0xF1 */
    "copy",          /* VK_OEM_COPY       0xF2 */
    "auto",          /* VK_OEM_AUTO       0xF3 */
    "enlw",          /* VK_OEM_ENLW       0xF4 */
    "backtab",       /* VK_OEM_BACKTAB    0xF5 */
    "attn",          /* VK_ATTN           0xF6 */
    "crsel",         /* VK_CRSEL          0xF7 */
    "exsel",         /* VK_EXSEL          0xF8 */
    "ereof",         /* VK_EREOF          0xF9 */
    "play",          /* VK_PLAY           0xFA */
    "zoom",          /* VK_ZOOM           0xFB */
    "noname",        /* VK_NONAME         0xFC */
    "pa1",           /* VK_PA1            0xFD */
    "oem_clear",     /* VK_OEM_CLEAR      0xFE */
    0 /* 0xFF */
  };

/* Some of these duplicate the "Media keys" on newer keyboards,
   but they are delivered to the application in a different way.  */
static const char *const lispy_multimedia_keys[] =
  {
    0,
    "browser-back",
    "browser-forward",
    "browser-refresh",
    "browser-stop",
    "browser-search",
    "browser-favorites",
    "browser-home",
    "volume-mute",
    "volume-down",
    "volume-up",
    "media-next",
    "media-previous",
    "media-stop",
    "media-play-pause",
    "mail",
    "media-select",
    "app-1",
    "app-2",
    "bass-down",
    "bass-boost",
    "bass-up",
    "treble-down",
    "treble-up",
    "mic-volume-mute",
    "mic-volume-down",
    "mic-volume-up",
    "help",
    "find",
    "new",
    "open",
    "close",
    "save",
    "print",
    "undo",
    "redo",
    "copy",
    "cut",
    "paste",
    "mail-reply",
    "mail-forward",
    "mail-send",
    "spell-check",
    "toggle-dictate-command",
    "mic-toggle",
    "correction-list",
    "media-play",
    "media-pause",
    "media-record",
    "media-fast-forward",
    "media-rewind",
    "media-channel-up",
    "media-channel-down"
  };

#else /* not HAVE_NTGUI */

/* This should be dealt with in XTread_socket now, and that doesn't
   depend on the client system having the Kana syms defined.  See also
   the XK_kana_A case below.  */
#if 0
#ifdef XK_kana_A
static const char *const lispy_kana_keys[] =
  {
    /* X Keysym value */
    0,0,0,0,0,0,0,0,0,0,0,0,0,0,0,0,	/* 0x400 .. 0x40f */
    0,0,0,0,0,0,0,0,0,0,0,0,0,0,0,0,	/* 0x410 .. 0x41f */
    0,0,0,0,0,0,0,0,0,0,0,0,0,0,0,0,	/* 0x420 .. 0x42f */
    0,0,0,0,0,0,0,0,0,0,0,0,0,0,0,0,	/* 0x430 .. 0x43f */
    0,0,0,0,0,0,0,0,0,0,0,0,0,0,0,0,	/* 0x440 .. 0x44f */
    0,0,0,0,0,0,0,0,0,0,0,0,0,0,0,0,	/* 0x450 .. 0x45f */
    0,0,0,0,0,0,0,0,0,0,0,0,0,0,0,0,	/* 0x460 .. 0x46f */
    0,0,0,0,0,0,0,0,0,0,0,0,0,0,"overline",0,
    0,0,0,0,0,0,0,0,0,0,0,0,0,0,0,0,	/* 0x480 .. 0x48f */
    0,0,0,0,0,0,0,0,0,0,0,0,0,0,0,0,	/* 0x490 .. 0x49f */
    0, "kana-fullstop", "kana-openingbracket", "kana-closingbracket",
    "kana-comma", "kana-conjunctive", "kana-WO", "kana-a",
    "kana-i", "kana-u", "kana-e", "kana-o",
    "kana-ya", "kana-yu", "kana-yo", "kana-tsu",
    "prolongedsound", "kana-A", "kana-I", "kana-U",
    "kana-E", "kana-O", "kana-KA", "kana-KI",
    "kana-KU", "kana-KE", "kana-KO", "kana-SA",
    "kana-SHI", "kana-SU", "kana-SE", "kana-SO",
    "kana-TA", "kana-CHI", "kana-TSU", "kana-TE",
    "kana-TO", "kana-NA", "kana-NI", "kana-NU",
    "kana-NE", "kana-NO", "kana-HA", "kana-HI",
    "kana-FU", "kana-HE", "kana-HO", "kana-MA",
    "kana-MI", "kana-MU", "kana-ME", "kana-MO",
    "kana-YA", "kana-YU", "kana-YO", "kana-RA",
    "kana-RI", "kana-RU", "kana-RE", "kana-RO",
    "kana-WA", "kana-N", "voicedsound", "semivoicedsound",
    0,0,0,0,0,0,0,0,0,0,0,0,0,0,0,0,	/* 0x4e0 .. 0x4ef */
    0,0,0,0,0,0,0,0,0,0,0,0,0,0,0,0,	/* 0x4f0 .. 0x4ff */
  };
#endif /* XK_kana_A */
#endif /* 0 */

#define FUNCTION_KEY_OFFSET 0xff00

/* You'll notice that this table is arranged to be conveniently
   indexed by X Windows keysym values.  */
static const char *const lispy_function_keys[] =
  {
    /* X Keysym value */

    0, 0, 0, 0, 0, 0, 0, 0,			      /* 0xff00...0f */
    "backspace", "tab", "linefeed", "clear",
    0, "return", 0, 0,
    0, 0, 0, "pause",				      /* 0xff10...1f */
    0, 0, 0, 0, 0, 0, 0, "escape",
    0, 0, 0, 0,
    0, "kanji", "muhenkan", "henkan",		      /* 0xff20...2f */
    "romaji", "hiragana", "katakana", "hiragana-katakana",
    "zenkaku", "hankaku", "zenkaku-hankaku", "touroku",
    "massyo", "kana-lock", "kana-shift", "eisu-shift",
    "eisu-toggle",				      /* 0xff30...3f */
       0, 0, 0, 0, 0, 0, 0, 0, 0, 0, 0, 0, 0, 0, 0,
    0, 0, 0, 0, 0, 0, 0, 0, 0, 0, 0, 0, 0, 0, 0, 0,   /* 0xff40...4f */

    "home", "left", "up", "right", /* 0xff50 */	/* IsCursorKey */
    "down", "prior", "next", "end",
    "begin", 0, 0, 0, 0, 0, 0, 0,
    "select",			/* 0xff60 */	/* IsMiscFunctionKey */
    "print",
    "execute",
    "insert",
    0,		/* 0xff64 */
    "undo",
    "redo",
    "menu",
    "find",
    "cancel",
    "help",
    "break",			/* 0xff6b */

    0, 0, 0, 0,
    0, 0, 0, 0, "backtab", 0, 0, 0,		/* 0xff70...  */
    0, 0, 0, 0, 0, 0, 0, "kp-numlock",		/* 0xff78...  */
    "kp-space",			/* 0xff80 */	/* IsKeypadKey */
    0, 0, 0, 0, 0, 0, 0, 0,
    "kp-tab",			/* 0xff89 */
    0, 0, 0,
    "kp-enter",			/* 0xff8d */
    0, 0, 0,
    "kp-f1",			/* 0xff91 */
    "kp-f2",
    "kp-f3",
    "kp-f4",
    "kp-home",			/* 0xff95 */
    "kp-left",
    "kp-up",
    "kp-right",
    "kp-down",
    "kp-prior",			/* kp-page-up */
    "kp-next",			/* kp-page-down */
    "kp-end",
    "kp-begin",
    "kp-insert",
    "kp-delete",
    0,				/* 0xffa0 */
    0, 0, 0, 0, 0, 0, 0, 0, 0,
    "kp-multiply",		/* 0xffaa */
    "kp-add",
    "kp-separator",
    "kp-subtract",
    "kp-decimal",
    "kp-divide",		/* 0xffaf */
    "kp-0",			/* 0xffb0 */
    "kp-1",	"kp-2",	"kp-3",	"kp-4",	"kp-5",	"kp-6",	"kp-7",	"kp-8",	"kp-9",
    0,		/* 0xffba */
    0, 0,
    "kp-equal",			/* 0xffbd */
    "f1",			/* 0xffbe */	/* IsFunctionKey */
    "f2",
    "f3", "f4", "f5", "f6", "f7", "f8",	"f9", "f10", /* 0xffc0 */
    "f11", "f12", "f13", "f14", "f15", "f16", "f17", "f18",
    "f19", "f20", "f21", "f22", "f23", "f24", "f25", "f26", /* 0xffd0 */
    "f27", "f28", "f29", "f30", "f31", "f32", "f33", "f34",
    "f35", 0, 0, 0, 0, 0, 0, 0,	/* 0xffe0 */
    0, 0, 0, 0, 0, 0, 0, 0,
    0, 0, 0, 0, 0, 0, 0, 0,     /* 0xfff0 */
    0, 0, 0, 0, 0, 0, 0, "delete"
  };

/* ISO 9995 Function and Modifier Keys; the first byte is 0xFE.  */
#define ISO_FUNCTION_KEY_OFFSET 0xfe00

static const char *const iso_lispy_function_keys[] =
  {
    0, 0, 0, 0, 0, 0, 0, 0,	/* 0xfe00 */
    0, 0, 0, 0, 0, 0, 0, 0,	/* 0xfe08 */
    0, 0, 0, 0, 0, 0, 0, 0,	/* 0xfe10 */
    0, 0, 0, 0, 0, 0, 0, 0,	/* 0xfe18 */
    "iso-lefttab",		/* 0xfe20 */
    "iso-move-line-up", "iso-move-line-down",
    "iso-partial-line-up", "iso-partial-line-down",
    "iso-partial-space-left", "iso-partial-space-right",
    "iso-set-margin-left", "iso-set-margin-right", /* 0xffe27, 28 */
    "iso-release-margin-left", "iso-release-margin-right",
    "iso-release-both-margins",
    "iso-fast-cursor-left", "iso-fast-cursor-right",
    "iso-fast-cursor-up", "iso-fast-cursor-down",
    "iso-continuous-underline", "iso-discontinuous-underline", /* 0xfe30, 31 */
    "iso-emphasize", "iso-center-object", "iso-enter", /* ... 0xfe34 */
  };

#endif /* not HAVE_NTGUI */

static Lisp_Object Vlispy_mouse_stem;

static const char *const lispy_wheel_names[] =
{
  "wheel-up", "wheel-down", "wheel-left", "wheel-right"
};

/* drag-n-drop events are generated when a set of selected files are
   dragged from another application and dropped onto an Emacs window.  */
static const char *const lispy_drag_n_drop_names[] =
{
  "drag-n-drop"
};

/* An array of symbol indexes of scroll bar parts, indexed by an enum
   scroll_bar_part value.  Note that Qnil corresponds to
   scroll_bar_nowhere and should not appear in Lisp events.  */
static short const scroll_bar_parts[] = {
  SYMBOL_INDEX (Qnil), SYMBOL_INDEX (Qabove_handle), SYMBOL_INDEX (Qhandle),
  SYMBOL_INDEX (Qbelow_handle), SYMBOL_INDEX (Qup), SYMBOL_INDEX (Qdown),
  SYMBOL_INDEX (Qtop), SYMBOL_INDEX (Qbottom), SYMBOL_INDEX (Qend_scroll),
  SYMBOL_INDEX (Qratio), SYMBOL_INDEX (Qbefore_handle),
  SYMBOL_INDEX (Qhorizontal_handle), SYMBOL_INDEX (Qafter_handle),
  SYMBOL_INDEX (Qleft), SYMBOL_INDEX (Qright), SYMBOL_INDEX (Qleftmost),
  SYMBOL_INDEX (Qrightmost), SYMBOL_INDEX (Qend_scroll), SYMBOL_INDEX (Qratio)
};

/* A vector, indexed by button number, giving the down-going location
   of currently depressed buttons, both scroll bar and non-scroll bar.

   The elements have the form
     (BUTTON-NUMBER MODIFIER-MASK . REST)
   where REST is the cdr of a position as it would be reported in the event.

   The make_lispy_event function stores positions here to tell the
   difference between click and drag events, and to store the starting
   location to be included in drag events.  */

static Lisp_Object button_down_location;

/* Information about the most recent up-going button event:  Which
   button, what location, and what time.  */

static int last_mouse_button;
static int last_mouse_x;
static int last_mouse_y;
static Time button_down_time;

/* The number of clicks in this multiple-click.  */

static int double_click_count;

/* X and Y are frame-relative coordinates for a click or wheel event.
   Return a Lisp-style event list.  */

static Lisp_Object
make_lispy_position (struct frame *f, Lisp_Object x, Lisp_Object y,
		     Time t)
{
  enum window_part part;
  Lisp_Object posn = Qnil;
  Lisp_Object extra_info = Qnil;
  /* Coordinate pixel positions to return.  */
  int xret = 0, yret = 0;
  /* The window under frame pixel coordinates (x,y)  */
  Lisp_Object window = f
    ? window_from_coordinates (f, XINT (x), XINT (y), &part, 0)
    : Qnil;

  if (WINDOWP (window))
    {
      /* It's a click in window WINDOW at frame coordinates (X,Y)  */
      struct window *w = XWINDOW (window);
      Lisp_Object string_info = Qnil;
      ptrdiff_t textpos = 0;
      int col = -1, row = -1;
      int dx  = -1, dy  = -1;
      int width = -1, height = -1;
      Lisp_Object object = Qnil;

      /* Pixel coordinates relative to the window corner.  */
      int wx = XINT (x) - WINDOW_LEFT_EDGE_X (w);
      int wy = XINT (y) - WINDOW_TOP_EDGE_Y (w);

      /* For text area clicks, return X, Y relative to the corner of
	 this text area.  Note that dX, dY etc are set below, by
	 buffer_posn_from_coords.  */
      if (part == ON_TEXT)
	{
	  xret = XINT (x) - window_box_left (w, TEXT_AREA);
	  yret = wy - WINDOW_HEADER_LINE_HEIGHT (w);
	}
      /* For mode line and header line clicks, return X, Y relative to
	 the left window edge.  Use mode_line_string to look for a
	 string on the click position.  */
      else if (part == ON_MODE_LINE || part == ON_HEADER_LINE)
	{
	  Lisp_Object string;
	  ptrdiff_t charpos;

	  posn = (part == ON_MODE_LINE) ? Qmode_line : Qheader_line;
	  /* Note that mode_line_string takes COL, ROW as pixels and
	     converts them to characters.  */
	  col = wx;
	  row = wy;
	  string = mode_line_string (w, part, &col, &row, &charpos,
				     &object, &dx, &dy, &width, &height);
	  if (STRINGP (string))
	    string_info = Fcons (string, make_number (charpos));
	  textpos = -1;

	  xret = wx;
	  yret = wy;
	}
      /* For fringes and margins, Y is relative to the area's (and the
	 window's) top edge, while X is meaningless.  */
      else if (part == ON_LEFT_MARGIN || part == ON_RIGHT_MARGIN)
	{
	  Lisp_Object string;
	  ptrdiff_t charpos;

	  posn = (part == ON_LEFT_MARGIN) ? Qleft_margin : Qright_margin;
	  col = wx;
	  row = wy;
	  string = marginal_area_string (w, part, &col, &row, &charpos,
					 &object, &dx, &dy, &width, &height);
	  if (STRINGP (string))
	    string_info = Fcons (string, make_number (charpos));
	  xret = wx;
	  yret = wy - WINDOW_HEADER_LINE_HEIGHT (w);
	}
      else if (part == ON_LEFT_FRINGE)
	{
	  posn = Qleft_fringe;
	  col = 0;
	  xret = wx;
	  dx = wx
	    - (WINDOW_HAS_FRINGES_OUTSIDE_MARGINS (w)
	       ? 0 : window_box_width (w, LEFT_MARGIN_AREA));
	  dy = yret = wy - WINDOW_HEADER_LINE_HEIGHT (w);
	}
      else if (part == ON_RIGHT_FRINGE)
	{
	  posn = Qright_fringe;
	  col = 0;
	  xret = wx;
	  dx = wx
	    - window_box_width (w, LEFT_MARGIN_AREA)
	    - window_box_width (w, TEXT_AREA)
	    - (WINDOW_HAS_FRINGES_OUTSIDE_MARGINS (w)
	       ? window_box_width (w, RIGHT_MARGIN_AREA)
	       : 0);
	  dy = yret = wy - WINDOW_HEADER_LINE_HEIGHT (w);
	}
      else if (part == ON_VERTICAL_BORDER)
	{
	  posn = Qvertical_line;
	  width = 1;
	  dx = 0;
	  xret = wx;
	  dy = yret = wy;
	}
      else if (part == ON_VERTICAL_SCROLL_BAR)
	{
	  posn = Qvertical_scroll_bar;
	  width = WINDOW_SCROLL_BAR_AREA_WIDTH (w);
	  dx = xret = wx;
	  dy = yret = wy;
	}
      else if (part == ON_HORIZONTAL_SCROLL_BAR)
	{
	  posn = Qhorizontal_scroll_bar;
	  width = WINDOW_SCROLL_BAR_AREA_HEIGHT (w);
	  dx = xret = wx;
	  dy = yret = wy;
	}
      else if (part == ON_RIGHT_DIVIDER)
	{
	  posn = Qright_divider;
	  width = WINDOW_RIGHT_DIVIDER_WIDTH (w);
	  dx = xret = wx;
	  dy = yret = wy;
	}
      else if (part == ON_BOTTOM_DIVIDER)
	{
	  posn = Qbottom_divider;
	  width = WINDOW_BOTTOM_DIVIDER_WIDTH (w);
	  dx = xret = wx;
	  dy = yret = wy;
	}

      /* For clicks in the text area, fringes, margins, or vertical
	 scroll bar, call buffer_posn_from_coords to extract TEXTPOS,
	 the buffer position nearest to the click.  */
      if (!textpos)
	{
	  Lisp_Object string2, object2 = Qnil;
	  struct display_pos p;
	  int dx2, dy2;
	  int width2, height2;
	  /* The pixel X coordinate passed to buffer_posn_from_coords
	     is the X coordinate relative to the text area for clicks
	     in text-area, right-margin/fringe and right-side vertical
	     scroll bar, zero otherwise.  */
	  int x2
	    = (part == ON_TEXT) ? xret
	    : (part == ON_RIGHT_FRINGE || part == ON_RIGHT_MARGIN
	       || (part == ON_VERTICAL_SCROLL_BAR
		   && WINDOW_HAS_VERTICAL_SCROLL_BAR_ON_RIGHT (w)))
	    ? (XINT (x) - window_box_left (w, TEXT_AREA))
	    : 0;
	  int y2 = wy;

	  string2 = buffer_posn_from_coords (w, &x2, &y2, &p,
					     &object2, &dx2, &dy2,
					     &width2, &height2);
	  textpos = CHARPOS (p.pos);
	  if (col < 0) col = x2;
	  if (row < 0) row = y2;
	  if (dx < 0) dx = dx2;
	  if (dy < 0) dy = dy2;
	  if (width < 0) width = width2;
	  if (height < 0) height = height2;

	  if (NILP (posn))
	    {
	      posn = make_number (textpos);
	      if (STRINGP (string2))
		string_info = Fcons (string2,
				     make_number (CHARPOS (p.string_pos)));
	    }
	  if (NILP (object))
	    object = object2;
	}

#ifdef HAVE_WINDOW_SYSTEM
      if (IMAGEP (object))
	{
	  Lisp_Object image_map, hotspot;
	  if ((image_map = Fplist_get (XCDR (object), QCmap),
	       !NILP (image_map))
	      && (hotspot = find_hot_spot (image_map, dx, dy),
		  CONSP (hotspot))
	      && (hotspot = XCDR (hotspot), CONSP (hotspot)))
	    posn = XCAR (hotspot);
	}
#endif

      /* Object info.  */
      extra_info
	= list3 (object,
		 Fcons (make_number (dx), make_number (dy)),
		 Fcons (make_number (width), make_number (height)));

      /* String info.  */
      extra_info = Fcons (string_info,
			  Fcons (textpos < 0 ? Qnil : make_number (textpos),
				 Fcons (Fcons (make_number (col),
					       make_number (row)),
					extra_info)));
    }
  else if (f != 0)
    {
      /* Return mouse pixel coordinates here.  */
      XSETFRAME (window, f);
      xret = XINT (x);
      yret = XINT (y);
    }
  else
    window = Qnil;

  return Fcons (window,
		Fcons (posn,
		       Fcons (Fcons (make_number (xret),
				     make_number (yret)),
			      Fcons (make_number (t),
				     extra_info))));
}

/* Return non-zero if F is a GUI frame that uses some toolkit-managed
   menu bar.  This really means that Emacs draws and manages the menu
   bar as part of its normal display, and therefore can compute its
   geometry.  */
static bool
toolkit_menubar_in_use (struct frame *f)
{
#if defined (USE_X_TOOLKIT) || defined (USE_GTK) || defined (HAVE_NS) || defined (HAVE_NTGUI)
  return !(!FRAME_WINDOW_P (f));
#else
  return false;
#endif
}

/* Build the part of Lisp event which represents scroll bar state from
   EV.  TYPE is one of Qvertical_scroll_bar or Qhorizontal_scroll_bar.  */

static Lisp_Object
make_scroll_bar_position (struct input_event *ev, Lisp_Object type)
{
  return list5 (ev->frame_or_window, type, Fcons (ev->x, ev->y),
		make_number (ev->timestamp),
		builtin_lisp_symbol (scroll_bar_parts[ev->part]));
}

/* Given a struct input_event, build the lisp event which represents
   it.  If EVENT is 0, build a mouse movement event from the mouse
   movement buffer, which should have a movement event in it.

   Note that events must be passed to this function in the order they
   are received; this function stores the location of button presses
   in order to build drag events when the button is released.  */

static Lisp_Object
make_lispy_event (struct input_event *event)
{
  int i;

  switch (event->kind)
    {
      /* A simple keystroke.  */
    case ASCII_KEYSTROKE_EVENT:
    case MULTIBYTE_CHAR_KEYSTROKE_EVENT:
      {
	Lisp_Object lispy_c;
	EMACS_INT c = event->code;
	if (event->kind == ASCII_KEYSTROKE_EVENT)
	  {
	    c &= 0377;
	    eassert (c == event->code);
	    /* Turn ASCII characters into control characters
	       when proper.  */
	    if (event->modifiers & ctrl_modifier)
	      {
		c = make_ctrl_char (c);
		event->modifiers &= ~ctrl_modifier;
	      }
	  }

	/* Add in the other modifier bits.  The shift key was taken care
	   of by the X code.  */
	c |= (event->modifiers
	      & (meta_modifier | alt_modifier
		 | hyper_modifier | super_modifier | ctrl_modifier));
	/* Distinguish Shift-SPC from SPC.  */
	if ((event->code) == 040
	    && event->modifiers & shift_modifier)
	  c |= shift_modifier;
	button_down_time = 0;
	XSETFASTINT (lispy_c, c);
	return lispy_c;
      }

#ifdef HAVE_NS
      /* NS_NONKEY_EVENTs are just like NON_ASCII_KEYSTROKE_EVENTs,
	 except that they are non-key events (last-nonmenu-event is nil).  */
    case NS_NONKEY_EVENT:
#endif

      /* A function key.  The symbol may need to have modifier prefixes
	 tacked onto it.  */
    case NON_ASCII_KEYSTROKE_EVENT:
      button_down_time = 0;

      for (i = 0; i < ARRAYELTS (lispy_accent_codes); i++)
	if (event->code == lispy_accent_codes[i])
	  return modify_event_symbol (i,
				      event->modifiers,
				      Qfunction_key, Qnil,
				      lispy_accent_keys, &accent_key_syms,
                                      ARRAYELTS (lispy_accent_keys));

#if 0
#ifdef XK_kana_A
      if (event->code >= 0x400 && event->code < 0x500)
	return modify_event_symbol (event->code - 0x400,
				    event->modifiers & ~shift_modifier,
				    Qfunction_key, Qnil,
				    lispy_kana_keys, &func_key_syms,
                                    ARRAYELTS (lispy_kana_keys));
#endif /* XK_kana_A */
#endif /* 0 */

#ifdef ISO_FUNCTION_KEY_OFFSET
      if (event->code < FUNCTION_KEY_OFFSET
	  && event->code >= ISO_FUNCTION_KEY_OFFSET)
	return modify_event_symbol (event->code - ISO_FUNCTION_KEY_OFFSET,
				    event->modifiers,
				    Qfunction_key, Qnil,
				    iso_lispy_function_keys, &func_key_syms,
                                    ARRAYELTS (iso_lispy_function_keys));
#endif

      if ((FUNCTION_KEY_OFFSET <= event->code
	   && (event->code
	       < FUNCTION_KEY_OFFSET + ARRAYELTS (lispy_function_keys)))
	  && lispy_function_keys[event->code - FUNCTION_KEY_OFFSET])
	return modify_event_symbol (event->code - FUNCTION_KEY_OFFSET,
				    event->modifiers,
				    Qfunction_key, Qnil,
				    lispy_function_keys, &func_key_syms,
				    ARRAYELTS (lispy_function_keys));

      /* Handle system-specific or unknown keysyms.
	 We need to use an alist rather than a vector as the cache
	 since we can't make a vector long enough.  */
      if (NILP (KVAR (current_kboard, system_key_syms)))
	kset_system_key_syms (current_kboard, Fcons (Qnil, Qnil));
      return modify_event_symbol (event->code,
				  event->modifiers,
				  Qfunction_key,
				  KVAR (current_kboard, Vsystem_key_alist),
				  0, &KVAR (current_kboard, system_key_syms),
				  PTRDIFF_MAX);

#ifdef HAVE_NTGUI
    case MULTIMEDIA_KEY_EVENT:
      if (event->code < ARRAYELTS (lispy_multimedia_keys)
          && event->code > 0 && lispy_multimedia_keys[event->code])
        {
          return modify_event_symbol (event->code, event->modifiers,
                                      Qfunction_key, Qnil,
                                      lispy_multimedia_keys, &func_key_syms,
                                      ARRAYELTS (lispy_multimedia_keys));
        }
      return Qnil;
#endif

      /* A mouse click.  Figure out where it is, decide whether it's
         a press, click or drag, and build the appropriate structure.  */
    case MOUSE_CLICK_EVENT:
#ifdef HAVE_GPM
    case GPM_CLICK_EVENT:
#endif
#ifndef USE_TOOLKIT_SCROLL_BARS
    case SCROLL_BAR_CLICK_EVENT:
    case HORIZONTAL_SCROLL_BAR_CLICK_EVENT:
#endif
      {
	int button = event->code;
	bool is_double;
	Lisp_Object position;
	Lisp_Object *start_pos_ptr;
	Lisp_Object start_pos;

	position = Qnil;

	/* Build the position as appropriate for this mouse click.  */
	if (event->kind == MOUSE_CLICK_EVENT
#ifdef HAVE_GPM
	    || event->kind == GPM_CLICK_EVENT
#endif
	    )
	  {
	    struct frame *f = XFRAME (event->frame_or_window);
	    int row, column;

	    /* Ignore mouse events that were made on frame that
	       have been deleted.  */
	    if (! FRAME_LIVE_P (f))
	      return Qnil;

	    /* EVENT->x and EVENT->y are frame-relative pixel
	       coordinates at this place.  Under old redisplay, COLUMN
	       and ROW are set to frame relative glyph coordinates
	       which are then used to determine whether this click is
	       in a menu (non-toolkit version).  */
	    if (!toolkit_menubar_in_use (f))
	      {
		pixel_to_glyph_coords (f, XINT (event->x), XINT (event->y),
				       &column, &row, NULL, 1);

		/* In the non-toolkit version, clicks on the menu bar
		   are ordinary button events in the event buffer.
		   Distinguish them, and invoke the menu.

		   (In the toolkit version, the toolkit handles the
		   menu bar and Emacs doesn't know about it until
		   after the user makes a selection.)  */
		if (row >= 0 && row < FRAME_MENU_BAR_LINES (f)
		  && (event->modifiers & down_modifier))
		  {
		    Lisp_Object items, item;

		    /* Find the menu bar item under `column'.  */
		    item = Qnil;
		    items = FRAME_MENU_BAR_ITEMS (f);
		    for (i = 0; i < ASIZE (items); i += 4)
		      {
			Lisp_Object pos, string;
			string = AREF (items, i + 1);
			pos = AREF (items, i + 3);
			if (NILP (string))
			  break;
			if (column >= XINT (pos)
			    && column < XINT (pos) + SCHARS (string))
			  {
			    item = AREF (items, i);
			    break;
			  }
		      }

		    /* ELisp manual 2.4b says (x y) are window
		       relative but code says they are
		       frame-relative.  */
		    position = list4 (event->frame_or_window,
				      Qmenu_bar,
				      Fcons (event->x, event->y),
				      make_number (event->timestamp));

		    return list2 (item, position);
		  }
	      }

	    position = make_lispy_position (f, event->x, event->y,
					    event->timestamp);
	  }
#ifndef USE_TOOLKIT_SCROLL_BARS
	else
	  /* It's a scrollbar click.  */
	  position = make_scroll_bar_position (event, Qvertical_scroll_bar);
#endif /* not USE_TOOLKIT_SCROLL_BARS */

	if (button >= ASIZE (button_down_location))
	  {
	    ptrdiff_t incr = button - ASIZE (button_down_location) + 1;
	    button_down_location = larger_vector (button_down_location,
						  incr, -1);
	    mouse_syms = larger_vector (mouse_syms, incr, -1);
	  }

	start_pos_ptr = aref_addr (button_down_location, button);
	start_pos = *start_pos_ptr;
	*start_pos_ptr = Qnil;

	{
	  /* On window-system frames, use the value of
	     double-click-fuzz as is.  On other frames, interpret it
	     as a multiple of 1/8 characters.  */
	  struct frame *f;
	  int fuzz;

	  if (WINDOWP (event->frame_or_window))
	    f = XFRAME (XWINDOW (event->frame_or_window)->frame);
	  else if (FRAMEP (event->frame_or_window))
	    f = XFRAME (event->frame_or_window);
	  else
	    emacs_abort ();

	  if (FRAME_WINDOW_P (f))
	    fuzz = double_click_fuzz;
	  else
	    fuzz = double_click_fuzz / 8;

	  is_double = (button == last_mouse_button
		       && (eabs (XINT (event->x) - last_mouse_x) <= fuzz)
		       && (eabs (XINT (event->y) - last_mouse_y) <= fuzz)
		       && button_down_time != 0
		       && (EQ (Vdouble_click_time, Qt)
			   || (NATNUMP (Vdouble_click_time)
			       && (event->timestamp - button_down_time
				   < XFASTINT (Vdouble_click_time)))));
	}

	last_mouse_button = button;
	last_mouse_x = XINT (event->x);
	last_mouse_y = XINT (event->y);

	/* If this is a button press, squirrel away the location, so
           we can decide later whether it was a click or a drag.  */
	if (event->modifiers & down_modifier)
	  {
	    if (is_double)
	      {
		double_click_count++;
		event->modifiers |= ((double_click_count > 2)
				     ? triple_modifier
				     : double_modifier);
	      }
	    else
	      double_click_count = 1;
	    button_down_time = event->timestamp;
	    *start_pos_ptr = Fcopy_alist (position);
	    ignore_mouse_drag_p = 0;
	  }

	/* Now we're releasing a button - check the co-ordinates to
           see if this was a click or a drag.  */
	else if (event->modifiers & up_modifier)
	  {
	    /* If we did not see a down before this up, ignore the up.
	       Probably this happened because the down event chose a
	       menu item.  It would be an annoyance to treat the
	       release of the button that chose the menu item as a
	       separate event.  */

	    if (!CONSP (start_pos))
	      return Qnil;

	    event->modifiers &= ~up_modifier;

	      {
		Lisp_Object new_down, down;
		EMACS_INT xdiff = double_click_fuzz, ydiff = double_click_fuzz;

		/* The third element of every position
		   should be the (x,y) pair.  */
		down = Fcar (Fcdr (Fcdr (start_pos)));
		new_down = Fcar (Fcdr (Fcdr (position)));

		if (CONSP (down)
		    && INTEGERP (XCAR (down)) && INTEGERP (XCDR (down)))
		  {
		    xdiff = XINT (XCAR (new_down)) - XINT (XCAR (down));
		    ydiff = XINT (XCDR (new_down)) - XINT (XCDR (down));
		  }

		if (ignore_mouse_drag_p)
		  {
		    event->modifiers |= click_modifier;
		    ignore_mouse_drag_p = 0;
		  }
		else if (xdiff < double_click_fuzz && xdiff > - double_click_fuzz
			 && ydiff < double_click_fuzz && ydiff > - double_click_fuzz
		  /* Maybe the mouse has moved a lot, caused scrolling, and
		     eventually ended up at the same screen position (but
		     not buffer position) in which case it is a drag, not
		     a click.  */
		    /* FIXME: OTOH if the buffer position has changed
		       because of a timer or process filter rather than
		       because of mouse movement, it should be considered as
		       a click.  But mouse-drag-region completely ignores
		       this case and it hasn't caused any real problem, so
		       it's probably OK to ignore it as well.  */
		    && EQ (Fcar (Fcdr (start_pos)), Fcar (Fcdr (position))))
		  /* Mouse hasn't moved (much).  */
		  event->modifiers |= click_modifier;
		else
		  {
		    button_down_time = 0;
		    event->modifiers |= drag_modifier;
		  }

		/* Don't check is_double; treat this as multiple
		   if the down-event was multiple.  */
		if (double_click_count > 1)
		  event->modifiers |= ((double_click_count > 2)
				       ? triple_modifier
				       : double_modifier);
	      }
	  }
	else
	  /* Every mouse event should either have the down_modifier or
             the up_modifier set.  */
	  emacs_abort ();

	{
	  /* Get the symbol we should use for the mouse click.  */
	  Lisp_Object head;

	  head = modify_event_symbol (button,
				      event->modifiers,
				      Qmouse_click, Vlispy_mouse_stem,
				      NULL,
				      &mouse_syms,
				      ASIZE (mouse_syms));
	  if (event->modifiers & drag_modifier)
	    return list3 (head, start_pos, position);
	  else if (event->modifiers & (double_modifier | triple_modifier))
	    return list3 (head, position, make_number (double_click_count));
	  else
	    return list2 (head, position);
	}
      }

    case WHEEL_EVENT:
    case HORIZ_WHEEL_EVENT:
      {
	Lisp_Object position;
	Lisp_Object head;

	/* Build the position as appropriate for this mouse click.  */
	struct frame *f = XFRAME (event->frame_or_window);

	/* Ignore wheel events that were made on frame that have been
	   deleted.  */
	if (! FRAME_LIVE_P (f))
	  return Qnil;

	position = make_lispy_position (f, event->x, event->y,
					event->timestamp);

	/* Set double or triple modifiers to indicate the wheel speed.  */
	{
	  /* On window-system frames, use the value of
	     double-click-fuzz as is.  On other frames, interpret it
	     as a multiple of 1/8 characters.  */
	  struct frame *fr;
	  int fuzz;
	  int symbol_num;
	  bool is_double;

	  if (WINDOWP (event->frame_or_window))
	    fr = XFRAME (XWINDOW (event->frame_or_window)->frame);
	  else if (FRAMEP (event->frame_or_window))
	    fr = XFRAME (event->frame_or_window);
	  else
	    emacs_abort ();

	  fuzz = FRAME_WINDOW_P (fr)
	    ? double_click_fuzz : double_click_fuzz / 8;

	  if (event->modifiers & up_modifier)
	    {
	      /* Emit a wheel-up event.  */
	      event->modifiers &= ~up_modifier;
	      symbol_num = 0;
	    }
	  else if (event->modifiers & down_modifier)
	    {
	      /* Emit a wheel-down event.  */
	      event->modifiers &= ~down_modifier;
	      symbol_num = 1;
	    }
	  else
	    /* Every wheel event should either have the down_modifier or
	       the up_modifier set.  */
	    emacs_abort ();

          if (event->kind == HORIZ_WHEEL_EVENT)
            symbol_num += 2;

	  is_double = (last_mouse_button == - (1 + symbol_num)
		       && (eabs (XINT (event->x) - last_mouse_x) <= fuzz)
		       && (eabs (XINT (event->y) - last_mouse_y) <= fuzz)
		       && button_down_time != 0
		       && (EQ (Vdouble_click_time, Qt)
			   || (NATNUMP (Vdouble_click_time)
			       && (event->timestamp - button_down_time
				   < XFASTINT (Vdouble_click_time)))));
	  if (is_double)
	    {
	      double_click_count++;
	      event->modifiers |= ((double_click_count > 2)
				   ? triple_modifier
				   : double_modifier);
	    }
	  else
	    {
	      double_click_count = 1;
	      event->modifiers |= click_modifier;
	    }

	  button_down_time = event->timestamp;
	  /* Use a negative value to distinguish wheel from mouse button.  */
	  last_mouse_button = - (1 + symbol_num);
	  last_mouse_x = XINT (event->x);
	  last_mouse_y = XINT (event->y);

	  /* Get the symbol we should use for the wheel event.  */
	  head = modify_event_symbol (symbol_num,
				      event->modifiers,
				      Qmouse_click,
				      Qnil,
				      lispy_wheel_names,
				      &wheel_syms,
				      ASIZE (wheel_syms));
	}

	if (event->modifiers & (double_modifier | triple_modifier))
	  return list3 (head, position, make_number (double_click_count));
	else
	  return list2 (head, position);
      }


#ifdef USE_TOOLKIT_SCROLL_BARS

      /* We don't have down and up events if using toolkit scroll bars,
	 so make this always a click event.  Store in the `part' of
	 the Lisp event a symbol which maps to the following actions:

	 `above_handle'		page up
	 `below_handle'		page down
	 `up'			line up
	 `down'			line down
	 `top'			top of buffer
	 `bottom'		bottom of buffer
	 `handle'		thumb has been dragged.
	 `end-scroll'		end of interaction with scroll bar

	 The incoming input_event contains in its `part' member an
	 index of type `enum scroll_bar_part' which we can use as an
	 index in scroll_bar_parts to get the appropriate symbol.  */

    case SCROLL_BAR_CLICK_EVENT:
      {
	Lisp_Object position, head;

	position = make_scroll_bar_position (event, Qvertical_scroll_bar);

	/* Always treat scroll bar events as clicks.  */
	event->modifiers |= click_modifier;
	event->modifiers &= ~up_modifier;

	if (event->code >= ASIZE (mouse_syms))
          mouse_syms = larger_vector (mouse_syms,
				      event->code - ASIZE (mouse_syms) + 1,
				      -1);

	/* Get the symbol we should use for the mouse click.  */
	head = modify_event_symbol (event->code,
				    event->modifiers,
				    Qmouse_click,
				    Vlispy_mouse_stem,
				    NULL, &mouse_syms,
				    ASIZE (mouse_syms));
	return list2 (head, position);
      }

    case HORIZONTAL_SCROLL_BAR_CLICK_EVENT:
      {
	Lisp_Object position, head;

	position = make_scroll_bar_position (event, Qhorizontal_scroll_bar);

	/* Always treat scroll bar events as clicks.  */
	event->modifiers |= click_modifier;
	event->modifiers &= ~up_modifier;

	if (event->code >= ASIZE (mouse_syms))
          mouse_syms = larger_vector (mouse_syms,
				      event->code - ASIZE (mouse_syms) + 1,
				      -1);

	/* Get the symbol we should use for the mouse click.  */
	head = modify_event_symbol (event->code,
				    event->modifiers,
				    Qmouse_click,
				    Vlispy_mouse_stem,
				    NULL, &mouse_syms,
				    ASIZE (mouse_syms));
	return list2 (head, position);
      }

#endif /* USE_TOOLKIT_SCROLL_BARS */

    case DRAG_N_DROP_EVENT:
      {
	struct frame *f;
	Lisp_Object head, position;
	Lisp_Object files;

	f = XFRAME (event->frame_or_window);
	files = event->arg;

	/* Ignore mouse events that were made on frames that
	   have been deleted.  */
	if (! FRAME_LIVE_P (f))
	  return Qnil;

	position = make_lispy_position (f, event->x, event->y,
					event->timestamp);

	head = modify_event_symbol (0, event->modifiers,
				    Qdrag_n_drop, Qnil,
				    lispy_drag_n_drop_names,
				    &drag_n_drop_syms, 1);
	return list3 (head, position, files);
      }

#if defined (USE_X_TOOLKIT) || defined (HAVE_NTGUI) \
    || defined (HAVE_NS) || defined (USE_GTK)
    case MENU_BAR_EVENT:
      if (EQ (event->arg, event->frame_or_window))
	/* This is the prefix key.  We translate this to
	   `(menu_bar)' because the code in keyboard.c for menu
	   events, which we use, relies on this.  */
	return list1 (Qmenu_bar);
      return event->arg;
#endif

    case SELECT_WINDOW_EVENT:
      /* Make an event (select-window (WINDOW)).  */
      return list2 (Qselect_window, list1 (event->frame_or_window));

    case TOOL_BAR_EVENT:
      if (EQ (event->arg, event->frame_or_window))
	/* This is the prefix key.  We translate this to
	   `(tool_bar)' because the code in keyboard.c for tool bar
	   events, which we use, relies on this.  */
	return list1 (Qtool_bar);
      else if (SYMBOLP (event->arg))
	return apply_modifiers (event->modifiers, event->arg);
      return event->arg;

    case USER_SIGNAL_EVENT:
      /* A user signal.  */
      {
	char *name = find_user_signal_name (event->code);
	if (!name)
	  emacs_abort ();
	return intern (name);
      }

    case SAVE_SESSION_EVENT:
      return Qsave_session;

#ifdef HAVE_DBUS
    case DBUS_EVENT:
      {
	return Fcons (Qdbus_event, event->arg);
      }
#endif /* HAVE_DBUS */

#if defined HAVE_GFILENOTIFY || defined HAVE_INOTIFY
    case FILE_NOTIFY_EVENT:
      {
        return Fcons (Qfile_notify, event->arg);
      }
#endif /* defined HAVE_GFILENOTIFY || defined HAVE_INOTIFY */

    case CONFIG_CHANGED_EVENT:
	return list3 (Qconfig_changed_event,
		      event->arg, event->frame_or_window);

      /* The 'kind' field of the event is something we don't recognize.  */
    default:
      emacs_abort ();
    }
}

static Lisp_Object
make_lispy_movement (struct frame *frame, Lisp_Object bar_window, enum scroll_bar_part part,
		     Lisp_Object x, Lisp_Object y, Time t)
{
  /* Is it a scroll bar movement?  */
  if (frame && ! NILP (bar_window))
    {
      Lisp_Object part_sym;

      part_sym = builtin_lisp_symbol (scroll_bar_parts[part]);
      return list2 (Qscroll_bar_movement,
		    list5 (bar_window,
			   Qvertical_scroll_bar,
			   Fcons (x, y),
			   make_number (t),
			   part_sym));
    }
  /* Or is it an ordinary mouse movement?  */
  else
    {
      Lisp_Object position;
      position = make_lispy_position (frame, x, y, t);
      return list2 (Qmouse_movement, position);
    }
}

/* Construct a switch frame event.  */
static Lisp_Object
make_lispy_switch_frame (Lisp_Object frame)
{
  return list2 (Qswitch_frame, frame);
}

static Lisp_Object
make_lispy_focus_in (Lisp_Object frame)
{
  return list2 (Qfocus_in, frame);
}

#ifdef HAVE_WINDOW_SYSTEM

static Lisp_Object
make_lispy_focus_out (Lisp_Object frame)
{
  return list2 (Qfocus_out, frame);
}

#endif /* HAVE_WINDOW_SYSTEM */

/* Manipulating modifiers.  */

/* Parse the name of SYMBOL, and return the set of modifiers it contains.

   If MODIFIER_END is non-zero, set *MODIFIER_END to the position in
   SYMBOL's name of the end of the modifiers; the string from this
   position is the unmodified symbol name.

   This doesn't use any caches.  */

static int
parse_modifiers_uncached (Lisp_Object symbol, ptrdiff_t *modifier_end)
{
  Lisp_Object name;
  ptrdiff_t i;
  int modifiers;

  CHECK_SYMBOL (symbol);

  modifiers = 0;
  name = SYMBOL_NAME (symbol);

  for (i = 0; i < SBYTES (name) - 1; )
    {
      ptrdiff_t this_mod_end = 0;
      int this_mod = 0;

      /* See if the name continues with a modifier word.
	 Check that the word appears, but don't check what follows it.
	 Set this_mod and this_mod_end to record what we find.  */

      switch (SREF (name, i))
	{
#define SINGLE_LETTER_MOD(BIT)				\
	  (this_mod_end = i + 1, this_mod = BIT)

	case 'A':
	  SINGLE_LETTER_MOD (alt_modifier);
	  break;

	case 'C':
	  SINGLE_LETTER_MOD (ctrl_modifier);
	  break;

	case 'H':
	  SINGLE_LETTER_MOD (hyper_modifier);
	  break;

	case 'M':
	  SINGLE_LETTER_MOD (meta_modifier);
	  break;

	case 'S':
	  SINGLE_LETTER_MOD (shift_modifier);
	  break;

	case 's':
	  SINGLE_LETTER_MOD (super_modifier);
	  break;

#undef SINGLE_LETTER_MOD

#define MULTI_LETTER_MOD(BIT, NAME, LEN)			\
	  if (i + LEN + 1 <= SBYTES (name)			\
	      && ! memcmp (SDATA (name) + i, NAME, LEN))	\
	    {							\
	      this_mod_end = i + LEN;				\
	      this_mod = BIT;					\
	    }

	case 'd':
	  MULTI_LETTER_MOD (drag_modifier, "drag", 4);
	  MULTI_LETTER_MOD (down_modifier, "down", 4);
	  MULTI_LETTER_MOD (double_modifier, "double", 6);
	  break;

	case 't':
	  MULTI_LETTER_MOD (triple_modifier, "triple", 6);
	  break;

	case 'u':
	  MULTI_LETTER_MOD (up_modifier, "up", 2);
	  break;
#undef MULTI_LETTER_MOD

	}

      /* If we found no modifier, stop looking for them.  */
      if (this_mod_end == 0)
	break;

      /* Check there is a dash after the modifier, so that it
	 really is a modifier.  */
      if (this_mod_end >= SBYTES (name)
	  || SREF (name, this_mod_end) != '-')
	break;

      /* This modifier is real; look for another.  */
      modifiers |= this_mod;
      i = this_mod_end + 1;
    }

  /* Should we include the `click' modifier?  */
  if (! (modifiers & (down_modifier | drag_modifier
		      | double_modifier | triple_modifier))
      && i + 7 == SBYTES (name)
      && memcmp (SDATA (name) + i, "mouse-", 6) == 0
      && ('0' <= SREF (name, i + 6) && SREF (name, i + 6) <= '9'))
    modifiers |= click_modifier;

  if (! (modifiers & (double_modifier | triple_modifier))
      && i + 6 < SBYTES (name)
      && memcmp (SDATA (name) + i, "wheel-", 6) == 0)
    modifiers |= click_modifier;

  if (modifier_end)
    *modifier_end = i;

  return modifiers;
}

/* Return a symbol whose name is the modifier prefixes for MODIFIERS
   prepended to the string BASE[0..BASE_LEN-1].
   This doesn't use any caches.  */
static Lisp_Object
apply_modifiers_uncached (int modifiers, char *base, int base_len, int base_len_byte)
{
  /* Since BASE could contain nulls, we can't use intern here; we have
     to use Fintern, which expects a genuine Lisp_String, and keeps a
     reference to it.  */
  char new_mods[sizeof "A-C-H-M-S-s-up-down-drag-double-triple-"];
  int mod_len;

  {
    char *p = new_mods;

    /* Mouse events should not exhibit the `up' modifier once they
       leave the event queue only accessible to C code; `up' will
       always be turned into a click or drag event before being
       presented to lisp code.  But since lisp events can be
       synthesized bypassing the event queue and pushed into
       `unread-command-events' or its companions, it's better to just
       deal with unexpected modifier combinations. */

    if (modifiers & alt_modifier)   { *p++ = 'A'; *p++ = '-'; }
    if (modifiers & ctrl_modifier)  { *p++ = 'C'; *p++ = '-'; }
    if (modifiers & hyper_modifier) { *p++ = 'H'; *p++ = '-'; }
    if (modifiers & meta_modifier)  { *p++ = 'M'; *p++ = '-'; }
    if (modifiers & shift_modifier) { *p++ = 'S'; *p++ = '-'; }
    if (modifiers & super_modifier) { *p++ = 's'; *p++ = '-'; }
    if (modifiers & double_modifier) p = stpcpy (p, "double-");
    if (modifiers & triple_modifier) p = stpcpy (p, "triple-");
    if (modifiers & up_modifier) p = stpcpy (p, "up-");
    if (modifiers & down_modifier) p = stpcpy (p, "down-");
    if (modifiers & drag_modifier) p = stpcpy (p, "drag-");
    /* The click modifier is denoted by the absence of other modifiers.  */

    *p = '\0';

    mod_len = p - new_mods;
  }

  {
    Lisp_Object new_name;

    new_name = make_uninit_multibyte_string (mod_len + base_len,
					     mod_len + base_len_byte);
    memcpy (SDATA (new_name), new_mods, mod_len);
    memcpy (SDATA (new_name) + mod_len, base, base_len_byte);

    return Fintern (new_name, Qnil);
  }
}


static const char *const modifier_names[] =
{
  "up", "down", "drag", "click", "double", "triple", 0, 0,
  0, 0, 0, 0, 0, 0, 0, 0, 0, 0, 0, 0,
  0, 0, "alt", "super", "hyper", "shift", "control", "meta"
};
#define NUM_MOD_NAMES ARRAYELTS (modifier_names)

static Lisp_Object modifier_symbols;

/* Return the list of modifier symbols corresponding to the mask MODIFIERS.  */
static Lisp_Object
lispy_modifier_list (int modifiers)
{
  Lisp_Object modifier_list;
  int i;

  modifier_list = Qnil;
  for (i = 0; (1<<i) <= modifiers && i < NUM_MOD_NAMES; i++)
    if (modifiers & (1<<i))
      modifier_list = Fcons (AREF (modifier_symbols, i),
			     modifier_list);

  return modifier_list;
}


/* Parse the modifiers on SYMBOL, and return a list like (UNMODIFIED MASK),
   where UNMODIFIED is the unmodified form of SYMBOL,
   MASK is the set of modifiers present in SYMBOL's name.
   This is similar to parse_modifiers_uncached, but uses the cache in
   SYMBOL's Qevent_symbol_element_mask property, and maintains the
   Qevent_symbol_elements property.  */

#define KEY_TO_CHAR(k) (XINT (k) & ((1 << CHARACTERBITS) - 1))

Lisp_Object
parse_modifiers (Lisp_Object symbol)
{
  Lisp_Object elements;

  if (INTEGERP (symbol))
    return list2i (KEY_TO_CHAR (symbol), XINT (symbol) & CHAR_MODIFIER_MASK);
  else if (!SYMBOLP (symbol))
    return Qnil;

  elements = Fget (symbol, Qevent_symbol_element_mask);
  if (CONSP (elements))
    return elements;
  else
    {
      ptrdiff_t end;
      int modifiers = parse_modifiers_uncached (symbol, &end);
      Lisp_Object unmodified;
      Lisp_Object mask;

      unmodified = Fintern (make_string (SSDATA (SYMBOL_NAME (symbol)) + end,
					 SBYTES (SYMBOL_NAME (symbol)) - end),
			    Qnil);

      if (modifiers & ~INTMASK)
	emacs_abort ();
      XSETFASTINT (mask, modifiers);
      elements = list2 (unmodified, mask);

      /* Cache the parsing results on SYMBOL.  */
      Fput (symbol, Qevent_symbol_element_mask,
	    elements);
      Fput (symbol, Qevent_symbol_elements,
	    Fcons (unmodified, lispy_modifier_list (modifiers)));

      /* Since we know that SYMBOL is modifiers applied to unmodified,
	 it would be nice to put that in unmodified's cache.
	 But we can't, since we're not sure that parse_modifiers is
	 canonical.  */

      return elements;
    }
}

DEFUN ("internal-event-symbol-parse-modifiers", Fevent_symbol_parse_modifiers,
       Sevent_symbol_parse_modifiers, 1, 1, 0,
       doc: /* Parse the event symbol.  For internal use.  */)
  (Lisp_Object symbol)
{
  /* Fill the cache if needed.  */
  parse_modifiers (symbol);
  /* Ignore the result (which is stored on Qevent_symbol_element_mask)
     and use the Lispier representation stored on Qevent_symbol_elements
     instead.  */
  return Fget (symbol, Qevent_symbol_elements);
}

/* Apply the modifiers MODIFIERS to the symbol BASE.
   BASE must be unmodified.

   This is like apply_modifiers_uncached, but uses BASE's
   Qmodifier_cache property, if present.

   apply_modifiers copies the value of BASE's Qevent_kind property to
   the modified symbol.  */
static Lisp_Object
apply_modifiers (int modifiers, Lisp_Object base)
{
  Lisp_Object cache, idx, entry, new_symbol;

  /* Mask out upper bits.  We don't know where this value's been.  */
  modifiers &= INTMASK;

  if (INTEGERP (base))
    return make_number (XINT (base) | modifiers);

  /* The click modifier never figures into cache indices.  */
  cache = Fget (base, Qmodifier_cache);
  XSETFASTINT (idx, (modifiers & ~click_modifier));
  entry = assq_no_quit (idx, cache);

  if (CONSP (entry))
    new_symbol = XCDR (entry);
  else
    {
      /* We have to create the symbol ourselves.  */
      new_symbol = apply_modifiers_uncached (modifiers,
					     SSDATA (SYMBOL_NAME (base)),
					     SCHARS (SYMBOL_NAME (base)),
					     SBYTES (SYMBOL_NAME (base)));

      /* Add the new symbol to the base's cache.  */
      entry = Fcons (idx, new_symbol);
      Fput (base, Qmodifier_cache, Fcons (entry, cache));

      /* We have the parsing info now for free, so we could add it to
	 the caches:
         XSETFASTINT (idx, modifiers);
         Fput (new_symbol, Qevent_symbol_element_mask,
               list2 (base, idx));
         Fput (new_symbol, Qevent_symbol_elements,
               Fcons (base, lispy_modifier_list (modifiers)));
	 Sadly, this is only correct if `base' is indeed a base event,
	 which is not necessarily the case.  -stef  */
    }

  /* Make sure this symbol is of the same kind as BASE.

     You'd think we could just set this once and for all when we
     intern the symbol above, but reorder_modifiers may call us when
     BASE's property isn't set right; we can't assume that just
     because it has a Qmodifier_cache property it must have its
     Qevent_kind set right as well.  */
  if (NILP (Fget (new_symbol, Qevent_kind)))
    {
      Lisp_Object kind;

      kind = Fget (base, Qevent_kind);
      if (! NILP (kind))
	Fput (new_symbol, Qevent_kind, kind);
    }

  return new_symbol;
}


/* Given a symbol whose name begins with modifiers ("C-", "M-", etc),
   return a symbol with the modifiers placed in the canonical order.
   Canonical order is alphabetical, except for down and drag, which
   always come last.  The 'click' modifier is never written out.

   Fdefine_key calls this to make sure that (for example) C-M-foo
   and M-C-foo end up being equivalent in the keymap.  */

Lisp_Object
reorder_modifiers (Lisp_Object symbol)
{
  /* It's hopefully okay to write the code this way, since everything
     will soon be in caches, and no consing will be done at all.  */
  Lisp_Object parsed;

  parsed = parse_modifiers (symbol);
  return apply_modifiers (XFASTINT (XCAR (XCDR (parsed))),
			  XCAR (parsed));
}


/* For handling events, we often want to produce a symbol whose name
   is a series of modifier key prefixes ("M-", "C-", etcetera) attached
   to some base, like the name of a function key or mouse button.
   modify_event_symbol produces symbols of this sort.

   NAME_TABLE should point to an array of strings, such that NAME_TABLE[i]
   is the name of the i'th symbol.  TABLE_SIZE is the number of elements
   in the table.

   Alternatively, NAME_ALIST_OR_STEM is either an alist mapping codes
   into symbol names, or a string specifying a name stem used to
   construct a symbol name or the form `STEM-N', where N is the decimal
   representation of SYMBOL_NUM.  NAME_ALIST_OR_STEM is used if it is
   non-nil; otherwise NAME_TABLE is used.

   SYMBOL_TABLE should be a pointer to a Lisp_Object whose value will
   persist between calls to modify_event_symbol that it can use to
   store a cache of the symbols it's generated for this NAME_TABLE
   before.  The object stored there may be a vector or an alist.

   SYMBOL_NUM is the number of the base name we want from NAME_TABLE.

   MODIFIERS is a set of modifier bits (as given in struct input_events)
   whose prefixes should be applied to the symbol name.

   SYMBOL_KIND is the value to be placed in the event_kind property of
   the returned symbol.

   The symbols we create are supposed to have an
   `event-symbol-elements' property, which lists the modifiers present
   in the symbol's name.  */

static Lisp_Object
modify_event_symbol (ptrdiff_t symbol_num, int modifiers, Lisp_Object symbol_kind,
		     Lisp_Object name_alist_or_stem, const char *const *name_table,
		     Lisp_Object *symbol_table, ptrdiff_t table_size)
{
  Lisp_Object value;
  Lisp_Object symbol_int;

  /* Get rid of the "vendor-specific" bit here.  */
  XSETINT (symbol_int, symbol_num & 0xffffff);

  /* Is this a request for a valid symbol?  */
  if (symbol_num < 0 || symbol_num >= table_size)
    return Qnil;

  if (CONSP (*symbol_table))
    value = Fcdr (assq_no_quit (symbol_int, *symbol_table));

  /* If *symbol_table doesn't seem to be initialized properly, fix that.
     *symbol_table should be a lisp vector TABLE_SIZE elements long,
     where the Nth element is the symbol for NAME_TABLE[N], or nil if
     we've never used that symbol before.  */
  else
    {
      if (! VECTORP (*symbol_table)
	  || ASIZE (*symbol_table) != table_size)
	{
	  Lisp_Object size;

	  XSETFASTINT (size, table_size);
	  *symbol_table = Fmake_vector (size, Qnil);
	}

      value = AREF (*symbol_table, symbol_num);
    }

  /* Have we already used this symbol before?  */
  if (NILP (value))
    {
      /* No; let's create it.  */
      if (CONSP (name_alist_or_stem))
	value = Fcdr_safe (Fassq (symbol_int, name_alist_or_stem));
      else if (STRINGP (name_alist_or_stem))
	{
	  char *buf;
	  ptrdiff_t len = (SBYTES (name_alist_or_stem)
			   + sizeof "-" + INT_STRLEN_BOUND (EMACS_INT));
	  USE_SAFE_ALLOCA;
	  buf = SAFE_ALLOCA (len);
	  esprintf (buf, "%s-%"pI"d", SDATA (name_alist_or_stem),
		    XINT (symbol_int) + 1);
	  value = intern (buf);
	  SAFE_FREE ();
	}
      else if (name_table != 0 && name_table[symbol_num])
	value = intern (name_table[symbol_num]);

#ifdef HAVE_WINDOW_SYSTEM
      if (NILP (value))
	{
	  char *name = x_get_keysym_name (symbol_num);
	  if (name)
	    value = intern (name);
	}
#endif

      if (NILP (value))
	{
	  char buf[sizeof "key-" + INT_STRLEN_BOUND (EMACS_INT)];
	  sprintf (buf, "key-%"pD"d", symbol_num);
	  value = intern (buf);
	}

      if (CONSP (*symbol_table))
        *symbol_table = Fcons (Fcons (symbol_int, value), *symbol_table);
      else
	ASET (*symbol_table, symbol_num, value);

      /* Fill in the cache entries for this symbol; this also
	 builds the Qevent_symbol_elements property, which the user
	 cares about.  */
      apply_modifiers (modifiers & click_modifier, value);
      Fput (value, Qevent_kind, symbol_kind);
    }

  /* Apply modifiers to that symbol.  */
  return apply_modifiers (modifiers, value);
}

/* Convert a list that represents an event type,
   such as (ctrl meta backspace), into the usual representation of that
   event type as a number or a symbol.  */

DEFUN ("event-convert-list", Fevent_convert_list, Sevent_convert_list, 1, 1, 0,
       doc: /* Convert the event description list EVENT-DESC to an event type.
EVENT-DESC should contain one base event type (a character or symbol)
and zero or more modifier names (control, meta, hyper, super, shift, alt,
drag, down, double or triple).  The base must be last.
The return value is an event type (a character or symbol) which
has the same base event type and all the specified modifiers.  */)
  (Lisp_Object event_desc)
{
  Lisp_Object base;
  int modifiers = 0;
  Lisp_Object rest;

  base = Qnil;
  rest = event_desc;
  while (CONSP (rest))
    {
      Lisp_Object elt;
      int this = 0;

      elt = XCAR (rest);
      rest = XCDR (rest);

      /* Given a symbol, see if it is a modifier name.  */
      if (SYMBOLP (elt) && CONSP (rest))
	this = parse_solitary_modifier (elt);

      if (this != 0)
	modifiers |= this;
      else if (!NILP (base))
	error ("Two bases given in one event");
      else
	base = elt;

    }

  /* Let the symbol A refer to the character A.  */
  if (SYMBOLP (base) && SCHARS (SYMBOL_NAME (base)) == 1)
    XSETINT (base, SREF (SYMBOL_NAME (base), 0));

  if (INTEGERP (base))
    {
      /* Turn (shift a) into A.  */
      if ((modifiers & shift_modifier) != 0
	  && (XINT (base) >= 'a' && XINT (base) <= 'z'))
	{
	  XSETINT (base, XINT (base) - ('a' - 'A'));
	  modifiers &= ~shift_modifier;
	}

      /* Turn (control a) into C-a.  */
      if (modifiers & ctrl_modifier)
	return make_number ((modifiers & ~ctrl_modifier)
			    | make_ctrl_char (XINT (base)));
      else
	return make_number (modifiers | XINT (base));
    }
  else if (SYMBOLP (base))
    return apply_modifiers (modifiers, base);
  else
    error ("Invalid base event");
}

/* Try to recognize SYMBOL as a modifier name.
   Return the modifier flag bit, or 0 if not recognized.  */

int
parse_solitary_modifier (Lisp_Object symbol)
{
  Lisp_Object name = SYMBOL_NAME (symbol);

  switch (SREF (name, 0))
    {
#define SINGLE_LETTER_MOD(BIT)				\
      if (SBYTES (name) == 1)				\
	return BIT;

#define MULTI_LETTER_MOD(BIT, NAME, LEN)		\
      if (LEN == SBYTES (name)				\
	  && ! memcmp (SDATA (name), NAME, LEN))	\
	return BIT;

    case 'A':
      SINGLE_LETTER_MOD (alt_modifier);
      break;

    case 'a':
      MULTI_LETTER_MOD (alt_modifier, "alt", 3);
      break;

    case 'C':
      SINGLE_LETTER_MOD (ctrl_modifier);
      break;

    case 'c':
      MULTI_LETTER_MOD (ctrl_modifier, "ctrl", 4);
      MULTI_LETTER_MOD (ctrl_modifier, "control", 7);
      break;

    case 'H':
      SINGLE_LETTER_MOD (hyper_modifier);
      break;

    case 'h':
      MULTI_LETTER_MOD (hyper_modifier, "hyper", 5);
      break;

    case 'M':
      SINGLE_LETTER_MOD (meta_modifier);
      break;

    case 'm':
      MULTI_LETTER_MOD (meta_modifier, "meta", 4);
      break;

    case 'S':
      SINGLE_LETTER_MOD (shift_modifier);
      break;

    case 's':
      MULTI_LETTER_MOD (shift_modifier, "shift", 5);
      MULTI_LETTER_MOD (super_modifier, "super", 5);
      SINGLE_LETTER_MOD (super_modifier);
      break;

    case 'd':
      MULTI_LETTER_MOD (drag_modifier, "drag", 4);
      MULTI_LETTER_MOD (down_modifier, "down", 4);
      MULTI_LETTER_MOD (double_modifier, "double", 6);
      break;

    case 't':
      MULTI_LETTER_MOD (triple_modifier, "triple", 6);
      break;

    case 'u':
      MULTI_LETTER_MOD (up_modifier, "up", 2);
      break;

#undef SINGLE_LETTER_MOD
#undef MULTI_LETTER_MOD
    }

  return 0;
}

/* Return true if EVENT is a list whose elements are all integers or symbols.
   Such a list is not valid as an event,
   but it can be a Lucid-style event type list.  */

bool
lucid_event_type_list_p (Lisp_Object object)
{
  Lisp_Object tail;

  if (! CONSP (object))
    return 0;

  if (EQ (XCAR (object), Qhelp_echo)
      || EQ (XCAR (object), Qvertical_line)
      || EQ (XCAR (object), Qmode_line)
      || EQ (XCAR (object), Qheader_line))
    return 0;

  for (tail = object; CONSP (tail); tail = XCDR (tail))
    {
      Lisp_Object elt;
      elt = XCAR (tail);
      if (! (INTEGERP (elt) || SYMBOLP (elt)))
	return 0;
    }

  return NILP (tail);
}

/* Return true if terminal input chars are available.
   Also, store the return value into INPUT_PENDING.

   Serves the purpose of ioctl (0, FIONREAD, ...)
   but works even if FIONREAD does not exist.
   (In fact, this may actually read some input.)

   If READABLE_EVENTS_DO_TIMERS_NOW is set in FLAGS, actually run
   timer events that are ripe.
   If READABLE_EVENTS_FILTER_EVENTS is set in FLAGS, ignore internal
   events (FOCUS_IN_EVENT).
   If READABLE_EVENTS_IGNORE_SQUEEZABLES is set in FLAGS, ignore mouse
   movements and toolkit scroll bar thumb drags.  */

static bool
get_input_pending (int flags)
{
  /* First of all, have we already counted some input?  */
  input_pending = (!NILP (Vquit_flag) || readable_events (flags));

  /* If input is being read as it arrives, and we have none, there is none.  */
  if (!input_pending && (!interrupt_input || interrupts_deferred))
    {
      /* Try to read some input and see how much we get.  */
      gobble_input ();
      input_pending = (!NILP (Vquit_flag) || readable_events (flags));
    }

  return input_pending;
}

/* Put a BUFFER_SWITCH_EVENT in the buffer
   so that read_key_sequence will notice the new current buffer.  */

void
record_asynch_buffer_change (void)
{
  /* We don't need a buffer-switch event unless Emacs is waiting for input.
     The purpose of the event is to make read_key_sequence look up the
     keymaps again.  If we aren't in read_key_sequence, we don't need one,
     and the event could cause trouble by messing up (input-pending-p).
     Note: Fwaiting_for_user_input_p always returns nil when async
     subprocesses aren't supported.  */
  if (!NILP (Fwaiting_for_user_input_p ()))
    {
      struct input_event event;

      EVENT_INIT (event);
      event.kind = BUFFER_SWITCH_EVENT;
      event.frame_or_window = Qnil;
      event.arg = Qnil;

      /* Make sure no interrupt happens while storing the event.  */
#ifdef USABLE_SIGIO
      if (interrupt_input)
	kbd_buffer_store_event (&event);
      else
#endif
	{
	  stop_polling ();
	  kbd_buffer_store_event (&event);
	  start_polling ();
	}
    }
}

/* Read any terminal input already buffered up by the system
   into the kbd_buffer, but do not wait.

   Return the number of keyboard chars read, or -1 meaning
   this is a bad time to try to read input.  */

int
gobble_input (void)
{
  int nread = 0;
  bool err = false;
  struct terminal *t;

  /* Store pending user signal events, if any.  */
  store_user_signal_events ();

  /* Loop through the available terminals, and call their input hooks.  */
  t = terminal_list;
  while (t)
    {
      struct terminal *next = t->next_terminal;

      if (t->read_socket_hook)
        {
          int nr;
          struct input_event hold_quit;

	  if (input_blocked_p ())
	    {
	      pending_signals = true;
	      break;
	    }

          EVENT_INIT (hold_quit);
          hold_quit.kind = NO_EVENT;

          /* No need for FIONREAD or fcntl; just say don't wait.  */
	  while ((nr = (*t->read_socket_hook) (t, &hold_quit)) > 0)
	    nread += nr;

          if (nr == -1)          /* Not OK to read input now.  */
            {
              err = true;
            }
          else if (nr == -2)          /* Non-transient error.  */
            {
              /* The terminal device terminated; it should be closed.  */

              /* Kill Emacs if this was our last terminal.  */
              if (!terminal_list->next_terminal)
                /* Formerly simply reported no input, but that
                   sometimes led to a failure of Emacs to terminate.
                   SIGHUP seems appropriate if we can't reach the
                   terminal.  */
                /* ??? Is it really right to send the signal just to
                   this process rather than to the whole process
                   group?  Perhaps on systems with FIONREAD Emacs is
                   alone in its group.  */
		terminate_due_to_signal (SIGHUP, 10);

              /* XXX Is calling delete_terminal safe here?  It calls delete_frame.  */
	      {
		Lisp_Object tmp;
		XSETTERMINAL (tmp, t);
		Fdelete_terminal (tmp, Qnoelisp);
	      }
            }

	  /* If there was no error, make sure the pointer
	     is visible for all frames on this terminal.  */
	  if (nr >= 0)
	    {
	      Lisp_Object tail, frame;

	      FOR_EACH_FRAME (tail, frame)
		{
		  struct frame *f = XFRAME (frame);
		  if (FRAME_TERMINAL (f) == t)
		    frame_make_pointer_visible (f);
		}
	    }

          if (hold_quit.kind != NO_EVENT)
            kbd_buffer_store_event (&hold_quit);
        }

      t = next;
    }

  if (err && !nread)
    nread = -1;

  return nread;
}

/* This is the tty way of reading available input.

   Note that each terminal device has its own `struct terminal' object,
   and so this function is called once for each individual termcap
   terminal.  The first parameter indicates which terminal to read from.  */

int
tty_read_avail_input (struct terminal *terminal,
                      struct input_event *hold_quit)
{
  /* Using KBD_BUFFER_SIZE - 1 here avoids reading more than
     the kbd_buffer can really hold.  That may prevent loss
     of characters on some systems when input is stuffed at us.  */
  unsigned char cbuf[KBD_BUFFER_SIZE - 1];
  int n_to_read, i;
  struct tty_display_info *tty = terminal->display_info.tty;
  int nread = 0;
#ifdef subprocesses
  int buffer_free = KBD_BUFFER_SIZE - kbd_buffer_nr_stored () - 1;

  if (kbd_on_hold_p () || buffer_free <= 0)
    return 0;
#endif	/* subprocesses */

  if (!terminal->name)		/* Don't read from a dead terminal.  */
    return 0;

  if (terminal->type != output_termcap
      && terminal->type != output_msdos_raw)
    emacs_abort ();

  /* XXX I think the following code should be moved to separate hook
     functions in system-dependent files.  */
#ifdef WINDOWSNT
  /* FIXME: AFAIK, tty_read_avail_input is not used under w32 since the non-GUI
     code sets read_socket_hook to w32_console_read_socket instead!  */
  return 0;
#else /* not WINDOWSNT */
  if (! tty->term_initted)      /* In case we get called during bootstrap.  */
    return 0;

  if (! tty->input)
    return 0;                   /* The terminal is suspended.  */

#ifdef MSDOS
  n_to_read = dos_keysns ();
  if (n_to_read == 0)
    return 0;

  cbuf[0] = dos_keyread ();
  nread = 1;

#else /* not MSDOS */
#ifdef HAVE_GPM
  if (gpm_tty == tty)
  {
      Gpm_Event event;
      struct input_event gpm_hold_quit;
      int gpm, fd = gpm_fd;

      EVENT_INIT (gpm_hold_quit);
      gpm_hold_quit.kind = NO_EVENT;

      /* gpm==1 if event received.
         gpm==0 if the GPM daemon has closed the connection, in which case
                Gpm_GetEvent closes gpm_fd and clears it to -1, which is why
		we save it in `fd' so close_gpm can remove it from the
		select masks.
         gpm==-1 if a protocol error or EWOULDBLOCK; the latter is normal.  */
      while (gpm = Gpm_GetEvent (&event), gpm == 1) {
	  nread += handle_one_term_event (tty, &event, &gpm_hold_quit);
      }
      if (gpm == 0)
	/* Presumably the GPM daemon has closed the connection.  */
	close_gpm (fd);
      if (gpm_hold_quit.kind != NO_EVENT)
	  kbd_buffer_store_event (&gpm_hold_quit);
      if (nread)
	  return nread;
  }
#endif /* HAVE_GPM */

/* Determine how many characters we should *try* to read.  */
#ifdef USABLE_FIONREAD
  /* Find out how much input is available.  */
  if (ioctl (fileno (tty->input), FIONREAD, &n_to_read) < 0)
    {
      if (! noninteractive)
        return -2;          /* Close this terminal.  */
      else
        n_to_read = 0;
    }
  if (n_to_read == 0)
    return 0;
  if (n_to_read > sizeof cbuf)
    n_to_read = sizeof cbuf;
#elif defined USG || defined CYGWIN
  /* Read some input if available, but don't wait.  */
  n_to_read = sizeof cbuf;
  fcntl (fileno (tty->input), F_SETFL, O_NONBLOCK);
#else
# error "Cannot read without possibly delaying"
#endif

#ifdef subprocesses
  /* Don't read more than we can store.  */
  if (n_to_read > buffer_free)
    n_to_read = buffer_free;
#endif	/* subprocesses */

  /* Now read; for one reason or another, this will not block.
     NREAD is set to the number of chars read.  */
  do
    {
      nread = emacs_read (fileno (tty->input), (char *) cbuf, n_to_read);
      /* POSIX infers that processes which are not in the session leader's
         process group won't get SIGHUPs at logout time.  BSDI adheres to
         this part standard and returns -1 from read (0) with errno==EIO
         when the control tty is taken away.
         Jeffrey Honig <jch@bsdi.com> says this is generally safe.  */
      if (nread == -1 && errno == EIO)
        return -2;          /* Close this terminal.  */
#if defined (AIX) && defined (_BSD)
      /* The kernel sometimes fails to deliver SIGHUP for ptys.
         This looks incorrect, but it isn't, because _BSD causes
         O_NDELAY to be defined in fcntl.h as O_NONBLOCK,
         and that causes a value other than 0 when there is no input.  */
      if (nread == 0)
        return -2;          /* Close this terminal.  */
#endif
    }
  while (
         /* We used to retry the read if it was interrupted.
            But this does the wrong thing when O_NONBLOCK causes
            an EAGAIN error.  Does anybody know of a situation
            where a retry is actually needed?  */
#if 0
         nread < 0 && (errno == EAGAIN || errno == EFAULT
#ifdef EBADSLT
                       || errno == EBADSLT
#endif
                       )
#else
         0
#endif
         );

#ifndef USABLE_FIONREAD
#if defined (USG) || defined (CYGWIN)
  fcntl (fileno (tty->input), F_SETFL, 0);
#endif /* USG or CYGWIN */
#endif /* no FIONREAD */

  if (nread <= 0)
    return nread;

#endif /* not MSDOS */
#endif /* not WINDOWSNT */

  for (i = 0; i < nread; i++)
    {
      struct input_event buf;
      EVENT_INIT (buf);
      buf.kind = ASCII_KEYSTROKE_EVENT;
      buf.modifiers = 0;
      if (tty->meta_key == 1 && (cbuf[i] & 0x80))
        buf.modifiers = meta_modifier;
      if (tty->meta_key != 2)
        cbuf[i] &= ~0x80;

      buf.code = cbuf[i];
      /* Set the frame corresponding to the active tty.  Note that the
         value of selected_frame is not reliable here, redisplay tends
         to temporarily change it.  */
      buf.frame_or_window = tty->top_frame;
      buf.arg = Qnil;

      kbd_buffer_store_event (&buf);
      /* Don't look at input that follows a C-g too closely.
         This reduces lossage due to autorepeat on C-g.  */
      if (buf.kind == ASCII_KEYSTROKE_EVENT
          && buf.code == quit_char)
        break;
    }

  return nread;
}

static void
handle_async_input (void)
{
#ifdef USABLE_SIGIO
  while (1)
    {
      int nread = gobble_input ();
      /* -1 means it's not ok to read the input now.
	 UNBLOCK_INPUT will read it later; now, avoid infinite loop.
	 0 means there was no keyboard input available.  */
      if (nread <= 0)
	break;
    }
#endif
}

void
process_pending_signals (void)
{
  pending_signals = false;
  handle_async_input ();
  do_pending_atimers ();
}

/* Undo any number of BLOCK_INPUT calls down to level LEVEL,
   and reinvoke any pending signal if the level is now 0 and
   a fatal error is not already in progress.  */

void
unblock_input_to (int level)
{
  interrupt_input_blocked = level;
  if (level == 0)
    {
      if (pending_signals && !fatal_error_in_progress)
	process_pending_signals ();
    }
  else if (level < 0)
    emacs_abort ();
}

/* End critical section.

   If doing signal-driven input, and a signal came in when input was
   blocked, reinvoke the signal handler now to deal with it.

   It will also process queued input, if it was not read before.
   When a longer code sequence does not use block/unblock input
   at all, the whole input gathered up to the next call to
   unblock_input will be processed inside that call. */

void
unblock_input (void)
{
  unblock_input_to (interrupt_input_blocked - 1);
}

/* Undo any number of BLOCK_INPUT calls,
   and also reinvoke any pending signal.  */

void
totally_unblock_input (void)
{
  unblock_input_to (0);
}

#ifdef USABLE_SIGIO

void
handle_input_available_signal (int sig)
{
  pending_signals = true;

  if (input_available_clear_time)
    *input_available_clear_time = make_timespec (0, 0);
}

static void
deliver_input_available_signal (int sig)
{
  deliver_process_signal (sig, handle_input_available_signal);
}
#endif /* USABLE_SIGIO */


/* User signal events.  */

struct user_signal_info
{
  /* Signal number.  */
  int sig;

  /* Name of the signal.  */
  char *name;

  /* Number of pending signals.  */
  int npending;

  struct user_signal_info *next;
};

/* List of user signals.  */
static struct user_signal_info *user_signals = NULL;

void
add_user_signal (int sig, const char *name)
{
  struct sigaction action;
  struct user_signal_info *p;

  for (p = user_signals; p; p = p->next)
    if (p->sig == sig)
      /* Already added.  */
      return;

  p = xmalloc (sizeof *p);
  p->sig = sig;
  p->name = xstrdup (name);
  p->npending = 0;
  p->next = user_signals;
  user_signals = p;

  emacs_sigaction_init (&action, deliver_user_signal);
  sigaction (sig, &action, 0);
}

static void
handle_user_signal (int sig)
{
  struct user_signal_info *p;
  const char *special_event_name = NULL;

  if (SYMBOLP (Vdebug_on_event))
    special_event_name = SSDATA (SYMBOL_NAME (Vdebug_on_event));

  for (p = user_signals; p; p = p->next)
    if (p->sig == sig)
      {
        if (special_event_name
	    && strcmp (special_event_name, p->name) == 0)
          {
            /* Enter the debugger in many ways.  */
            debug_on_next_call = true;
            debug_on_quit = true;
            Vquit_flag = Qt;
            Vinhibit_quit = Qnil;

            /* Eat the event.  */
            break;
          }

	p->npending++;
#ifdef USABLE_SIGIO
	if (interrupt_input)
	  handle_input_available_signal (sig);
	else
#endif
	  {
	    /* Tell wait_reading_process_output that it needs to wake
	       up and look around.  */
	    if (input_available_clear_time)
	      *input_available_clear_time = make_timespec (0, 0);
	  }
	break;
      }
}

static void
deliver_user_signal (int sig)
{
  deliver_process_signal (sig, handle_user_signal);
}

static char *
find_user_signal_name (int sig)
{
  struct user_signal_info *p;

  for (p = user_signals; p; p = p->next)
    if (p->sig == sig)
      return p->name;

  return NULL;
}

static void
store_user_signal_events (void)
{
  struct user_signal_info *p;
  struct input_event buf;
  bool buf_initialized = false;

  for (p = user_signals; p; p = p->next)
    if (p->npending > 0)
      {
	if (! buf_initialized)
	  {
	    memset (&buf, 0, sizeof buf);
	    buf.kind = USER_SIGNAL_EVENT;
	    buf.frame_or_window = selected_frame;
	    buf_initialized = true;
	  }

	do
	  {
	    buf.code = p->sig;
	    kbd_buffer_store_event (&buf);
	    p->npending--;
	  }
	while (p->npending > 0);
      }
}


static void menu_bar_item (Lisp_Object, Lisp_Object, Lisp_Object, void *);
static Lisp_Object menu_bar_one_keymap_changed_items;

/* These variables hold the vector under construction within
   menu_bar_items and its subroutines, and the current index
   for storing into that vector.  */
static Lisp_Object menu_bar_items_vector;
static int menu_bar_items_index;


static const char *separator_names[] = {
  "space",
  "no-line",
  "single-line",
  "double-line",
  "single-dashed-line",
  "double-dashed-line",
  "shadow-etched-in",
  "shadow-etched-out",
  "shadow-etched-in-dash",
  "shadow-etched-out-dash",
  "shadow-double-etched-in",
  "shadow-double-etched-out",
  "shadow-double-etched-in-dash",
  "shadow-double-etched-out-dash",
  0,
};

/* Return true if LABEL specifies a separator.  */

bool
menu_separator_name_p (const char *label)
{
  if (!label)
    return 0;
  else if (strlen (label) > 3
	   && memcmp (label, "--", 2) == 0
	   && label[2] != '-')
    {
      int i;
      label += 2;
      for (i = 0; separator_names[i]; ++i)
	if (strcmp (label, separator_names[i]) == 0)
          return 1;
    }
  else
    {
      /* It's a separator if it contains only dashes.  */
      while (*label == '-')
	++label;
      return (*label == 0);
    }

  return 0;
}


/* Return a vector of menu items for a menu bar, appropriate
   to the current buffer.  Each item has three elements in the vector:
   KEY STRING MAPLIST.

   OLD is an old vector we can optionally reuse, or nil.  */

Lisp_Object
menu_bar_items (Lisp_Object old)
{
  /* The number of keymaps we're scanning right now, and the number of
     keymaps we have allocated space for.  */
  ptrdiff_t nmaps;

  /* maps[0..nmaps-1] are the prefix definitions of KEYBUF[0..t-1]
     in the current keymaps, or nil where it is not a prefix.  */
  Lisp_Object *maps;

  Lisp_Object mapsbuf[3];
  Lisp_Object def, tail;

  ptrdiff_t mapno;
  Lisp_Object oquit;

  USE_SAFE_ALLOCA;

  /* In order to build the menus, we need to call the keymap
     accessors.  They all call QUIT.  But this function is called
     during redisplay, during which a quit is fatal.  So inhibit
     quitting while building the menus.
     We do this instead of specbind because (1) errors will clear it anyway
     and (2) this avoids risk of specpdl overflow.  */
  oquit = Vinhibit_quit;
  Vinhibit_quit = Qt;

  if (!NILP (old))
    menu_bar_items_vector = old;
  else
    menu_bar_items_vector = Fmake_vector (make_number (24), Qnil);
  menu_bar_items_index = 0;

  /* Build our list of keymaps.
     If we recognize a function key and replace its escape sequence in
     keybuf with its symbol, or if the sequence starts with a mouse
     click and we need to switch buffers, we jump back here to rebuild
     the initial keymaps from the current buffer.  */
  {
    Lisp_Object *tmaps;

    /* Should overriding-terminal-local-map and overriding-local-map apply?  */
    if (!NILP (Voverriding_local_map_menu_flag)
	&& !NILP (Voverriding_local_map))
      {
	/* Yes, use them (if non-nil) as well as the global map.  */
	maps = mapsbuf;
	nmaps = 0;
	if (!NILP (KVAR (current_kboard, Voverriding_terminal_local_map)))
	  maps[nmaps++] = KVAR (current_kboard, Voverriding_terminal_local_map);
	if (!NILP (Voverriding_local_map))
	  maps[nmaps++] = Voverriding_local_map;
      }
    else
      {
	/* No, so use major and minor mode keymaps and keymap property.
	   Note that menu-bar bindings in the local-map and keymap
	   properties may not work reliable, as they are only
	   recognized when the menu-bar (or mode-line) is updated,
	   which does not normally happen after every command.  */
	ptrdiff_t nminor = current_minor_maps (NULL, &tmaps);
	SAFE_NALLOCA (maps, 1, nminor + 4);
	nmaps = 0;
	Lisp_Object tem = KVAR (current_kboard, Voverriding_terminal_local_map);
	if (!NILP (tem) && !NILP (Voverriding_local_map_menu_flag))
	  maps[nmaps++] = tem;
	if (tem = get_local_map (PT, current_buffer, Qkeymap), !NILP (tem))
	  maps[nmaps++] = tem;
	if (nminor != 0)
	  {
	    memcpy (maps + nmaps, tmaps, nminor * sizeof (maps[0]));
	    nmaps += nminor;
	  }
	maps[nmaps++] = get_local_map (PT, current_buffer, Qlocal_map);
      }
    maps[nmaps++] = current_global_map;
  }

  /* Look up in each map the dummy prefix key `menu-bar'.  */

  for (mapno = nmaps - 1; mapno >= 0; mapno--)
    if (!NILP (maps[mapno]))
      {
	def = get_keymap (access_keymap (maps[mapno], Qmenu_bar, 1, 0, 1),
			  0, 1);
	if (CONSP (def))
	  {
	    menu_bar_one_keymap_changed_items = Qnil;
	    map_keymap_canonical (def, menu_bar_item, Qnil, NULL);
	  }
      }

  /* Move to the end those items that should be at the end.  */

  for (tail = Vmenu_bar_final_items; CONSP (tail); tail = XCDR (tail))
    {
      int i;
      int end = menu_bar_items_index;

      for (i = 0; i < end; i += 4)
	if (EQ (XCAR (tail), AREF (menu_bar_items_vector, i)))
	  {
	    Lisp_Object tem0, tem1, tem2, tem3;
	    /* Move the item at index I to the end,
	       shifting all the others forward.  */
	    tem0 = AREF (menu_bar_items_vector, i + 0);
	    tem1 = AREF (menu_bar_items_vector, i + 1);
	    tem2 = AREF (menu_bar_items_vector, i + 2);
	    tem3 = AREF (menu_bar_items_vector, i + 3);
	    if (end > i + 4)
	      memmove (aref_addr (menu_bar_items_vector, i),
		       aref_addr (menu_bar_items_vector, i + 4),
		       (end - i - 4) * word_size);
	    ASET (menu_bar_items_vector, end - 4, tem0);
	    ASET (menu_bar_items_vector, end - 3, tem1);
	    ASET (menu_bar_items_vector, end - 2, tem2);
	    ASET (menu_bar_items_vector, end - 1, tem3);
	    break;
	  }
    }

  /* Add nil, nil, nil, nil at the end.  */
  {
    int i = menu_bar_items_index;
    if (i + 4 > ASIZE (menu_bar_items_vector))
      menu_bar_items_vector
	= larger_vector (menu_bar_items_vector, 4, -1);
    /* Add this item.  */
    ASET (menu_bar_items_vector, i, Qnil); i++;
    ASET (menu_bar_items_vector, i, Qnil); i++;
    ASET (menu_bar_items_vector, i, Qnil); i++;
    ASET (menu_bar_items_vector, i, Qnil); i++;
    menu_bar_items_index = i;
  }

  Vinhibit_quit = oquit;
  SAFE_FREE ();
  return menu_bar_items_vector;
}

/* Add one item to menu_bar_items_vector, for KEY, ITEM_STRING and DEF.
   If there's already an item for KEY, add this DEF to it.  */

Lisp_Object item_properties;

static void
menu_bar_item (Lisp_Object key, Lisp_Object item, Lisp_Object dummy1, void *dummy2)
{
  int i;
  bool parsed;
  Lisp_Object tem;

  if (EQ (item, Qundefined))
    {
      /* If a map has an explicit `undefined' as definition,
	 discard any previously made menu bar item.  */

      for (i = 0; i < menu_bar_items_index; i += 4)
	if (EQ (key, AREF (menu_bar_items_vector, i)))
	  {
	    if (menu_bar_items_index > i + 4)
	      memmove (aref_addr (menu_bar_items_vector, i),
		       aref_addr (menu_bar_items_vector, i + 4),
		       (menu_bar_items_index - i - 4) * word_size);
	    menu_bar_items_index -= 4;
	  }
    }

  /* If this keymap has already contributed to this KEY,
     don't contribute to it a second time.  */
  tem = Fmemq (key, menu_bar_one_keymap_changed_items);
  if (!NILP (tem) || NILP (item))
    return;

  menu_bar_one_keymap_changed_items
    = Fcons (key, menu_bar_one_keymap_changed_items);

  /* We add to menu_bar_one_keymap_changed_items before doing the
     parse_menu_item, so that if it turns out it wasn't a menu item,
     it still correctly hides any further menu item.  */
  parsed = parse_menu_item (item, 1);
  if (!parsed)
    return;

  item = AREF (item_properties, ITEM_PROPERTY_DEF);

  /* Find any existing item for this KEY.  */
  for (i = 0; i < menu_bar_items_index; i += 4)
    if (EQ (key, AREF (menu_bar_items_vector, i)))
      break;

  /* If we did not find this KEY, add it at the end.  */
  if (i == menu_bar_items_index)
    {
      /* If vector is too small, get a bigger one.  */
      if (i + 4 > ASIZE (menu_bar_items_vector))
	menu_bar_items_vector = larger_vector (menu_bar_items_vector, 4, -1);
      /* Add this item.  */
      ASET (menu_bar_items_vector, i, key); i++;
      ASET (menu_bar_items_vector, i,
	    AREF (item_properties, ITEM_PROPERTY_NAME)); i++;
      ASET (menu_bar_items_vector, i, list1 (item)); i++;
      ASET (menu_bar_items_vector, i, make_number (0)); i++;
      menu_bar_items_index = i;
    }
  /* We did find an item for this KEY.  Add ITEM to its list of maps.  */
  else
    {
      Lisp_Object old;
      old = AREF (menu_bar_items_vector, i + 2);
      /* If the new and the old items are not both keymaps,
	 the lookup will only find `item'.  */
      item = Fcons (item, KEYMAPP (item) && KEYMAPP (XCAR (old)) ? old : Qnil);
      ASET (menu_bar_items_vector, i + 2, item);
    }
}

 /* This is used as the handler when calling menu_item_eval_property.  */
static Lisp_Object
menu_item_eval_property_1 (Lisp_Object arg)
{
  /* If we got a quit from within the menu computation,
     quit all the way out of it.  This takes care of C-] in the debugger.  */
  if (CONSP (arg) && EQ (XCAR (arg), Qquit))
    Fsignal (Qquit, Qnil);

  return Qnil;
}

static Lisp_Object
eval_dyn (Lisp_Object form)
{
  return Feval (form, Qnil);
}

/* Evaluate an expression and return the result (or nil if something
   went wrong).  Used to evaluate dynamic parts of menu items.  */
Lisp_Object
menu_item_eval_property (Lisp_Object sexpr)
{
  ptrdiff_t count = SPECPDL_INDEX ();
  Lisp_Object val;
  specbind (Qinhibit_redisplay, Qt);
  val = internal_condition_case_1 (eval_dyn, sexpr, Qerror,
				   menu_item_eval_property_1);
  return unbind_to (count, val);
}

/* This function parses a menu item and leaves the result in the
   vector item_properties.
   ITEM is a key binding, a possible menu item.
   INMENUBAR is > 0 when this is considered for an entry in a menu bar
   top level.
   INMENUBAR is < 0 when this is considered for an entry in a keyboard menu.
   parse_menu_item returns true if the item is a menu item and false
   otherwise.  */

bool
parse_menu_item (Lisp_Object item, int inmenubar)
{
  Lisp_Object def, tem, item_string, start;
  Lisp_Object filter;
  Lisp_Object keyhint;
  int i;

  filter = Qnil;
  keyhint = Qnil;

  if (!CONSP (item))
    return 0;

  /* Create item_properties vector if necessary.  */
  if (NILP (item_properties))
    item_properties
      = Fmake_vector (make_number (ITEM_PROPERTY_ENABLE + 1), Qnil);

  /* Initialize optional entries.  */
  for (i = ITEM_PROPERTY_DEF; i < ITEM_PROPERTY_ENABLE; i++)
    ASET (item_properties, i, Qnil);
  ASET (item_properties, ITEM_PROPERTY_ENABLE, Qt);

  /* Save the item here to protect it from GC.  */
  ASET (item_properties, ITEM_PROPERTY_ITEM, item);

  item_string = XCAR (item);

  start = item;
  item = XCDR (item);
  if (STRINGP (item_string))
    {
      /* Old format menu item.  */
      ASET (item_properties, ITEM_PROPERTY_NAME, item_string);

      /* Maybe help string.  */
      if (CONSP (item) && STRINGP (XCAR (item)))
	{
	  ASET (item_properties, ITEM_PROPERTY_HELP,
		Fsubstitute_command_keys (XCAR (item)));
	  start = item;
	  item = XCDR (item);
	}

      /* Maybe an obsolete key binding cache.  */
      if (CONSP (item) && CONSP (XCAR (item))
	  && (NILP (XCAR (XCAR (item)))
	      || VECTORP (XCAR (XCAR (item)))))
	item = XCDR (item);

      /* This is the real definition--the function to run.  */
      ASET (item_properties, ITEM_PROPERTY_DEF, item);

      /* Get enable property, if any.  */
      if (SYMBOLP (item))
	{
	  tem = Fget (item, Qmenu_enable);
	  if (!NILP (Venable_disabled_menus_and_buttons))
	    ASET (item_properties, ITEM_PROPERTY_ENABLE, Qt);
	  else if (!NILP (tem))
	    ASET (item_properties, ITEM_PROPERTY_ENABLE, tem);
	}
    }
  else if (EQ (item_string, Qmenu_item) && CONSP (item))
    {
      /* New format menu item.  */
      ASET (item_properties, ITEM_PROPERTY_NAME, XCAR (item));
      start = XCDR (item);
      if (CONSP (start))
	{
	  /* We have a real binding.  */
	  ASET (item_properties, ITEM_PROPERTY_DEF, XCAR (start));

	  item = XCDR (start);
	  /* Is there an obsolete cache list with key equivalences.  */
	  if (CONSP (item) && CONSP (XCAR (item)))
	    item = XCDR (item);

	  /* Parse properties.  */
	  while (CONSP (item) && CONSP (XCDR (item)))
	    {
	      tem = XCAR (item);
	      item = XCDR (item);

	      if (EQ (tem, QCenable))
		{
		  if (!NILP (Venable_disabled_menus_and_buttons))
		    ASET (item_properties, ITEM_PROPERTY_ENABLE, Qt);
		  else
		    ASET (item_properties, ITEM_PROPERTY_ENABLE, XCAR (item));
		}
	      else if (EQ (tem, QCvisible))
		{
		  /* If got a visible property and that evaluates to nil
		     then ignore this item.  */
		  tem = menu_item_eval_property (XCAR (item));
		  if (NILP (tem))
		    return 0;
	 	}
	      else if (EQ (tem, QChelp))
		{
		  Lisp_Object help = XCAR (item);
		  if (STRINGP (help))
		    help = Fsubstitute_command_keys (help);
		  ASET (item_properties, ITEM_PROPERTY_HELP, help);
		}
	      else if (EQ (tem, QCfilter))
		filter = item;
	      else if (EQ (tem, QCkey_sequence))
		{
		  tem = XCAR (item);
		  if (SYMBOLP (tem) || STRINGP (tem) || VECTORP (tem))
		    /* Be GC protected. Set keyhint to item instead of tem.  */
		    keyhint = item;
		}
	      else if (EQ (tem, QCkeys))
		{
		  tem = XCAR (item);
		  if (CONSP (tem) || STRINGP (tem))
		    ASET (item_properties, ITEM_PROPERTY_KEYEQ, tem);
		}
	      else if (EQ (tem, QCbutton) && CONSP (XCAR (item)))
		{
		  Lisp_Object type;
		  tem = XCAR (item);
		  type = XCAR (tem);
		  if (EQ (type, QCtoggle) || EQ (type, QCradio))
		    {
		      ASET (item_properties, ITEM_PROPERTY_SELECTED,
			    XCDR (tem));
		      ASET (item_properties, ITEM_PROPERTY_TYPE, type);
		    }
		}
	      item = XCDR (item);
	    }
	}
      else if (inmenubar || !NILP (start))
	return 0;
    }
  else
    return 0;			/* not a menu item */

  /* If item string is not a string, evaluate it to get string.
     If we don't get a string, skip this item.  */
  item_string = AREF (item_properties, ITEM_PROPERTY_NAME);
  if (!(STRINGP (item_string)))
    {
      item_string = menu_item_eval_property (item_string);
      if (!STRINGP (item_string))
	return 0;
      ASET (item_properties, ITEM_PROPERTY_NAME, item_string);
    }

  /* If got a filter apply it on definition.  */
  def = AREF (item_properties, ITEM_PROPERTY_DEF);
  if (!NILP (filter))
    {
      def = menu_item_eval_property (list2 (XCAR (filter),
					    list2 (Qquote, def)));

      ASET (item_properties, ITEM_PROPERTY_DEF, def);
    }

  /* Enable or disable selection of item.  */
  tem = AREF (item_properties, ITEM_PROPERTY_ENABLE);
  if (!EQ (tem, Qt))
    {
      tem = menu_item_eval_property (tem);
      if (inmenubar && NILP (tem))
	return 0;		/* Ignore disabled items in menu bar.  */
      ASET (item_properties, ITEM_PROPERTY_ENABLE, tem);
    }

  /* If we got no definition, this item is just unselectable text which
     is OK in a submenu but not in the menubar.  */
  if (NILP (def))
    return (!inmenubar);

  /* See if this is a separate pane or a submenu.  */
  def = AREF (item_properties, ITEM_PROPERTY_DEF);
  tem = get_keymap (def, 0, 1);
  /* For a subkeymap, just record its details and exit.  */
  if (CONSP (tem))
    {
      ASET (item_properties, ITEM_PROPERTY_MAP, tem);
      ASET (item_properties, ITEM_PROPERTY_DEF, tem);
      return 1;
    }

  /* At the top level in the menu bar, do likewise for commands also.
     The menu bar does not display equivalent key bindings anyway.
     ITEM_PROPERTY_DEF is already set up properly.  */
  if (inmenubar > 0)
    return 1;

  { /* This is a command.  See if there is an equivalent key binding.  */
    Lisp_Object keyeq = AREF (item_properties, ITEM_PROPERTY_KEYEQ);
    AUTO_STRING (space_space, "  ");

    /* The previous code preferred :key-sequence to :keys, so we
       preserve this behavior.  */
    if (STRINGP (keyeq) && !CONSP (keyhint))
      keyeq = concat2 (space_space, Fsubstitute_command_keys (keyeq));
    else
      {
	Lisp_Object prefix = keyeq;
	Lisp_Object keys = Qnil;

	if (CONSP (prefix))
	  {
	    def = XCAR (prefix);
	    prefix = XCDR (prefix);
	  }
	else
	  def = AREF (item_properties, ITEM_PROPERTY_DEF);

	if (CONSP (keyhint) && !NILP (XCAR (keyhint)))
	  {
	    keys = XCAR (keyhint);
	    tem = Fkey_binding (keys, Qnil, Qnil, Qnil);

	    /* We have a suggested key.  Is it bound to the command?  */
	    if (NILP (tem)
		|| (!EQ (tem, def)
		    /* If the command is an alias for another
		       (such as lmenu.el set it up), check if the
		       original command matches the cached command.  */
		    && !(SYMBOLP (def)
			 && EQ (tem, XSYMBOL (def)->function))))
	      keys = Qnil;
	  }

	if (NILP (keys))
	  keys = Fwhere_is_internal (def, Qnil, Qt, Qnil, Qnil);

	if (!NILP (keys))
	  {
	    tem = Fkey_description (keys, Qnil);
	    if (CONSP (prefix))
	      {
		if (STRINGP (XCAR (prefix)))
		  tem = concat2 (XCAR (prefix), tem);
		if (STRINGP (XCDR (prefix)))
		  tem = concat2 (tem, XCDR (prefix));
	      }
	    keyeq = concat2 (space_space, tem);
	  }
	else
	  keyeq = Qnil;
      }

    /* If we have an equivalent key binding, use that.  */
    ASET (item_properties, ITEM_PROPERTY_KEYEQ, keyeq);
  }

  /* Include this when menu help is implemented.
  tem = XVECTOR (item_properties)->contents[ITEM_PROPERTY_HELP];
  if (!(NILP (tem) || STRINGP (tem)))
    {
      tem = menu_item_eval_property (tem);
      if (!STRINGP (tem))
	tem = Qnil;
      XVECTOR (item_properties)->contents[ITEM_PROPERTY_HELP] = tem;
    }
  */

  /* Handle radio buttons or toggle boxes.  */
  tem = AREF (item_properties, ITEM_PROPERTY_SELECTED);
  if (!NILP (tem))
    ASET (item_properties, ITEM_PROPERTY_SELECTED,
	  menu_item_eval_property (tem));

  return 1;
}



/***********************************************************************
			       Tool-bars
 ***********************************************************************/

/* A vector holding tool bar items while they are parsed in function
   tool_bar_items. Each item occupies TOOL_BAR_ITEM_NSCLOTS elements
   in the vector.  */

static Lisp_Object tool_bar_items_vector;

/* A vector holding the result of parse_tool_bar_item.  Layout is like
   the one for a single item in tool_bar_items_vector.  */

static Lisp_Object tool_bar_item_properties;

/* Next free index in tool_bar_items_vector.  */

static int ntool_bar_items;

/* Function prototypes.  */

static void init_tool_bar_items (Lisp_Object);
static void process_tool_bar_item (Lisp_Object, Lisp_Object, Lisp_Object,
				   void *);
static bool parse_tool_bar_item (Lisp_Object, Lisp_Object);
static void append_tool_bar_item (void);


/* Return a vector of tool bar items for keymaps currently in effect.
   Reuse vector REUSE if non-nil.  Return in *NITEMS the number of
   tool bar items found.  */

Lisp_Object
tool_bar_items (Lisp_Object reuse, int *nitems)
{
  Lisp_Object *maps;
  Lisp_Object mapsbuf[3];
  ptrdiff_t nmaps, i;
  Lisp_Object oquit;
  Lisp_Object *tmaps;
  USE_SAFE_ALLOCA;

  *nitems = 0;

  /* In order to build the menus, we need to call the keymap
     accessors.  They all call QUIT.  But this function is called
     during redisplay, during which a quit is fatal.  So inhibit
     quitting while building the menus.  We do this instead of
     specbind because (1) errors will clear it anyway and (2) this
     avoids risk of specpdl overflow.  */
  oquit = Vinhibit_quit;
  Vinhibit_quit = Qt;

  /* Initialize tool_bar_items_vector and protect it from GC.  */
  init_tool_bar_items (reuse);

  /* Build list of keymaps in maps.  Set nmaps to the number of maps
     to process.  */

  /* Should overriding-terminal-local-map and overriding-local-map apply?  */
  if (!NILP (Voverriding_local_map_menu_flag)
      && !NILP (Voverriding_local_map))
    {
      /* Yes, use them (if non-nil) as well as the global map.  */
      maps = mapsbuf;
      nmaps = 0;
      if (!NILP (KVAR (current_kboard, Voverriding_terminal_local_map)))
	maps[nmaps++] = KVAR (current_kboard, Voverriding_terminal_local_map);
      if (!NILP (Voverriding_local_map))
	maps[nmaps++] = Voverriding_local_map;
    }
  else
    {
      /* No, so use major and minor mode keymaps and keymap property.
	 Note that tool-bar bindings in the local-map and keymap
	 properties may not work reliable, as they are only
	 recognized when the tool-bar (or mode-line) is updated,
	 which does not normally happen after every command.  */
      ptrdiff_t nminor = current_minor_maps (NULL, &tmaps);
      SAFE_NALLOCA (maps, 1, nminor + 4);
      nmaps = 0;
      Lisp_Object tem = KVAR (current_kboard, Voverriding_terminal_local_map);
      if (!NILP (tem) && !NILP (Voverriding_local_map_menu_flag))
	maps[nmaps++] = tem;
      if (tem = get_local_map (PT, current_buffer, Qkeymap), !NILP (tem))
	maps[nmaps++] = tem;
      if (nminor != 0)
	{
	  memcpy (maps + nmaps, tmaps, nminor * sizeof (maps[0]));
	  nmaps += nminor;
	}
      maps[nmaps++] = get_local_map (PT, current_buffer, Qlocal_map);
    }

  /* Add global keymap at the end.  */
  maps[nmaps++] = current_global_map;

  /* Process maps in reverse order and look up in each map the prefix
     key `tool-bar'.  */
  for (i = nmaps - 1; i >= 0; --i)
    if (!NILP (maps[i]))
      {
	Lisp_Object keymap;

	keymap = get_keymap (access_keymap (maps[i], Qtool_bar, 1, 0, 1), 0, 1);
	if (CONSP (keymap))
	  map_keymap (keymap, process_tool_bar_item, Qnil, NULL, 1);
      }

  Vinhibit_quit = oquit;
  *nitems = ntool_bar_items / TOOL_BAR_ITEM_NSLOTS;
  SAFE_FREE ();
  return tool_bar_items_vector;
}


/* Process the definition of KEY which is DEF.  */

static void
process_tool_bar_item (Lisp_Object key, Lisp_Object def, Lisp_Object data, void *args)
{
  int i;

  if (EQ (def, Qundefined))
    {
      /* If a map has an explicit `undefined' as definition,
	 discard any previously made item.  */
      for (i = 0; i < ntool_bar_items; i += TOOL_BAR_ITEM_NSLOTS)
	{
	  Lisp_Object *v = XVECTOR (tool_bar_items_vector)->contents + i;

	  if (EQ (key, v[TOOL_BAR_ITEM_KEY]))
	    {
	      if (ntool_bar_items > i + TOOL_BAR_ITEM_NSLOTS)
		memmove (v, v + TOOL_BAR_ITEM_NSLOTS,
			 ((ntool_bar_items - i - TOOL_BAR_ITEM_NSLOTS)
			  * word_size));
	      ntool_bar_items -= TOOL_BAR_ITEM_NSLOTS;
	      break;
	    }
	}
    }
  else if (parse_tool_bar_item (key, def))
    /* Append a new tool bar item to tool_bar_items_vector.  Accept
       more than one definition for the same key.  */
    append_tool_bar_item ();
}

/* Access slot with index IDX of vector tool_bar_item_properties.  */
#define PROP(IDX) AREF (tool_bar_item_properties, (IDX))
static void
set_prop (ptrdiff_t idx, Lisp_Object val)
{
  ASET (tool_bar_item_properties, idx, val);
}


/* Parse a tool bar item specification ITEM for key KEY and return the
   result in tool_bar_item_properties.  Value is false if ITEM is
   invalid.

   ITEM is a list `(menu-item CAPTION BINDING PROPS...)'.

   CAPTION is the caption of the item,  If it's not a string, it is
   evaluated to get a string.

   BINDING is the tool bar item's binding.  Tool-bar items with keymaps
   as binding are currently ignored.

   The following properties are recognized:

   - `:enable FORM'.

   FORM is evaluated and specifies whether the tool bar item is
   enabled or disabled.

   - `:visible FORM'

   FORM is evaluated and specifies whether the tool bar item is visible.

   - `:filter FUNCTION'

   FUNCTION is invoked with one parameter `(quote BINDING)'.  Its
   result is stored as the new binding.

   - `:button (TYPE SELECTED)'

   TYPE must be one of `:radio' or `:toggle'.  SELECTED is evaluated
   and specifies whether the button is selected (pressed) or not.

   - `:image IMAGES'

   IMAGES is either a single image specification or a vector of four
   image specifications.  See enum tool_bar_item_images.

   - `:help HELP-STRING'.

   Gives a help string to display for the tool bar item.

   - `:label LABEL-STRING'.

   A text label to show with the tool bar button if labels are enabled.  */

static bool
parse_tool_bar_item (Lisp_Object key, Lisp_Object item)
{
  Lisp_Object filter = Qnil;
  Lisp_Object caption;
  int i;
  bool have_label = false;

  /* Definition looks like `(menu-item CAPTION BINDING PROPS...)'.
     Rule out items that aren't lists, don't start with
     `menu-item' or whose rest following `tool-bar-item' is not a
     list.  */
  if (!CONSP (item))
    return 0;

  /* As an exception, allow old-style menu separators.  */
  if (STRINGP (XCAR (item)))
    item = list1 (XCAR (item));
  else if (!EQ (XCAR (item), Qmenu_item)
	   || (item = XCDR (item), !CONSP (item)))
    return 0;

  /* Create tool_bar_item_properties vector if necessary.  Reset it to
     defaults.  */
  if (VECTORP (tool_bar_item_properties))
    {
      for (i = 0; i < TOOL_BAR_ITEM_NSLOTS; ++i)
	set_prop (i, Qnil);
    }
  else
    tool_bar_item_properties
      = Fmake_vector (make_number (TOOL_BAR_ITEM_NSLOTS), Qnil);

  /* Set defaults.  */
  set_prop (TOOL_BAR_ITEM_KEY, key);
  set_prop (TOOL_BAR_ITEM_ENABLED_P, Qt);

  /* Get the caption of the item.  If the caption is not a string,
     evaluate it to get a string.  If we don't get a string, skip this
     item.  */
  caption = XCAR (item);
  if (!STRINGP (caption))
    {
      caption = menu_item_eval_property (caption);
      if (!STRINGP (caption))
	return 0;
    }
  set_prop (TOOL_BAR_ITEM_CAPTION, caption);

  /* If the rest following the caption is not a list, the menu item is
     either a separator, or invalid.  */
  item = XCDR (item);
  if (!CONSP (item))
    {
      if (menu_separator_name_p (SSDATA (caption)))
	{
	  set_prop (TOOL_BAR_ITEM_TYPE, Qt);
#if !defined (USE_GTK) && !defined (HAVE_NS)
	  /* If we use build_desired_tool_bar_string to render the
	     tool bar, the separator is rendered as an image.  */
	  set_prop (TOOL_BAR_ITEM_IMAGES,
		    (menu_item_eval_property
		     (Vtool_bar_separator_image_expression)));
	  set_prop (TOOL_BAR_ITEM_ENABLED_P, Qnil);
	  set_prop (TOOL_BAR_ITEM_SELECTED_P, Qnil);
	  set_prop (TOOL_BAR_ITEM_CAPTION, Qnil);
#endif
	  return 1;
	}
      return 0;
    }

  /* Store the binding.  */
  set_prop (TOOL_BAR_ITEM_BINDING, XCAR (item));
  item = XCDR (item);

  /* Ignore cached key binding, if any.  */
  if (CONSP (item) && CONSP (XCAR (item)))
    item = XCDR (item);

  /* Process the rest of the properties.  */
  for (; CONSP (item) && CONSP (XCDR (item)); item = XCDR (XCDR (item)))
    {
      Lisp_Object ikey, value;

      ikey = XCAR (item);
      value = XCAR (XCDR (item));

      if (EQ (ikey, QCenable))
	{
	  /* `:enable FORM'.  */
	  if (!NILP (Venable_disabled_menus_and_buttons))
	    set_prop (TOOL_BAR_ITEM_ENABLED_P, Qt);
	  else
	    set_prop (TOOL_BAR_ITEM_ENABLED_P, value);
	}
      else if (EQ (ikey, QCvisible))
	{
	  /* `:visible FORM'.  If got a visible property and that
	     evaluates to nil then ignore this item.  */
	  if (NILP (menu_item_eval_property (value)))
	    return 0;
	}
      else if (EQ (ikey, QChelp))
        /* `:help HELP-STRING'.  */
        set_prop (TOOL_BAR_ITEM_HELP, value);
      else if (EQ (ikey, QCvert_only))
        /* `:vert-only t/nil'.  */
        set_prop (TOOL_BAR_ITEM_VERT_ONLY, value);
      else if (EQ (ikey, QClabel))
        {
          const char *bad_label = "!!?GARBLED ITEM?!!";
          /* `:label LABEL-STRING'.  */
          set_prop (TOOL_BAR_ITEM_LABEL,
		    STRINGP (value) ? value : build_string (bad_label));
          have_label = true;
        }
      else if (EQ (ikey, QCfilter))
	/* ':filter FORM'.  */
	filter = value;
      else if (EQ (ikey, QCbutton) && CONSP (value))
	{
	  /* `:button (TYPE . SELECTED)'.  */
	  Lisp_Object type, selected;

	  type = XCAR (value);
	  selected = XCDR (value);
	  if (EQ (type, QCtoggle) || EQ (type, QCradio))
	    {
	      set_prop (TOOL_BAR_ITEM_SELECTED_P, selected);
	      set_prop (TOOL_BAR_ITEM_TYPE, type);
	    }
	}
      else if (EQ (ikey, QCimage)
	       && (CONSP (value)
		   || (VECTORP (value) && ASIZE (value) == 4)))
	/* Value is either a single image specification or a vector
	   of 4 such specifications for the different button states.  */
	set_prop (TOOL_BAR_ITEM_IMAGES, value);
      else if (EQ (ikey, QCrtl))
        /* ':rtl STRING' */
	set_prop (TOOL_BAR_ITEM_RTL_IMAGE, value);
    }


  if (!have_label)
    {
      /* Try to make one from caption and key.  */
      Lisp_Object tkey = PROP (TOOL_BAR_ITEM_KEY);
      Lisp_Object tcapt = PROP (TOOL_BAR_ITEM_CAPTION);
      const char *label = SYMBOLP (tkey) ? SSDATA (SYMBOL_NAME (tkey)) : "";
      const char *capt = STRINGP (tcapt) ? SSDATA (tcapt) : "";
      ptrdiff_t max_lbl =
	2 * max (0, min (tool_bar_max_label_size, STRING_BYTES_BOUND / 2));
      char *buf = xmalloc (max_lbl + 1);
      Lisp_Object new_lbl;
      ptrdiff_t caption_len = strlen (capt);

      if (caption_len <= max_lbl && capt[0] != '\0')
        {
          strcpy (buf, capt);
          while (caption_len > 0 && buf[caption_len - 1] == '.')
            caption_len--;
	  buf[caption_len] = '\0';
	  label = capt = buf;
        }

      if (strlen (label) <= max_lbl && label[0] != '\0')
        {
          ptrdiff_t j;
          if (label != buf)
	    strcpy (buf, label);

          for (j = 0; buf[j] != '\0'; ++j)
	    if (buf[j] == '-')
	      buf[j] = ' ';
          label = buf;
        }
      else
	label = "";

      new_lbl = Fupcase_initials (build_string (label));
      if (SCHARS (new_lbl) <= tool_bar_max_label_size)
        set_prop (TOOL_BAR_ITEM_LABEL, new_lbl);
      else
        set_prop (TOOL_BAR_ITEM_LABEL, empty_unibyte_string);
      xfree (buf);
    }

  /* If got a filter apply it on binding.  */
  if (!NILP (filter))
    set_prop (TOOL_BAR_ITEM_BINDING,
	      (menu_item_eval_property
	       (list2 (filter,
		       list2 (Qquote,
			      PROP (TOOL_BAR_ITEM_BINDING))))));

  /* See if the binding is a keymap.  Give up if it is.  */
  if (CONSP (get_keymap (PROP (TOOL_BAR_ITEM_BINDING), 0, 1)))
    return 0;

  /* Enable or disable selection of item.  */
  if (!EQ (PROP (TOOL_BAR_ITEM_ENABLED_P), Qt))
    set_prop (TOOL_BAR_ITEM_ENABLED_P,
	      menu_item_eval_property (PROP (TOOL_BAR_ITEM_ENABLED_P)));

  /* Handle radio buttons or toggle boxes.  */
  if (!NILP (PROP (TOOL_BAR_ITEM_SELECTED_P)))
    set_prop (TOOL_BAR_ITEM_SELECTED_P,
	      menu_item_eval_property (PROP (TOOL_BAR_ITEM_SELECTED_P)));

  return 1;

#undef PROP
}


/* Initialize tool_bar_items_vector.  REUSE, if non-nil, is a vector
   that can be reused.  */

static void
init_tool_bar_items (Lisp_Object reuse)
{
  if (VECTORP (reuse))
    tool_bar_items_vector = reuse;
  else
    tool_bar_items_vector = Fmake_vector (make_number (64), Qnil);
  ntool_bar_items = 0;
}


/* Append parsed tool bar item properties from
   tool_bar_item_properties */

static void
append_tool_bar_item (void)
{
  ptrdiff_t incr
    = (ntool_bar_items
       - (ASIZE (tool_bar_items_vector) - TOOL_BAR_ITEM_NSLOTS));

  /* Enlarge tool_bar_items_vector if necessary.  */
  if (incr > 0)
    tool_bar_items_vector = larger_vector (tool_bar_items_vector, incr, -1);

  /* Append entries from tool_bar_item_properties to the end of
     tool_bar_items_vector.  */
  vcopy (tool_bar_items_vector, ntool_bar_items,
	 XVECTOR (tool_bar_item_properties)->contents, TOOL_BAR_ITEM_NSLOTS);
  ntool_bar_items += TOOL_BAR_ITEM_NSLOTS;
}





/* Read a character using menus based on the keymap MAP.
   Return nil if there are no menus in the maps.
   Return t if we displayed a menu but the user rejected it.

   PREV_EVENT is the previous input event, or nil if we are reading
   the first event of a key sequence.

   If USED_MOUSE_MENU is non-null, set *USED_MOUSE_MENU to true
   if we used a mouse menu to read the input, or false otherwise.  If
   USED_MOUSE_MENU is null, don't dereference it.

   The prompting is done based on the prompt-string of the map
   and the strings associated with various map elements.

   This can be done with X menus or with menus put in the minibuf.
   These are done in different ways, depending on how the input will be read.
   Menus using X are done after auto-saving in read-char, getting the input
   event from Fx_popup_menu; menus using the minibuf use read_char recursively
   and do auto-saving in the inner call of read_char.  */

static Lisp_Object
read_char_x_menu_prompt (Lisp_Object map,
			 Lisp_Object prev_event, bool *used_mouse_menu)
{
  if (used_mouse_menu)
    *used_mouse_menu = false;

  /* Use local over global Menu maps.  */

  if (! menu_prompting)
    return Qnil;

  /* If we got to this point via a mouse click,
     use a real menu for mouse selection.  */
  if (EVENT_HAS_PARAMETERS (prev_event)
      && !EQ (XCAR (prev_event), Qmenu_bar)
      && !EQ (XCAR (prev_event), Qtool_bar))
    {
      /* Display the menu and get the selection.  */
      Lisp_Object value;

      value = Fx_popup_menu (prev_event, get_keymap (map, 0, 1));
      if (CONSP (value))
	{
	  Lisp_Object tem;

	  record_menu_key (XCAR (value));

	  /* If we got multiple events, unread all but
	     the first.
	     There is no way to prevent those unread events
	     from showing up later in last_nonmenu_event.
	     So turn symbol and integer events into lists,
	     to indicate that they came from a mouse menu,
	     so that when present in last_nonmenu_event
	     they won't confuse things.  */
	  for (tem = XCDR (value); CONSP (tem); tem = XCDR (tem))
	    {
	      record_menu_key (XCAR (tem));
	      if (SYMBOLP (XCAR (tem))
		  || INTEGERP (XCAR (tem)))
		XSETCAR (tem, Fcons (XCAR (tem), Qdisabled));
	    }

	  /* If we got more than one event, put all but the first
	     onto this list to be read later.
	     Return just the first event now.  */
	  Vunread_command_events
	    = nconc2 (XCDR (value), Vunread_command_events);
	  value = XCAR (value);
	}
      else if (NILP (value))
	value = Qt;
      if (used_mouse_menu)
	*used_mouse_menu = true;
      return value;
    }
  return Qnil ;
}

static Lisp_Object
read_char_minibuf_menu_prompt (int commandflag,
			       Lisp_Object map)
{
  Lisp_Object name;
  ptrdiff_t nlength;
  /* FIXME: Use the minibuffer's frame width.  */
  ptrdiff_t width = FRAME_COLS (SELECTED_FRAME ()) - 4;
  ptrdiff_t idx = -1;
  bool nobindings = true;
  Lisp_Object rest, vector;
  Lisp_Object prompt_strings = Qnil;

  vector = Qnil;

  if (! menu_prompting)
    return Qnil;

  map = get_keymap (map, 0, 1);
  name = Fkeymap_prompt (map);

  /* If we don't have any menus, just read a character normally.  */
  if (!STRINGP (name))
    return Qnil;

#define PUSH_C_STR(str, listvar) \
  listvar = Fcons (build_unibyte_string (str), listvar)

  /* Prompt string always starts with map's prompt, and a space.  */
  prompt_strings = Fcons (name, prompt_strings);
  PUSH_C_STR (": ", prompt_strings);
  nlength = SCHARS (name) + 2;

  rest = map;

  /* Present the documented bindings, a line at a time.  */
  while (1)
    {
      bool notfirst = false;
      Lisp_Object menu_strings = prompt_strings;
      ptrdiff_t i = nlength;
      Lisp_Object obj;
      Lisp_Object orig_defn_macro;

      /* Loop over elements of map.  */
      while (i < width)
	{
	  Lisp_Object elt;

	  /* FIXME: Use map_keymap to handle new keymap formats.  */

	  /* At end of map, wrap around if just starting,
	     or end this line if already have something on it.  */
	  if (NILP (rest))
	    {
	      if (notfirst || nobindings)
		break;
	      else
		rest = map;
	    }

	  /* Look at the next element of the map.  */
	  if (idx >= 0)
	    elt = AREF (vector, idx);
	  else
	    elt = Fcar_safe (rest);

	  if (idx < 0 && VECTORP (elt))
	    {
	      /* If we found a dense table in the keymap,
		 advanced past it, but start scanning its contents.  */
	      rest = Fcdr_safe (rest);
	      vector = elt;
	      idx = 0;
	    }
	  else
	    {
	      /* An ordinary element.  */
	      Lisp_Object event, tem;

	      if (idx < 0)
		{
		  event = Fcar_safe (elt); /* alist */
		  elt = Fcdr_safe (elt);
		}
	      else
		{
		  XSETINT (event, idx); /* vector */
		}

	      /* Ignore the element if it has no prompt string.  */
	      if (INTEGERP (event) && parse_menu_item (elt, -1))
		{
		  /* True if the char to type matches the string.  */
		  bool char_matches;
		  Lisp_Object upcased_event, downcased_event;
		  Lisp_Object desc = Qnil;
		  Lisp_Object s
		    = AREF (item_properties, ITEM_PROPERTY_NAME);

		  upcased_event = Fupcase (event);
		  downcased_event = Fdowncase (event);
		  char_matches = (XINT (upcased_event) == SREF (s, 0)
				  || XINT (downcased_event) == SREF (s, 0));
		  if (! char_matches)
		    desc = Fsingle_key_description (event, Qnil);

#if 0  /* It is redundant to list the equivalent key bindings because
	  the prefix is what the user has already typed.  */
		  tem
		    = XVECTOR (item_properties)->contents[ITEM_PROPERTY_KEYEQ];
		  if (!NILP (tem))
		    /* Insert equivalent keybinding.  */
		    s = concat2 (s, tem);
#endif
		  tem
		    = AREF (item_properties, ITEM_PROPERTY_TYPE);
		  if (EQ (tem, QCradio) || EQ (tem, QCtoggle))
		    {
		      /* Insert button prefix.  */
		      Lisp_Object selected
			= AREF (item_properties, ITEM_PROPERTY_SELECTED);
		      AUTO_STRING (radio_yes, "(*) ");
		      AUTO_STRING (radio_no , "( ) ");
		      AUTO_STRING (check_yes, "[X] ");
		      AUTO_STRING (check_no , "[ ] ");
		      if (EQ (tem, QCradio))
			tem = NILP (selected) ? radio_yes : radio_no;
		      else
			tem = NILP (selected) ? check_yes : check_no;
		      s = concat2 (tem, s);
		    }


		  /* If we have room for the prompt string, add it to this line.
		     If this is the first on the line, always add it.  */
		  if ((SCHARS (s) + i + 2
		       + (char_matches ? 0 : SCHARS (desc) + 3))
		      < width
		      || !notfirst)
		    {
		      ptrdiff_t thiswidth;

		      /* Punctuate between strings.  */
		      if (notfirst)
			{
			  PUSH_C_STR (", ", menu_strings);
			  i += 2;
			}
		      notfirst = true;
		      nobindings = false;

		      /* If the char to type doesn't match the string's
			 first char, explicitly show what char to type.  */
		      if (! char_matches)
			{
			  /* Add as much of string as fits.  */
			  thiswidth = min (SCHARS (desc), width - i);
			  menu_strings
			    = Fcons (Fsubstring (desc, make_number (0),
						 make_number (thiswidth)),
				     menu_strings);
			  i += thiswidth;
			  PUSH_C_STR (" = ", menu_strings);
			  i += 3;
			}

		      /* Add as much of string as fits.  */
		      thiswidth = min (SCHARS (s), width - i);
		      menu_strings
			= Fcons (Fsubstring (s, make_number (0),
					     make_number (thiswidth)),
				 menu_strings);
		      i += thiswidth;
		    }
		  else
		    {
		      /* If this element does not fit, end the line now,
			 and save the element for the next line.  */
		      PUSH_C_STR ("...", menu_strings);
		      break;
		    }
		}

	      /* Move past this element.  */
	      if (idx >= 0 && idx + 1 >= ASIZE (vector))
		/* Handle reaching end of dense table.  */
		idx = -1;
	      if (idx >= 0)
		idx++;
	      else
		rest = Fcdr_safe (rest);
	    }
	}

      /* Prompt with that and read response.  */
      message3_nolog (apply1 (intern ("concat"), Fnreverse (menu_strings)));

      /* Make believe it's not a keyboard macro in case the help char
	 is pressed.  Help characters are not recorded because menu prompting
	 is not used on replay.  */
      orig_defn_macro = KVAR (current_kboard, defining_kbd_macro);
      kset_defining_kbd_macro (current_kboard, Qnil);
      do
	obj = read_char (commandflag, Qnil, Qt, 0, NULL);
      while (BUFFERP (obj));
      kset_defining_kbd_macro (current_kboard, orig_defn_macro);

      if (!INTEGERP (obj) || XINT (obj) == -2
	  || (! EQ (obj, menu_prompt_more_char)
	      && (!INTEGERP (menu_prompt_more_char)
		  || ! EQ (obj, make_number (Ctl (XINT (menu_prompt_more_char)))))))
	{
	  if (!NILP (KVAR (current_kboard, defining_kbd_macro)))
	    store_kbd_macro_char (obj);
	  return obj;
	}
      /* Help char - go round again.  */
    }
}

/* Reading key sequences.  */

static Lisp_Object
follow_key (Lisp_Object keymap, Lisp_Object key)
{
  return access_keymap (get_keymap (keymap, 0, 1),
			key, 1, 0, 1);
}

static Lisp_Object
active_maps (Lisp_Object first_event)
{
  Lisp_Object position
    = CONSP (first_event) ? CAR_SAFE (XCDR (first_event)) : Qnil;
  return Fcons (Qkeymap, Fcurrent_active_maps (Qt, position));
}

/* Structure used to keep track of partial application of key remapping
   such as Vfunction_key_map and Vkey_translation_map.  */
typedef struct keyremap
{
  /* This is the map originally specified for this use.  */
  Lisp_Object parent;
  /* This is a submap reached by looking up, in PARENT,
     the events from START to END.  */
  Lisp_Object map;
  /* Positions [START, END) in the key sequence buffer
     are the key that we have scanned so far.
     Those events are the ones that we will replace
     if PARENT maps them into a key sequence.  */
  int start, end;
} keyremap;

/* Lookup KEY in MAP.
   MAP is a keymap mapping keys to key vectors or functions.
   If the mapping is a function and DO_FUNCALL is true,
   the function is called with PROMPT as parameter and its return
   value is used as the return value of this function (after checking
   that it is indeed a vector).  */

static Lisp_Object
access_keymap_keyremap (Lisp_Object map, Lisp_Object key, Lisp_Object prompt,
			bool do_funcall)
{
  Lisp_Object next;

  next = access_keymap (map, key, 1, 0, 1);

  /* Handle a symbol whose function definition is a keymap
     or an array.  */
  if (SYMBOLP (next) && !NILP (Ffboundp (next))
      && (ARRAYP (XSYMBOL (next)->function)
	  || KEYMAPP (XSYMBOL (next)->function)))
    next = Fautoload_do_load (XSYMBOL (next)->function, next, Qnil);

  /* If the keymap gives a function, not an
     array, then call the function with one arg and use
     its value instead.  */
  if (do_funcall && FUNCTIONP (next))
    {
      Lisp_Object tem;
      tem = next;

      next = call1 (next, prompt);
      /* If the function returned something invalid,
	 barf--don't ignore it.  */
      if (! (NILP (next) || VECTORP (next) || STRINGP (next)))
	error ("Function %s returns invalid key sequence",
	       SSDATA (SYMBOL_NAME (tem)));
    }
  return next;
}

/* Do one step of the key remapping used for function-key-map and
   key-translation-map:
   KEYBUF is the buffer holding the input events.
   BUFSIZE is its maximum size.
   FKEY is a pointer to the keyremap structure to use.
   INPUT is the index of the last element in KEYBUF.
   DOIT if true says that the remapping can actually take place.
   DIFF is used to return the number of keys added/removed by the remapping.
   PARENT is the root of the keymap.
   PROMPT is the prompt to use if the remapping happens through a function.
   Return true if the remapping actually took place.  */

static bool
keyremap_step (Lisp_Object *keybuf, int bufsize, volatile keyremap *fkey,
	       int input, bool doit, int *diff, Lisp_Object prompt)
{
  Lisp_Object next, key;

  key = keybuf[fkey->end++];

  if (KEYMAPP (fkey->parent))
    next = access_keymap_keyremap (fkey->map, key, prompt, doit);
  else
    next = Qnil;

  /* If keybuf[fkey->start..fkey->end] is bound in the
     map and we're in a position to do the key remapping, replace it with
     the binding and restart with fkey->start at the end.  */
  if ((VECTORP (next) || STRINGP (next)) && doit)
    {
      int len = XFASTINT (Flength (next));
      int i;

      *diff = len - (fkey->end - fkey->start);

      if (bufsize - input <= *diff)
	error ("Key sequence too long");

      /* Shift the keys that follow fkey->end.  */
      if (*diff < 0)
	for (i = fkey->end; i < input; i++)
	  keybuf[i + *diff] = keybuf[i];
      else if (*diff > 0)
	for (i = input - 1; i >= fkey->end; i--)
	  keybuf[i + *diff] = keybuf[i];
      /* Overwrite the old keys with the new ones.  */
      for (i = 0; i < len; i++)
	keybuf[fkey->start + i]
	  = Faref (next, make_number (i));

      fkey->start = fkey->end += *diff;
      fkey->map = fkey->parent;

      return 1;
    }

  fkey->map = get_keymap (next, 0, 1);

  /* If we no longer have a bound suffix, try a new position for
     fkey->start.  */
  if (!CONSP (fkey->map))
    {
      fkey->end = ++fkey->start;
      fkey->map = fkey->parent;
    }
  return 0;
}

static bool
test_undefined (Lisp_Object binding)
{
  return (NILP (binding)
	  || EQ (binding, Qundefined)
	  || (SYMBOLP (binding)
	      && EQ (Fcommand_remapping (binding, Qnil, Qnil), Qundefined)));
}

/* Read a sequence of keys that ends with a non prefix character,
   storing it in KEYBUF, a buffer of size BUFSIZE.
   Prompt with PROMPT.
   Return the length of the key sequence stored.
   Return -1 if the user rejected a command menu.

   Echo starting immediately unless `prompt' is 0.

   If PREVENT_REDISPLAY is non-zero, avoid redisplay by calling
   read_char with a suitable COMMANDFLAG argument.

   Where a key sequence ends depends on the currently active keymaps.
   These include any minor mode keymaps active in the current buffer,
   the current buffer's local map, and the global map.

   If a key sequence has no other bindings, we check Vfunction_key_map
   to see if some trailing subsequence might be the beginning of a
   function key's sequence.  If so, we try to read the whole function
   key, and substitute its symbolic name into the key sequence.

   We ignore unbound `down-' mouse clicks.  We turn unbound `drag-' and
   `double-' events into similar click events, if that would make them
   bound.  We try to turn `triple-' events first into `double-' events,
   then into clicks.

   If we get a mouse click in a mode line, vertical divider, or other
   non-text area, we treat the click as if it were prefixed by the
   symbol denoting that area - `mode-line', `vertical-line', or
   whatever.

   If the sequence starts with a mouse click, we read the key sequence
   with respect to the buffer clicked on, not the current buffer.

   If the user switches frames in the midst of a key sequence, we put
   off the switch-frame event until later; the next call to
   read_char will return it.

   If FIX_CURRENT_BUFFER, we restore current_buffer
   from the selected window's buffer.  */

static int
read_key_sequence (Lisp_Object *keybuf, int bufsize, Lisp_Object prompt,
		   bool dont_downcase_last, bool can_return_switch_frame,
		   bool fix_current_buffer, bool prevent_redisplay)
{
  ptrdiff_t count = SPECPDL_INDEX ();

  /* How many keys there are in the current key sequence.  */
  int t;

  /* The length of the echo buffer when we started reading, and
     the length of this_command_keys when we started reading.  */
  ptrdiff_t echo_start IF_LINT (= 0);
  ptrdiff_t keys_start;

  Lisp_Object current_binding = Qnil;
  Lisp_Object first_event = Qnil;

  /* Index of the first key that has no binding.
     It is useless to try fkey.start larger than that.  */
  int first_unbound;

  /* If t < mock_input, then KEYBUF[t] should be read as the next
     input key.

     We use this to recover after recognizing a function key.  Once we
     realize that a suffix of the current key sequence is actually a
     function key's escape sequence, we replace the suffix with the
     function key's binding from Vfunction_key_map.  Now keybuf
     contains a new and different key sequence, so the echo area,
     this_command_keys, and the submaps and defs arrays are wrong.  In
     this situation, we set mock_input to t, set t to 0, and jump to
     restart_sequence; the loop will read keys from keybuf up until
     mock_input, thus rebuilding the state; and then it will resume
     reading characters from the keyboard.  */
  int mock_input = 0;

  /* If the sequence is unbound in submaps[], then
     keybuf[fkey.start..fkey.end-1] is a prefix in Vfunction_key_map,
     and fkey.map is its binding.

     These might be > t, indicating that all function key scanning
     should hold off until t reaches them.  We do this when we've just
     recognized a function key, to avoid searching for the function
     key's again in Vfunction_key_map.  */
  keyremap fkey;

  /* Likewise, for key_translation_map and input-decode-map.  */
  keyremap keytran, indec;

  /* True if we are trying to map a key by changing an upper-case
     letter to lower case, or a shifted function key to an unshifted
     one.  */
  bool shift_translated = false;

  /* If we receive a `switch-frame' or `select-window' event in the middle of
     a key sequence, we put it off for later.
     While we're reading, we keep the event here.  */
  Lisp_Object delayed_switch_frame;

  Lisp_Object original_uppercase IF_LINT (= Qnil);
  int original_uppercase_position = -1;

  /* Gets around Microsoft compiler limitations.  */
  bool dummyflag = false;

  struct buffer *starting_buffer;

  /* List of events for which a fake prefix key has been generated.  */
  Lisp_Object fake_prefixed_keys = Qnil;

  raw_keybuf_count = 0;

  last_nonmenu_event = Qnil;

  delayed_switch_frame = Qnil;

  if (INTERACTIVE)
    {
      if (!NILP (prompt))
	{
	  /* Install the string PROMPT as the beginning of the string
	     of echoing, so that it serves as a prompt for the next
	     character.  */
	  kset_echo_prompt (current_kboard, prompt);
	  current_kboard->immediate_echo = false;
	  echo_now ();
	}
      else if (cursor_in_echo_area
	       && echo_keystrokes_p ())
	/* This doesn't put in a dash if the echo buffer is empty, so
	   you don't always see a dash hanging out in the minibuffer.  */
	echo_dash ();
    }

  /* Record the initial state of the echo area and this_command_keys;
     we will need to restore them if we replay a key sequence.  */
  if (INTERACTIVE)
    echo_start = echo_length ();
  keys_start = this_command_key_count;
  this_single_command_key_start = keys_start;

  /* We jump here when we need to reinitialize fkey and keytran; this
     happens if we switch keyboards between rescans.  */
 replay_entire_sequence:

  indec.map = indec.parent = KVAR (current_kboard, Vinput_decode_map);
  fkey.map = fkey.parent = KVAR (current_kboard, Vlocal_function_key_map);
  keytran.map = keytran.parent = Vkey_translation_map;
  indec.start = indec.end = 0;
  fkey.start = fkey.end = 0;
  keytran.start = keytran.end = 0;

  /* We jump here when the key sequence has been thoroughly changed, and
     we need to rescan it starting from the beginning.  When we jump here,
     keybuf[0..mock_input] holds the sequence we should reread.  */
 replay_sequence:

  starting_buffer = current_buffer;
  first_unbound = bufsize + 1;

  /* Build our list of keymaps.
     If we recognize a function key and replace its escape sequence in
     keybuf with its symbol, or if the sequence starts with a mouse
     click and we need to switch buffers, we jump back here to rebuild
     the initial keymaps from the current buffer.  */
  current_binding = active_maps (first_event);

  /* Start from the beginning in keybuf.  */
  t = 0;

  /* These are no-ops the first time through, but if we restart, they
     revert the echo area and this_command_keys to their original state.  */
  this_command_key_count = keys_start;
  if (INTERACTIVE && t < mock_input)
    echo_truncate (echo_start);

  /* If the best binding for the current key sequence is a keymap, or
     we may be looking at a function key's escape sequence, keep on
     reading.  */
  while (!NILP (current_binding)
	 /* Keep reading as long as there's a prefix binding.  */
	 ? KEYMAPP (current_binding)
	 /* Don't return in the middle of a possible function key sequence,
	    if the only bindings we found were via case conversion.
	    Thus, if ESC O a has a function-key-map translation
	    and ESC o has a binding, don't return after ESC O,
	    so that we can translate ESC O plus the next character.  */
	 : (/* indec.start < t || fkey.start < t || */ keytran.start < t))
    {
      Lisp_Object key;
      bool used_mouse_menu = false;

      /* Where the last real key started.  If we need to throw away a
         key that has expanded into more than one element of keybuf
         (say, a mouse click on the mode line which is being treated
         as [mode-line (mouse-...)], then we backtrack to this point
         of keybuf.  */
      int last_real_key_start;

      /* These variables are analogous to echo_start and keys_start;
	 while those allow us to restart the entire key sequence,
	 echo_local_start and keys_local_start allow us to throw away
	 just one key.  */
      ptrdiff_t echo_local_start IF_LINT (= 0);
      int keys_local_start;
      Lisp_Object new_binding;

      eassert (indec.end == t || (indec.end > t && indec.end <= mock_input));
      eassert (indec.start <= indec.end);
      eassert (fkey.start <= fkey.end);
      eassert (keytran.start <= keytran.end);
      /* key-translation-map is applied *after* function-key-map
	 which is itself applied *after* input-decode-map.  */
      eassert (fkey.end <= indec.start);
      eassert (keytran.end <= fkey.start);

      if (/* first_unbound < indec.start && first_unbound < fkey.start && */
	  first_unbound < keytran.start)
	{ /* The prefix upto first_unbound has no binding and has
	     no translation left to do either, so we know it's unbound.
	     If we don't stop now, we risk staying here indefinitely
	     (if the user keeps entering fkey or keytran prefixes
	     like C-c ESC ESC ESC ESC ...)  */
	  int i;
	  for (i = first_unbound + 1; i < t; i++)
	    keybuf[i - first_unbound - 1] = keybuf[i];
	  mock_input = t - first_unbound - 1;
	  indec.end = indec.start -= first_unbound + 1;
	  indec.map = indec.parent;
	  fkey.end = fkey.start -= first_unbound + 1;
	  fkey.map = fkey.parent;
	  keytran.end = keytran.start -= first_unbound + 1;
	  keytran.map = keytran.parent;
	  goto replay_sequence;
	}

      if (t >= bufsize)
	error ("Key sequence too long");

      if (INTERACTIVE)
	echo_local_start = echo_length ();
      keys_local_start = this_command_key_count;

    replay_key:
      /* These are no-ops, unless we throw away a keystroke below and
	 jumped back up to replay_key; in that case, these restore the
	 variables to their original state, allowing us to replay the
	 loop.  */
      if (INTERACTIVE && t < mock_input)
	echo_truncate (echo_local_start);
      this_command_key_count = keys_local_start;

      /* By default, assume each event is "real".  */
      last_real_key_start = t;

      /* Does mock_input indicate that we are re-reading a key sequence?  */
      if (t < mock_input)
	{
	  key = keybuf[t];
	  add_command_key (key);
	  if (current_kboard->immediate_echo)
	    {
	      /* Set immediate_echo to false so as to force echo_now to
		 redisplay (it will set immediate_echo right back to true).  */
	      current_kboard->immediate_echo = false;
	      echo_now ();
	    }
	}

      /* If not, we should actually read a character.  */
      else
	{
	  {
	    KBOARD *interrupted_kboard = current_kboard;
	    struct frame *interrupted_frame = SELECTED_FRAME ();
	    /* Calling read_char with COMMANDFLAG = -2 avoids
	       redisplay in read_char and its subroutines.  */
	    key = read_char (prevent_redisplay ? -2 : NILP (prompt),
		             current_binding, last_nonmenu_event,
                             &used_mouse_menu, NULL);
	    if ((INTEGERP (key) && XINT (key) == -2) /* wrong_kboard_jmpbuf */
		/* When switching to a new tty (with a new keyboard),
		   read_char returns the new buffer, rather than -2
		   (Bug#5095).  This is because `terminal-init-xterm'
		   calls read-char, which eats the wrong_kboard_jmpbuf
		   return.  Any better way to fix this? -- cyd  */
		|| (interrupted_kboard != current_kboard))
	      {
		bool found = false;
		struct kboard *k;

		for (k = all_kboards; k; k = k->next_kboard)
		  if (k == interrupted_kboard)
		    found = true;

		if (!found)
		  {
		    /* Don't touch interrupted_kboard when it's been
		       deleted.  */
		    delayed_switch_frame = Qnil;
		    goto replay_entire_sequence;
		  }

		if (!NILP (delayed_switch_frame))
		  {
		    kset_kbd_queue
		      (interrupted_kboard,
		       Fcons (delayed_switch_frame,
			      KVAR (interrupted_kboard, kbd_queue)));
		    delayed_switch_frame = Qnil;
		  }

		while (t > 0)
		  kset_kbd_queue
		    (interrupted_kboard,
		     Fcons (keybuf[--t], KVAR (interrupted_kboard, kbd_queue)));

		/* If the side queue is non-empty, ensure it begins with a
		   switch-frame, so we'll replay it in the right context.  */
		if (CONSP (KVAR (interrupted_kboard, kbd_queue))
		    && (key = XCAR (KVAR (interrupted_kboard, kbd_queue)),
			!(EVENT_HAS_PARAMETERS (key)
			  && EQ (EVENT_HEAD_KIND (EVENT_HEAD (key)),
				 Qswitch_frame))))
		  {
		    Lisp_Object frame;
		    XSETFRAME (frame, interrupted_frame);
		    kset_kbd_queue
		      (interrupted_kboard,
		       Fcons (make_lispy_switch_frame (frame),
			      KVAR (interrupted_kboard, kbd_queue)));
		  }
		mock_input = 0;
		goto replay_entire_sequence;
	      }
	  }

	  /* read_char returns t when it shows a menu and the user rejects it.
	     Just return -1.  */
	  if (EQ (key, Qt))
	    {
	      unbind_to (count, Qnil);
	      return -1;
	    }

	  /* read_char returns -1 at the end of a macro.
	     Emacs 18 handles this by returning immediately with a
	     zero, so that's what we'll do.  */
	  if (INTEGERP (key) && XINT (key) == -1)
	    {
	      t = 0;
	      /* The Microsoft C compiler can't handle the goto that
		 would go here.  */
	      dummyflag = true;
	      break;
	    }

	  /* If the current buffer has been changed from under us, the
	     keymap may have changed, so replay the sequence.  */
	  if (BUFFERP (key))
	    {
	      timer_resume_idle ();

	      mock_input = t;
	      /* Reset the current buffer from the selected window
		 in case something changed the former and not the latter.
		 This is to be more consistent with the behavior
		 of the command_loop_1.  */
	      if (fix_current_buffer)
		{
		  if (! FRAME_LIVE_P (XFRAME (selected_frame)))
		    Fkill_emacs (Qnil);
		  if (XBUFFER (XWINDOW (selected_window)->contents)
		      != current_buffer)
		    Fset_buffer (XWINDOW (selected_window)->contents);
		}

	      goto replay_sequence;
	    }

	  /* If we have a quit that was typed in another frame, and
	     quit_throw_to_read_char switched buffers,
	     replay to get the right keymap.  */
	  if (INTEGERP (key)
	      && XINT (key) == quit_char
	      && current_buffer != starting_buffer)
	    {
	      GROW_RAW_KEYBUF;
	      ASET (raw_keybuf, raw_keybuf_count, key);
	      raw_keybuf_count++;
	      keybuf[t++] = key;
	      mock_input = t;
	      Vquit_flag = Qnil;
	      goto replay_sequence;
	    }

	  Vquit_flag = Qnil;

	  if (EVENT_HAS_PARAMETERS (key)
	      /* Either a `switch-frame' or a `select-window' event.  */
	      && EQ (EVENT_HEAD_KIND (EVENT_HEAD (key)), Qswitch_frame))
	    {
	      /* If we're at the beginning of a key sequence, and the caller
		 says it's okay, go ahead and return this event.  If we're
		 in the midst of a key sequence, delay it until the end.  */
	      if (t > 0 || !can_return_switch_frame)
		{
		  delayed_switch_frame = key;
		  goto replay_key;
		}
	    }

	  if (NILP (first_event))
	    {
	      first_event = key;
	      /* Even if first_event does not specify a particular
		 window/position, it's important to recompute the maps here
		 since a long time might have passed since we entered
		 read_key_sequence, and a timer (or process-filter or
		 special-event-map, ...) might have switched the current buffer
		 or the selected window from under us in the mean time.  */
	      if (fix_current_buffer
		  && (XBUFFER (XWINDOW (selected_window)->contents)
		      != current_buffer))
		Fset_buffer (XWINDOW (selected_window)->contents);
	      current_binding = active_maps (first_event);
	    }

	  GROW_RAW_KEYBUF;
	  ASET (raw_keybuf, raw_keybuf_count, key);
	  raw_keybuf_count++;
	}

      /* Clicks in non-text areas get prefixed by the symbol
	 in their CHAR-ADDRESS field.  For example, a click on
	 the mode line is prefixed by the symbol `mode-line'.

	 Furthermore, key sequences beginning with mouse clicks
	 are read using the keymaps of the buffer clicked on, not
	 the current buffer.  So we may have to switch the buffer
	 here.

	 When we turn one event into two events, we must make sure
	 that neither of the two looks like the original--so that,
	 if we replay the events, they won't be expanded again.
	 If not for this, such reexpansion could happen either here
	 or when user programs play with this-command-keys.  */
      if (EVENT_HAS_PARAMETERS (key))
	{
	  Lisp_Object kind = EVENT_HEAD_KIND (EVENT_HEAD (key));
	  if (EQ (kind, Qmouse_click))
	    {
	      Lisp_Object window = POSN_WINDOW (EVENT_START (key));
	      Lisp_Object posn = POSN_POSN (EVENT_START (key));

	      if (CONSP (posn)
		  || (!NILP (fake_prefixed_keys)
		      && !NILP (Fmemq (key, fake_prefixed_keys))))
		{
		  /* We're looking a second time at an event for which
		     we generated a fake prefix key.  Set
		     last_real_key_start appropriately.  */
		  if (t > 0)
		    last_real_key_start = t - 1;
		}

	      if (last_real_key_start == 0)
		{
		  /* Key sequences beginning with mouse clicks are
		     read using the keymaps in the buffer clicked on,
		     not the current buffer.  If we're at the
		     beginning of a key sequence, switch buffers.  */
		  if (WINDOWP (window)
		      && BUFFERP (XWINDOW (window)->contents)
		      && XBUFFER (XWINDOW (window)->contents) != current_buffer)
		    {
		      ASET (raw_keybuf, raw_keybuf_count, key);
		      raw_keybuf_count++;
		      keybuf[t] = key;
		      mock_input = t + 1;

		      /* Arrange to go back to the original buffer once we're
			 done reading the key sequence.  Note that we can't
			 use save_excursion_{save,restore} here, because they
			 save point as well as the current buffer; we don't
			 want to save point, because redisplay may change it,
			 to accommodate a Fset_window_start or something.  We
			 don't want to do this at the top of the function,
			 because we may get input from a subprocess which
			 wants to change the selected window and stuff (say,
			 emacsclient).  */
		      record_unwind_current_buffer ();

		      if (! FRAME_LIVE_P (XFRAME (selected_frame)))
			Fkill_emacs (Qnil);
		      set_buffer_internal (XBUFFER (XWINDOW (window)->contents));
		      goto replay_sequence;
		    }
		}

	      /* Expand mode-line and scroll-bar events into two events:
		 use posn as a fake prefix key.  */
	      if (SYMBOLP (posn)
		  && (NILP (fake_prefixed_keys)
		      || NILP (Fmemq (key, fake_prefixed_keys))))
		{
		  if (bufsize - t <= 1)
		    error ("Key sequence too long");

		  keybuf[t]     = posn;
		  keybuf[t + 1] = key;
		  mock_input    = t + 2;

		  /* Record that a fake prefix key has been generated
		     for KEY.  Don't modify the event; this would
		     prevent proper action when the event is pushed
		     back into unread-command-events.  */
		  fake_prefixed_keys = Fcons (key, fake_prefixed_keys);
		  goto replay_key;
		}
	    }
	  else if (CONSP (XCDR (key))
		   && CONSP (EVENT_START (key))
		   && CONSP (XCDR (EVENT_START (key))))
	    {
	      Lisp_Object posn;

	      posn = POSN_POSN (EVENT_START (key));
	      /* Handle menu-bar events:
		 insert the dummy prefix event `menu-bar'.  */
	      if (EQ (posn, Qmenu_bar) || EQ (posn, Qtool_bar))
		{
		  if (bufsize - t <= 1)
		    error ("Key sequence too long");
		  keybuf[t] = posn;
		  keybuf[t + 1] = key;

		  /* Zap the position in key, so we know that we've
		     expanded it, and don't try to do so again.  */
		  POSN_SET_POSN (EVENT_START (key), list1 (posn));

		  mock_input = t + 2;
		  goto replay_sequence;
		}
	      else if (CONSP (posn))
		{
		  /* We're looking at the second event of a
		     sequence which we expanded before.  Set
		     last_real_key_start appropriately.  */
		  if (last_real_key_start == t && t > 0)
		    last_real_key_start = t - 1;
		}
	    }
	}

      /* We have finally decided that KEY is something we might want
	 to look up.  */
      new_binding = follow_key (current_binding, key);

      /* If KEY wasn't bound, we'll try some fallbacks.  */
      if (!NILP (new_binding))
	/* This is needed for the following scenario:
	   event 0: a down-event that gets dropped by calling replay_key.
	   event 1: some normal prefix like C-h.
	   After event 0, first_unbound is 0, after event 1 indec.start,
	   fkey.start, and keytran.start are all 1, so when we see that
	   C-h is bound, we need to update first_unbound.  */
	first_unbound = max (t + 1, first_unbound);
      else
	{
	  Lisp_Object head;

	  /* Remember the position to put an upper bound on indec.start.  */
	  first_unbound = min (t, first_unbound);

	  head = EVENT_HEAD (key);

	  if (SYMBOLP (head))
	    {
	      Lisp_Object breakdown;
	      int modifiers;

	      breakdown = parse_modifiers (head);
	      modifiers = XINT (XCAR (XCDR (breakdown)));
	      /* Attempt to reduce an unbound mouse event to a simpler
		 event that is bound:
		   Drags reduce to clicks.
		   Double-clicks reduce to clicks.
		   Triple-clicks reduce to double-clicks, then to clicks.
		   Up/Down-clicks are eliminated.
		   Double-downs reduce to downs, then are eliminated.
		   Triple-downs reduce to double-downs, then to downs,
		     then are eliminated.  */
	      if (modifiers & (up_modifier | down_modifier
			       | drag_modifier
			       | double_modifier | triple_modifier))
		{
		  while (modifiers & (up_modifier | down_modifier
				      | drag_modifier
				      | double_modifier | triple_modifier))
		    {
		      Lisp_Object new_head, new_click;
		      if (modifiers & triple_modifier)
			modifiers ^= (double_modifier | triple_modifier);
		      else if (modifiers & double_modifier)
			modifiers &= ~double_modifier;
		      else if (modifiers & drag_modifier)
			modifiers &= ~drag_modifier;
		      else
			{
			  /* Dispose of this `up/down' event by simply jumping
			     back to replay_key, to get another event.

			     Note that if this event came from mock input,
			     then just jumping back to replay_key will just
			     hand it to us again.  So we have to wipe out any
			     mock input.

			     We could delete keybuf[t] and shift everything
			     after that to the left by one spot, but we'd also
			     have to fix up any variable that points into
			     keybuf, and shifting isn't really necessary
			     anyway.

			     Adding prefixes for non-textual mouse clicks
			     creates two characters of mock input, and both
			     must be thrown away.  If we're only looking at
			     the prefix now, we can just jump back to
			     replay_key.  On the other hand, if we've already
			     processed the prefix, and now the actual click
			     itself is giving us trouble, then we've lost the
			     state of the keymaps we want to backtrack to, and
			     we need to replay the whole sequence to rebuild
			     it.

			     Beyond that, only function key expansion could
			     create more than two keys, but that should never
			     generate mouse events, so it's okay to zero
			     mock_input in that case too.

			     FIXME: The above paragraph seems just plain
			     wrong, if you consider things like
			     xterm-mouse-mode.  -stef

			     Isn't this just the most wonderful code ever?  */

			  /* If mock_input > t + 1, the above simplification
			     will actually end up dropping keys on the floor.
			     This is probably OK for now, but even
			     if mock_input <= t + 1, we need to adjust indec,
			     fkey, and keytran.
			     Typical case [header-line down-mouse-N]:
			     mock_input = 2, t = 1, fkey.end = 1,
			     last_real_key_start = 0.  */
			  if (indec.end > last_real_key_start)
			    {
			      indec.end = indec.start
				= min (last_real_key_start, indec.start);
			      indec.map = indec.parent;
			      if (fkey.end > last_real_key_start)
				{
				  fkey.end = fkey.start
				    = min (last_real_key_start, fkey.start);
				  fkey.map = fkey.parent;
				  if (keytran.end > last_real_key_start)
				    {
				      keytran.end = keytran.start
					= min (last_real_key_start, keytran.start);
				      keytran.map = keytran.parent;
				    }
				}
			    }
			  if (t == last_real_key_start)
			    {
			      mock_input = 0;
			      goto replay_key;
			    }
			  else
			    {
			      mock_input = last_real_key_start;
			      goto replay_sequence;
			    }
			}

		      new_head
			= apply_modifiers (modifiers, XCAR (breakdown));
		      new_click = list2 (new_head, EVENT_START (key));

		      /* Look for a binding for this new key.  */
		      new_binding = follow_key (current_binding, new_click);

		      /* If that click is bound, go for it.  */
		      if (!NILP (new_binding))
			{
			  current_binding = new_binding;
			  key = new_click;
			  break;
			}
		      /* Otherwise, we'll leave key set to the drag event.  */
		    }
		}
	    }
	}
      current_binding = new_binding;

      keybuf[t++] = key;
      /* Normally, last_nonmenu_event gets the previous key we read.
	 But when a mouse popup menu is being used,
	 we don't update last_nonmenu_event; it continues to hold the mouse
	 event that preceded the first level of menu.  */
      if (!used_mouse_menu)
	last_nonmenu_event = key;

      /* Record what part of this_command_keys is the current key sequence.  */
      this_single_command_key_start = this_command_key_count - t;
      /* When 'input-method-function' called above causes events to be
	 put on 'unread-post-input-method-events', and as result
	 'reread' is set to 'true', the value of 't' can become larger
	 than 'this_command_key_count', because 'add_command_key' is
	 not called to update 'this_command_key_count'.  If this
	 happens, 'this_single_command_key_start' will become negative
	 above, and any call to 'this-single-command-keys' will return
	 a garbled vector.  See bug #20223 for one such situation.
	 Here we force 'this_single_command_key_start' to never become
	 negative, to avoid that.  */
      if (this_single_command_key_start < 0)
	this_single_command_key_start = 0;

      /* Look for this sequence in input-decode-map.
	 Scan from indec.end until we find a bound suffix.  */
      while (indec.end < t)
	{
	  bool done;
	  int diff;

	  done = keyremap_step (keybuf, bufsize, &indec, max (t, mock_input),
				1, &diff, prompt);
	  if (done)
	    {
	      mock_input = diff + max (t, mock_input);
	      goto replay_sequence;
	    }
	}

      if (!KEYMAPP (current_binding)
	  && !test_undefined (current_binding)
	  && indec.start >= t)
	/* There is a binding and it's not a prefix.
	   (and it doesn't have any input-decode-map translation pending).
	   There is thus no function-key in this sequence.
	   Moving fkey.start is important in this case to allow keytran.start
	   to go over the sequence before we return (since we keep the
	   invariant that keytran.end <= fkey.start).  */
	{
	  if (fkey.start < t)
	    (fkey.start = fkey.end = t, fkey.map = fkey.parent);
	}
      else
	/* If the sequence is unbound, see if we can hang a function key
	   off the end of it.  */
	/* Continue scan from fkey.end until we find a bound suffix.  */
	while (fkey.end < indec.start)
	  {
	    bool done;
	    int diff;

	    done = keyremap_step (keybuf, bufsize, &fkey,
				  max (t, mock_input),
				  /* If there's a binding (i.e.
				     first_binding >= nmaps) we don't want
				     to apply this function-key-mapping.  */
				  fkey.end + 1 == t
				  && (test_undefined (current_binding)),
				  &diff, prompt);
	    if (done)
	      {
		mock_input = diff + max (t, mock_input);
		/* Adjust the input-decode-map counters.  */
		indec.end += diff;
		indec.start += diff;

		goto replay_sequence;
	      }
	  }

      /* Look for this sequence in key-translation-map.
	 Scan from keytran.end until we find a bound suffix.  */
      while (keytran.end < fkey.start)
	{
	  bool done;
	  int diff;

	  done = keyremap_step (keybuf, bufsize, &keytran, max (t, mock_input),
				1, &diff, prompt);
	  if (done)
	    {
	      mock_input = diff + max (t, mock_input);
	      /* Adjust the function-key-map and input-decode-map counters.  */
	      indec.end += diff;
	      indec.start += diff;
	      fkey.end += diff;
	      fkey.start += diff;

	      goto replay_sequence;
	    }
	}

      /* If KEY is not defined in any of the keymaps,
	 and cannot be part of a function key or translation,
	 and is an upper case letter
	 use the corresponding lower-case letter instead.  */
      if (NILP (current_binding)
	  && /* indec.start >= t && fkey.start >= t && */ keytran.start >= t
	  && INTEGERP (key)
	  && ((CHARACTERP (make_number (XINT (key) & ~CHAR_MODIFIER_MASK))
	       && uppercasep (XINT (key) & ~CHAR_MODIFIER_MASK))
	      || (XINT (key) & shift_modifier)))
	{
	  Lisp_Object new_key;

	  original_uppercase = key;
	  original_uppercase_position = t - 1;

	  if (XINT (key) & shift_modifier)
	    XSETINT (new_key, XINT (key) & ~shift_modifier);
	  else
	    XSETINT (new_key, (downcase (XINT (key) & ~CHAR_MODIFIER_MASK)
			       | (XINT (key) & CHAR_MODIFIER_MASK)));

	  /* We have to do this unconditionally, regardless of whether
	     the lower-case char is defined in the keymaps, because they
	     might get translated through function-key-map.  */
	  keybuf[t - 1] = new_key;
	  mock_input = max (t, mock_input);
	  shift_translated = true;

	  goto replay_sequence;
	}

      if (NILP (current_binding)
	  && help_char_p (EVENT_HEAD (key)) && t > 1)
	    {
	      read_key_sequence_cmd = Vprefix_help_command;
	      /* The Microsoft C compiler can't handle the goto that
		 would go here.  */
	      dummyflag = true;
	      break;
	    }

      /* If KEY is not defined in any of the keymaps,
	 and cannot be part of a function key or translation,
	 and is a shifted function key,
	 use the corresponding unshifted function key instead.  */
      if (NILP (current_binding)
	  && /* indec.start >= t && fkey.start >= t && */ keytran.start >= t)
	{
	  Lisp_Object breakdown = parse_modifiers (key);
	  int modifiers
	    = CONSP (breakdown) ? (XINT (XCAR (XCDR (breakdown)))) : 0;

	  if (modifiers & shift_modifier
	      /* Treat uppercase keys as shifted.  */
	      || (INTEGERP (key)
		  && (KEY_TO_CHAR (key)
		      < XCHAR_TABLE (BVAR (current_buffer, downcase_table))->header.size)
		  && uppercasep (KEY_TO_CHAR (key))))
	    {
	      Lisp_Object new_key
		= (modifiers & shift_modifier
		   ? apply_modifiers (modifiers & ~shift_modifier,
				      XCAR (breakdown))
		   : make_number (downcase (KEY_TO_CHAR (key)) | modifiers));

	      original_uppercase = key;
	      original_uppercase_position = t - 1;

	      /* We have to do this unconditionally, regardless of whether
		 the lower-case char is defined in the keymaps, because they
		 might get translated through function-key-map.  */
	      keybuf[t - 1] = new_key;
	      mock_input = max (t, mock_input);
	      /* Reset fkey (and consequently keytran) to apply
		 function-key-map on the result, so that S-backspace is
		 correctly mapped to DEL (via backspace).  OTOH,
		 input-decode-map doesn't need to go through it again.  */
	      fkey.start = fkey.end = 0;
	      keytran.start = keytran.end = 0;
	      shift_translated = true;

	      goto replay_sequence;
	    }
	}
    }
  if (!dummyflag)
    read_key_sequence_cmd = current_binding;
  read_key_sequence_remapped
    /* Remap command through active keymaps.
       Do the remapping here, before the unbind_to so it uses the keymaps
       of the appropriate buffer.  */
    = SYMBOLP (read_key_sequence_cmd)
    ? Fcommand_remapping (read_key_sequence_cmd, Qnil, Qnil)
    : Qnil;

  unread_switch_frame = delayed_switch_frame;
  unbind_to (count, Qnil);

  /* Don't downcase the last character if the caller says don't.
     Don't downcase it if the result is undefined, either.  */
  if ((dont_downcase_last || NILP (current_binding))
      && t > 0
      && t - 1 == original_uppercase_position)
    {
      keybuf[t - 1] = original_uppercase;
      shift_translated = false;
    }

  if (shift_translated)
    Vthis_command_keys_shift_translated = Qt;

  /* Occasionally we fabricate events, perhaps by expanding something
     according to function-key-map, or by adding a prefix symbol to a
     mouse click in the scroll bar or modeline.  In this cases, return
     the entire generated key sequence, even if we hit an unbound
     prefix or a definition before the end.  This means that you will
     be able to push back the event properly, and also means that
     read-key-sequence will always return a logical unit.

     Better ideas?  */
  for (; t < mock_input; t++)
    add_command_key (keybuf[t]);
  echo_update ();

  return t;
}

static Lisp_Object
read_key_sequence_vs (Lisp_Object prompt, Lisp_Object continue_echo,
		      Lisp_Object dont_downcase_last,
		      Lisp_Object can_return_switch_frame,
		      Lisp_Object cmd_loop, bool allow_string)
{
  Lisp_Object keybuf[30];
  int i;
  ptrdiff_t count = SPECPDL_INDEX ();

  if (!NILP (prompt))
    CHECK_STRING (prompt);
  QUIT;

  specbind (Qinput_method_exit_on_first_char,
	    (NILP (cmd_loop) ? Qt : Qnil));
  specbind (Qinput_method_use_echo_area,
	    (NILP (cmd_loop) ? Qt : Qnil));

  if (NILP (continue_echo))
    {
      this_command_key_count = 0;
      this_single_command_key_start = 0;
    }

#ifdef HAVE_WINDOW_SYSTEM
  if (display_hourglass_p)
    cancel_hourglass ();
#endif

  i = read_key_sequence (keybuf, ARRAYELTS (keybuf),
			 prompt, ! NILP (dont_downcase_last),
			 ! NILP (can_return_switch_frame), 0, 0);

#if 0  /* The following is fine for code reading a key sequence and
	  then proceeding with a lengthy computation, but it's not good
	  for code reading keys in a loop, like an input method.  */
#ifdef HAVE_WINDOW_SYSTEM
  if (display_hourglass_p)
    start_hourglass ();
#endif
#endif

  if (i == -1)
    {
      Vquit_flag = Qt;
      QUIT;
    }

  return unbind_to (count,
		    ((allow_string ? make_event_array : Fvector)
		     (i, keybuf)));
}

DEFUN ("read-key-sequence", Fread_key_sequence, Sread_key_sequence, 1, 5, 0,
       doc: /* Read a sequence of keystrokes and return as a string or vector.
The sequence is sufficient to specify a non-prefix command in the
current local and global maps.

First arg PROMPT is a prompt string.  If nil, do not prompt specially.
Second (optional) arg CONTINUE-ECHO, if non-nil, means this key echos
as a continuation of the previous key.

The third (optional) arg DONT-DOWNCASE-LAST, if non-nil, means do not
convert the last event to lower case.  (Normally any upper case event
is converted to lower case if the original event is undefined and the lower
case equivalent is defined.)  A non-nil value is appropriate for reading
a key sequence to be defined.

A C-g typed while in this function is treated like any other character,
and `quit-flag' is not set.

If the key sequence starts with a mouse click, then the sequence is read
using the keymaps of the buffer of the window clicked in, not the buffer
of the selected window as normal.

`read-key-sequence' drops unbound button-down events, since you normally
only care about the click or drag events which follow them.  If a drag
or multi-click event is unbound, but the corresponding click event would
be bound, `read-key-sequence' turns the event into a click event at the
drag's starting position.  This means that you don't have to distinguish
between click and drag, double, or triple events unless you want to.

`read-key-sequence' prefixes mouse events on mode lines, the vertical
lines separating windows, and scroll bars with imaginary keys
`mode-line', `vertical-line', and `vertical-scroll-bar'.

Optional fourth argument CAN-RETURN-SWITCH-FRAME non-nil means that this
function will process a switch-frame event if the user switches frames
before typing anything.  If the user switches frames in the middle of a
key sequence, or at the start of the sequence but CAN-RETURN-SWITCH-FRAME
is nil, then the event will be put off until after the current key sequence.

`read-key-sequence' checks `function-key-map' for function key
sequences, where they wouldn't conflict with ordinary bindings.  See
`function-key-map' for more details.

The optional fifth argument CMD-LOOP, if non-nil, means
that this key sequence is being read by something that will
read commands one after another.  It should be nil if the caller
will read just one key sequence.  */)
  (Lisp_Object prompt, Lisp_Object continue_echo, Lisp_Object dont_downcase_last, Lisp_Object can_return_switch_frame, Lisp_Object cmd_loop)
{
  return read_key_sequence_vs (prompt, continue_echo, dont_downcase_last,
			       can_return_switch_frame, cmd_loop, true);
}

DEFUN ("read-key-sequence-vector", Fread_key_sequence_vector,
       Sread_key_sequence_vector, 1, 5, 0,
       doc: /* Like `read-key-sequence' but always return a vector.  */)
  (Lisp_Object prompt, Lisp_Object continue_echo, Lisp_Object dont_downcase_last, Lisp_Object can_return_switch_frame, Lisp_Object cmd_loop)
{
  return read_key_sequence_vs (prompt, continue_echo, dont_downcase_last,
			       can_return_switch_frame, cmd_loop, false);
}

/* Return true if input events are pending.  */

bool
detect_input_pending (void)
{
  return input_pending || get_input_pending (0);
}

/* Return true if input events other than mouse movements are
   pending.  */

bool
detect_input_pending_ignore_squeezables (void)
{
  return input_pending || get_input_pending (READABLE_EVENTS_IGNORE_SQUEEZABLES);
}

/* Return true if input events are pending, and run any pending timers.  */

bool
detect_input_pending_run_timers (bool do_display)
{
  unsigned old_timers_run = timers_run;

  if (!input_pending)
    get_input_pending (READABLE_EVENTS_DO_TIMERS_NOW);

  if (old_timers_run != timers_run && do_display)
    redisplay_preserve_echo_area (8);

  return input_pending;
}

/* This is called in some cases before a possible quit.
   It cases the next call to detect_input_pending to recompute input_pending.
   So calling this function unnecessarily can't do any harm.  */

void
clear_input_pending (void)
{
  input_pending = false;
}

/* Return true if there are pending requeued events.
   This isn't used yet.  The hope is to make wait_reading_process_output
   call it, and return if it runs Lisp code that unreads something.
   The problem is, kbd_buffer_get_event needs to be fixed to know what
   to do in that case.  It isn't trivial.  */

bool
requeued_events_pending_p (void)
{
  return (!NILP (Vunread_command_events));
}

DEFUN ("input-pending-p", Finput_pending_p, Sinput_pending_p, 0, 1, 0,
       doc: /* Return t if command input is currently available with no wait.
Actually, the value is nil only if we can be sure that no input is available;
if there is a doubt, the value is t.

If CHECK-TIMERS is non-nil, timers that are ready to run will do so.  */)
  (Lisp_Object check_timers)
{
  if (!NILP (Vunread_command_events)
      || !NILP (Vunread_post_input_method_events)
      || !NILP (Vunread_input_method_events))
    return (Qt);

  /* Process non-user-visible events (Bug#10195).  */
  process_special_events ();

  return (get_input_pending ((NILP (check_timers)
                              ? 0 : READABLE_EVENTS_DO_TIMERS_NOW)
			     | READABLE_EVENTS_FILTER_EVENTS)
	  ? Qt : Qnil);
}

DEFUN ("recent-keys", Frecent_keys, Srecent_keys, 0, 1, 0,
       doc: /* Return vector of last few events, not counting those from keyboard macros.
If INCLUDE-CMDS is non-nil, include the commands that were run,
represented as events of the form (nil . COMMAND).  */)
  (Lisp_Object include_cmds)
{
  bool cmds = !NILP (include_cmds);

  if (!total_keys
      || (cmds && total_keys < NUM_RECENT_KEYS))
    return Fvector (total_keys,
		    XVECTOR (recent_keys)->contents);
  else
    {
      Lisp_Object es = Qnil;
      int i = (total_keys < NUM_RECENT_KEYS
	       ? 0 : recent_keys_index);
      eassert (recent_keys_index < NUM_RECENT_KEYS);
      do
	{
	  Lisp_Object e = AREF (recent_keys, i);
	  if (cmds || !CONSP (e) || !NILP (XCAR (e)))
	    es = Fcons (e, es);
	  if (++i >= NUM_RECENT_KEYS)
	    i = 0;
	} while (i != recent_keys_index);
      es = Fnreverse (es);
      return Fvconcat (1, &es);
    }
}

DEFUN ("this-command-keys", Fthis_command_keys, Sthis_command_keys, 0, 0, 0,
       doc: /* Return the key sequence that invoked this command.
However, if the command has called `read-key-sequence', it returns
the last key sequence that has been read.
The value is a string or a vector.

See also `this-command-keys-vector'.  */)
  (void)
{
  return make_event_array (this_command_key_count,
			   XVECTOR (this_command_keys)->contents);
}

DEFUN ("this-command-keys-vector", Fthis_command_keys_vector, Sthis_command_keys_vector, 0, 0, 0,
       doc: /* Return the key sequence that invoked this command, as a vector.
However, if the command has called `read-key-sequence', it returns
the last key sequence that has been read.

See also `this-command-keys'.  */)
  (void)
{
  return Fvector (this_command_key_count,
		  XVECTOR (this_command_keys)->contents);
}

DEFUN ("this-single-command-keys", Fthis_single_command_keys,
       Sthis_single_command_keys, 0, 0, 0,
       doc: /* Return the key sequence that invoked this command.
More generally, it returns the last key sequence read, either by
the command loop or by `read-key-sequence'.
Unlike `this-command-keys', this function's value
does not include prefix arguments.
The value is always a vector.  */)
  (void)
{
  return Fvector (this_command_key_count
		  - this_single_command_key_start,
		  (XVECTOR (this_command_keys)->contents
		   + this_single_command_key_start));
}

DEFUN ("this-single-command-raw-keys", Fthis_single_command_raw_keys,
       Sthis_single_command_raw_keys, 0, 0, 0,
       doc: /* Return the raw events that were read for this command.
More generally, it returns the last key sequence read, either by
the command loop or by `read-key-sequence'.
Unlike `this-single-command-keys', this function's value
shows the events before all translations (except for input methods).
The value is always a vector.  */)
  (void)
{
  return Fvector (raw_keybuf_count, XVECTOR (raw_keybuf)->contents);
}

DEFUN ("clear-this-command-keys", Fclear_this_command_keys,
       Sclear_this_command_keys, 0, 1, 0,
       doc: /* Clear out the vector that `this-command-keys' returns.
Also clear the record of the last 100 events, unless optional arg
KEEP-RECORD is non-nil.  */)
  (Lisp_Object keep_record)
{
  int i;

  this_command_key_count = 0;

  if (NILP (keep_record))
    {
      for (i = 0; i < ASIZE (recent_keys); ++i)
	ASET (recent_keys, i, Qnil);
      total_keys = 0;
      recent_keys_index = 0;
    }
  return Qnil;
}

DEFUN ("recursion-depth", Frecursion_depth, Srecursion_depth, 0, 0, 0,
       doc: /* Return the current depth in recursive edits.  */)
  (void)
{
  Lisp_Object temp;
  /* Wrap around reliably on integer overflow.  */
  EMACS_INT sum = (command_loop_level & INTMASK) + (minibuf_level & INTMASK);
  XSETINT (temp, sum);
  return temp;
}

DEFUN ("open-dribble-file", Fopen_dribble_file, Sopen_dribble_file, 1, 1,
       "FOpen dribble file: ",
       doc: /* Start writing all keyboard characters to a dribble file called FILE.
If FILE is nil, close any open dribble file.
The file will be closed when Emacs exits.

Be aware that this records ALL characters you type!
This may include sensitive information such as passwords.  */)
  (Lisp_Object file)
{
  if (dribble)
    {
      block_input ();
      fclose (dribble);
      unblock_input ();
      dribble = 0;
    }
  if (!NILP (file))
    {
      int fd;
      Lisp_Object encfile;

      file = Fexpand_file_name (file, Qnil);
      encfile = ENCODE_FILE (file);
      fd = emacs_open (SSDATA (encfile), O_WRONLY | O_CREAT | O_EXCL, 0600);
      if (fd < 0 && errno == EEXIST && unlink (SSDATA (encfile)) == 0)
	fd = emacs_open (SSDATA (encfile), O_WRONLY | O_CREAT | O_EXCL, 0600);
      dribble = fd < 0 ? 0 : fdopen (fd, "w");
      if (dribble == 0)
	report_file_error ("Opening dribble", file);
    }
  return Qnil;
}

DEFUN ("discard-input", Fdiscard_input, Sdiscard_input, 0, 0, 0,
       doc: /* Discard the contents of the terminal input buffer.
Also end any kbd macro being defined.  */)
  (void)
{
  if (!NILP (KVAR (current_kboard, defining_kbd_macro)))
    {
      /* Discard the last command from the macro.  */
      Fcancel_kbd_macro_events ();
      end_kbd_macro ();
    }

  Vunread_command_events = Qnil;

  discard_tty_input ();

  kbd_fetch_ptr =  kbd_store_ptr;
  input_pending = false;

  return Qnil;
}

DEFUN ("suspend-emacs", Fsuspend_emacs, Ssuspend_emacs, 0, 1, "",
       doc: /* Stop Emacs and return to superior process.  You can resume later.
If `cannot-suspend' is non-nil, or if the system doesn't support job
control, run a subshell instead.

If optional arg STUFFSTRING is non-nil, its characters are stuffed
to be read as terminal input by Emacs's parent, after suspension.

Before suspending, run the normal hook `suspend-hook'.
After resumption run the normal hook `suspend-resume-hook'.

Some operating systems cannot stop the Emacs process and resume it later.
On such systems, Emacs starts a subshell instead of suspending.  */)
  (Lisp_Object stuffstring)
{
  ptrdiff_t count = SPECPDL_INDEX ();
  int old_height, old_width;
  int width, height;

  if (tty_list && tty_list->next)
    error ("There are other tty frames open; close them before suspending Emacs");

  if (!NILP (stuffstring))
    CHECK_STRING (stuffstring);

  run_hook (intern ("suspend-hook"));

  get_tty_size (fileno (CURTTY ()->input), &old_width, &old_height);
  reset_all_sys_modes ();
  /* sys_suspend can get an error if it tries to fork a subshell
     and the system resources aren't available for that.  */
  record_unwind_protect_void (init_all_sys_modes);
  stuff_buffered_input (stuffstring);
  if (cannot_suspend)
    sys_subshell ();
  else
    sys_suspend ();
  unbind_to (count, Qnil);

  /* Check if terminal/window size has changed.
     Note that this is not useful when we are running directly
     with a window system; but suspend should be disabled in that case.  */
  get_tty_size (fileno (CURTTY ()->input), &width, &height);
  if (width != old_width || height != old_height)
    change_frame_size (SELECTED_FRAME (), width,
		       height - FRAME_MENU_BAR_LINES (SELECTED_FRAME ()),
		       0, 0, 0, 0);

  run_hook (intern ("suspend-resume-hook"));

  return Qnil;
}

/* If STUFFSTRING is a string, stuff its contents as pending terminal input.
   Then in any case stuff anything Emacs has read ahead and not used.  */

void
stuff_buffered_input (Lisp_Object stuffstring)
{
#ifdef SIGTSTP  /* stuff_char is defined if SIGTSTP.  */
  register unsigned char *p;

  if (STRINGP (stuffstring))
    {
      register ptrdiff_t count;

      p = SDATA (stuffstring);
      count = SBYTES (stuffstring);
      while (count-- > 0)
	stuff_char (*p++);
      stuff_char ('\n');
    }

  /* Anything we have read ahead, put back for the shell to read.  */
  /* ?? What should this do when we have multiple keyboards??
     Should we ignore anything that was typed in at the "wrong" kboard?

     rms: we should stuff everything back into the kboard
     it came from.  */
  for (; kbd_fetch_ptr != kbd_store_ptr; kbd_fetch_ptr++)
    {

      if (kbd_fetch_ptr == kbd_buffer + KBD_BUFFER_SIZE)
	kbd_fetch_ptr = kbd_buffer;
      if (kbd_fetch_ptr->kind == ASCII_KEYSTROKE_EVENT)
	stuff_char (kbd_fetch_ptr->ie.code);

      clear_event (kbd_fetch_ptr);
    }

  input_pending = false;
#endif /* SIGTSTP */
}

void
set_waiting_for_input (struct timespec *time_to_clear)
{
  input_available_clear_time = time_to_clear;

  /* Tell handle_interrupt to throw back to read_char,  */
  waiting_for_input = true;

  /* If handle_interrupt was called before and buffered a C-g,
     make it run again now, to avoid timing error.  */
  if (!NILP (Vquit_flag))
    quit_throw_to_read_char (0);
}

void
clear_waiting_for_input (void)
{
  /* Tell handle_interrupt not to throw back to read_char,  */
  waiting_for_input = false;
  input_available_clear_time = 0;
}

/* The SIGINT handler.

   If we have a frame on the controlling tty, we assume that the
   SIGINT was generated by C-g, so we call handle_interrupt.
   Otherwise, tell QUIT to kill Emacs.  */

static void
handle_interrupt_signal (int sig)
{
  /* See if we have an active terminal on our controlling tty.  */
  struct terminal *terminal = get_named_terminal ("/dev/tty");
  if (!terminal)
    {
      /* If there are no frames there, let's pretend that we are a
         well-behaving UN*X program and quit.  We must not call Lisp
         in a signal handler, so tell QUIT to exit when it is
         safe.  */
      Vquit_flag = Qkill_emacs;
    }
  else
    {
      /* Otherwise, the SIGINT was probably generated by C-g.  */

      /* Set internal_last_event_frame to the top frame of the
         controlling tty, if we have a frame there.  We disable the
         interrupt key on secondary ttys, so the SIGINT must have come
         from the controlling tty.  */
      internal_last_event_frame = terminal->display_info.tty->top_frame;

      handle_interrupt (1);
    }
}

static void
deliver_interrupt_signal (int sig)
{
  deliver_process_signal (sig, handle_interrupt_signal);
}


/* If Emacs is stuck because `inhibit-quit' is true, then keep track
   of the number of times C-g has been requested.  If C-g is pressed
   enough times, then quit anyway.  See bug#6585.  */
static int volatile force_quit_count;

/* This routine is called at interrupt level in response to C-g.

   It is called from the SIGINT handler or kbd_buffer_store_event.

   If `waiting_for_input' is non zero, then unless `echoing' is
   nonzero, immediately throw back to read_char.

   Otherwise it sets the Lisp variable quit-flag not-nil.  This causes
   eval to throw, when it gets a chance.  If quit-flag is already
   non-nil, it stops the job right away.  */

static void
handle_interrupt (bool in_signal_handler)
{
  char c;

  cancel_echoing ();

  /* XXX This code needs to be revised for multi-tty support.  */
  if (!NILP (Vquit_flag) && get_named_terminal ("/dev/tty"))
    {
      if (! in_signal_handler)
	{
	  /* If SIGINT isn't blocked, don't let us be interrupted by
	     a SIGINT.  It might be harmful due to non-reentrancy
	     in I/O functions.  */
	  sigset_t blocked;
	  sigemptyset (&blocked);
	  sigaddset (&blocked, SIGINT);
	  pthread_sigmask (SIG_BLOCK, &blocked, 0);
	}

      fflush (stdout);
      reset_all_sys_modes ();

#ifdef SIGTSTP
/*
 * On systems which can suspend the current process and return to the original
 * shell, this command causes the user to end up back at the shell.
 * The "Auto-save" and "Abort" questions are not asked until
 * the user elects to return to emacs, at which point he can save the current
 * job and either dump core or continue.
 */
      sys_suspend ();
#else
      /* Perhaps should really fork an inferior shell?
	 But that would not provide any way to get back
	 to the original shell, ever.  */
      printf ("No support for stopping a process on this operating system;\n");
      printf ("you can continue or abort.\n");
#endif /* not SIGTSTP */
#ifdef MSDOS
      /* We must remain inside the screen area when the internal terminal
	 is used.  Note that [Enter] is not echoed by dos.  */
      cursor_to (SELECTED_FRAME (), 0, 0);
#endif
      /* It doesn't work to autosave while GC is in progress;
	 the code used for auto-saving doesn't cope with the mark bit.  */
      if (!gc_in_progress)
	{
	  printf ("Auto-save? (y or n) ");
	  fflush (stdout);
	  if (((c = getchar ()) & ~040) == 'Y')
	    {
	      Fdo_auto_save (Qt, Qnil);
#ifdef MSDOS
	      printf ("\r\nAuto-save done");
#else /* not MSDOS */
	      printf ("Auto-save done\n");
#endif /* not MSDOS */
	    }
	  while (c != '\n') c = getchar ();
	}
      else
	{
	  /* During GC, it must be safe to reenable quitting again.  */
	  Vinhibit_quit = Qnil;
#ifdef MSDOS
	  printf ("\r\n");
#endif /* not MSDOS */
	  printf ("Garbage collection in progress; cannot auto-save now\r\n");
	  printf ("but will instead do a real quit after garbage collection ends\r\n");
	  fflush (stdout);
	}

#ifdef MSDOS
      printf ("\r\nAbort?  (y or n) ");
#else /* not MSDOS */
      printf ("Abort (and dump core)? (y or n) ");
#endif /* not MSDOS */
      fflush (stdout);
      if (((c = getchar ()) & ~040) == 'Y')
	emacs_abort ();
      while (c != '\n') c = getchar ();
#ifdef MSDOS
      printf ("\r\nContinuing...\r\n");
#else /* not MSDOS */
      printf ("Continuing...\n");
#endif /* not MSDOS */
      fflush (stdout);
      init_all_sys_modes ();
    }
  else
    {
      /* If executing a function that wants to be interrupted out of
	 and the user has not deferred quitting by binding `inhibit-quit'
	 then quit right away.  */
      if (immediate_quit && NILP (Vinhibit_quit))
	{
	  struct gl_state_s saved;

	  immediate_quit = false;
	  pthread_sigmask (SIG_SETMASK, &empty_mask, 0);
	  saved = gl_state;
	  Fsignal (Qquit, Qnil);
	  gl_state = saved;
	}
      else
        { /* Else request quit when it's safe.  */
	  int count = NILP (Vquit_flag) ? 1 : force_quit_count + 1;
	  force_quit_count = count;
	  if (count == 3)
            {
              immediate_quit = true;
              Vinhibit_quit = Qnil;
            }
          Vquit_flag = Qt;
        }
    }

  pthread_sigmask (SIG_SETMASK, &empty_mask, 0);

/* TODO: The longjmp in this call throws the NS event loop integration off,
         and it seems to do fine without this.  Probably some attention
	 needs to be paid to the setting of waiting_for_input in
         wait_reading_process_output() under HAVE_NS because of the call
         to ns_select there (needed because otherwise events aren't picked up
         outside of polling since we don't get SIGIO like X and we don't have a
         separate event loop thread like W32.  */
#ifndef HAVE_NS
  if (waiting_for_input && !echoing)
    quit_throw_to_read_char (in_signal_handler);
#endif
}

/* Handle a C-g by making read_char return C-g.  */

static void
quit_throw_to_read_char (bool from_signal)
{
  /* When not called from a signal handler it is safe to call
     Lisp.  */
  if (!from_signal && EQ (Vquit_flag, Qkill_emacs))
    Fkill_emacs (Qnil);

  /* Prevent another signal from doing this before we finish.  */
  clear_waiting_for_input ();
  input_pending = false;

  Vunread_command_events = Qnil;

  if (FRAMEP (internal_last_event_frame)
      && !EQ (internal_last_event_frame, selected_frame))
    do_switch_frame (make_lispy_switch_frame (internal_last_event_frame),
		     0, 0, Qnil);

  sys_longjmp (getcjmp, 1);
}

DEFUN ("set-input-interrupt-mode", Fset_input_interrupt_mode,
       Sset_input_interrupt_mode, 1, 1, 0,
       doc: /* Set interrupt mode of reading keyboard input.
If INTERRUPT is non-nil, Emacs will use input interrupts;
otherwise Emacs uses CBREAK mode.

See also `current-input-mode'.  */)
  (Lisp_Object interrupt)
{
  bool new_interrupt_input;
#ifdef USABLE_SIGIO
#ifdef HAVE_X_WINDOWS
  if (x_display_list != NULL)
    {
      /* When using X, don't give the user a real choice,
	 because we haven't implemented the mechanisms to support it.  */
      new_interrupt_input = true;
    }
  else
#endif /* HAVE_X_WINDOWS */
    new_interrupt_input = !NILP (interrupt);
#else /* not USABLE_SIGIO */
  new_interrupt_input = false;
#endif /* not USABLE_SIGIO */

  if (new_interrupt_input != interrupt_input)
    {
#ifdef POLL_FOR_INPUT
      stop_polling ();
#endif
#ifndef DOS_NT
      /* this causes startup screen to be restored and messes with the mouse */
      reset_all_sys_modes ();
      interrupt_input = new_interrupt_input;
      init_all_sys_modes ();
#else
      interrupt_input = new_interrupt_input;
#endif

#ifdef POLL_FOR_INPUT
      poll_suppress_count = 1;
      start_polling ();
#endif
    }
  return Qnil;
}

DEFUN ("set-output-flow-control", Fset_output_flow_control, Sset_output_flow_control, 1, 2, 0,
       doc: /* Enable or disable ^S/^Q flow control for output to TERMINAL.
If FLOW is non-nil, flow control is enabled and you cannot use C-s or
C-q in key sequences.

This setting only has an effect on tty terminals and only when
Emacs reads input in CBREAK mode; see `set-input-interrupt-mode'.

See also `current-input-mode'.  */)
  (Lisp_Object flow, Lisp_Object terminal)
{
  struct terminal *t = decode_tty_terminal (terminal);
  struct tty_display_info *tty;

  if (!t)
    return Qnil;
  tty = t->display_info.tty;

  if (tty->flow_control != !NILP (flow))
    {
#ifndef DOS_NT
      /* This causes startup screen to be restored and messes with the mouse.  */
      reset_sys_modes (tty);
#endif

      tty->flow_control = !NILP (flow);

#ifndef DOS_NT
      init_sys_modes (tty);
#endif
    }
  return Qnil;
}

DEFUN ("set-input-meta-mode", Fset_input_meta_mode, Sset_input_meta_mode, 1, 2, 0,
       doc: /* Enable or disable 8-bit input on TERMINAL.
If META is t, Emacs will accept 8-bit input, and interpret the 8th
bit as the Meta modifier.

If META is nil, Emacs will ignore the top bit, on the assumption it is
parity.

Otherwise, Emacs will accept and pass through 8-bit input without
specially interpreting the top bit.

This setting only has an effect on tty terminal devices.

Optional parameter TERMINAL specifies the tty terminal device to use.
It may be a terminal object, a frame, or nil for the terminal used by
the currently selected frame.

See also `current-input-mode'.  */)
  (Lisp_Object meta, Lisp_Object terminal)
{
  struct terminal *t = decode_tty_terminal (terminal);
  struct tty_display_info *tty;
  int new_meta;

  if (!t)
    return Qnil;
  tty = t->display_info.tty;

  if (NILP (meta))
    new_meta = 0;
  else if (EQ (meta, Qt))
    new_meta = 1;
  else
    new_meta = 2;

  if (tty->meta_key != new_meta)
    {
#ifndef DOS_NT
      /* this causes startup screen to be restored and messes with the mouse */
      reset_sys_modes (tty);
#endif

      tty->meta_key = new_meta;

#ifndef DOS_NT
      init_sys_modes (tty);
#endif
    }
  return Qnil;
}

DEFUN ("set-quit-char", Fset_quit_char, Sset_quit_char, 1, 1, 0,
       doc: /* Specify character used for quitting.
QUIT must be an ASCII character.

This function only has an effect on the controlling tty of the Emacs
process.

See also `current-input-mode'.  */)
  (Lisp_Object quit)
{
  struct terminal *t = get_named_terminal ("/dev/tty");
  struct tty_display_info *tty;

  if (!t)
    return Qnil;
  tty = t->display_info.tty;

  if (NILP (quit) || !INTEGERP (quit) || XINT (quit) < 0 || XINT (quit) > 0400)
    error ("QUIT must be an ASCII character");

#ifndef DOS_NT
  /* this causes startup screen to be restored and messes with the mouse */
  reset_sys_modes (tty);
#endif

  /* Don't let this value be out of range.  */
  quit_char = XINT (quit) & (tty->meta_key == 0 ? 0177 : 0377);

#ifndef DOS_NT
  init_sys_modes (tty);
#endif

  return Qnil;
}

DEFUN ("set-input-mode", Fset_input_mode, Sset_input_mode, 3, 4, 0,
       doc: /* Set mode of reading keyboard input.
First arg INTERRUPT non-nil means use input interrupts;
 nil means use CBREAK mode.
Second arg FLOW non-nil means use ^S/^Q flow control for output to terminal
 (no effect except in CBREAK mode).
Third arg META t means accept 8-bit input (for a Meta key).
 META nil means ignore the top bit, on the assumption it is parity.
 Otherwise, accept 8-bit input and don't use the top bit for Meta.
Optional fourth arg QUIT if non-nil specifies character to use for quitting.
See also `current-input-mode'.  */)
  (Lisp_Object interrupt, Lisp_Object flow, Lisp_Object meta, Lisp_Object quit)
{
  Fset_input_interrupt_mode (interrupt);
  Fset_output_flow_control (flow, Qnil);
  Fset_input_meta_mode (meta, Qnil);
  if (!NILP (quit))
    Fset_quit_char (quit);
  return Qnil;
}

DEFUN ("current-input-mode", Fcurrent_input_mode, Scurrent_input_mode, 0, 0, 0,
       doc: /* Return information about the way Emacs currently reads keyboard input.
The value is a list of the form (INTERRUPT FLOW META QUIT), where
  INTERRUPT is non-nil if Emacs is using interrupt-driven input; if
    nil, Emacs is using CBREAK mode.
  FLOW is non-nil if Emacs uses ^S/^Q flow control for output to the
    terminal; this does not apply if Emacs uses interrupt-driven input.
  META is t if accepting 8-bit input with 8th bit as Meta flag.
    META nil means ignoring the top bit, on the assumption it is parity.
    META is neither t nor nil if accepting 8-bit input and using
    all 8 bits as the character code.
  QUIT is the character Emacs currently uses to quit.
The elements of this list correspond to the arguments of
`set-input-mode'.  */)
  (void)
{
  struct frame *sf = XFRAME (selected_frame);

  Lisp_Object interrupt = interrupt_input ? Qt : Qnil;
  Lisp_Object flow, meta;
  if (FRAME_TERMCAP_P (sf) || FRAME_MSDOS_P (sf))
    {
      flow = FRAME_TTY (sf)->flow_control ? Qt : Qnil;
      meta = (FRAME_TTY (sf)->meta_key == 2
	      ? make_number (0)
	      : (CURTTY ()->meta_key == 1 ? Qt : Qnil));
    }
  else
    {
      flow = Qnil;
      meta = Qt;
    }
  Lisp_Object quit = make_number (quit_char);

  return list4 (interrupt, flow, meta, quit);
}

DEFUN ("posn-at-x-y", Fposn_at_x_y, Sposn_at_x_y, 2, 4, 0,
       doc: /* Return position information for pixel coordinates X and Y.
By default, X and Y are relative to text area of the selected window.
Optional third arg FRAME-OR-WINDOW non-nil specifies frame or window.
If optional fourth arg WHOLE is non-nil, X is relative to the left
edge of the window.

The return value is similar to a mouse click position:
   (WINDOW AREA-OR-POS (X . Y) TIMESTAMP OBJECT POS (COL . ROW)
    IMAGE (DX . DY) (WIDTH . HEIGHT))
The `posn-' functions access elements of such lists.  */)
  (Lisp_Object x, Lisp_Object y, Lisp_Object frame_or_window, Lisp_Object whole)
{
  CHECK_NUMBER (x);
  /* We allow X of -1, for the newline in a R2L line that overflowed
     into the left fringe.  */
  if (XINT (x) != -1)
    CHECK_NATNUM (x);
  CHECK_NATNUM (y);

  if (NILP (frame_or_window))
    frame_or_window = selected_window;

  if (WINDOWP (frame_or_window))
    {
      struct window *w = decode_live_window (frame_or_window);

      XSETINT (x, (XINT (x)
		   + WINDOW_LEFT_EDGE_X (w)
		   + (NILP (whole)
		      ? window_box_left_offset (w, TEXT_AREA)
		      : 0)));
      XSETINT (y, WINDOW_TO_FRAME_PIXEL_Y (w, XINT (y)));
      frame_or_window = w->frame;
    }

  CHECK_LIVE_FRAME (frame_or_window);

  return make_lispy_position (XFRAME (frame_or_window), x, y, 0);
}

DEFUN ("posn-at-point", Fposn_at_point, Sposn_at_point, 0, 2, 0,
       doc: /* Return position information for buffer POS in WINDOW.
POS defaults to point in WINDOW; WINDOW defaults to the selected window.

Return nil if position is not visible in window.  Otherwise,
the return value is similar to that returned by `event-start' for
a mouse click at the upper left corner of the glyph corresponding
to the given buffer position:
   (WINDOW AREA-OR-POS (X . Y) TIMESTAMP OBJECT POS (COL . ROW)
    IMAGE (DX . DY) (WIDTH . HEIGHT))
The `posn-' functions access elements of such lists.  */)
  (Lisp_Object pos, Lisp_Object window)
{
  Lisp_Object tem;

  if (NILP (window))
    window = selected_window;

  tem = Fpos_visible_in_window_p (pos, window, Qt);
  if (!NILP (tem))
    {
      Lisp_Object x = XCAR (tem);
      Lisp_Object y = XCAR (XCDR (tem));

      /* Point invisible due to hscrolling?  X can be -1 when a
	 newline in a R2L line overflows into the left fringe.  */
      if (XINT (x) < -1)
	return Qnil;
      tem = Fposn_at_x_y (x, y, window, Qnil);
    }

  return tem;
}

/* Set up a new kboard object with reasonable initial values.
   TYPE is a window system for which this keyboard is used.  */

static void
init_kboard (KBOARD *kb, Lisp_Object type)
{
  kset_overriding_terminal_local_map (kb, Qnil);
  kset_last_command (kb, Qnil);
  kset_real_last_command (kb, Qnil);
  kset_keyboard_translate_table (kb, Qnil);
  kset_last_repeatable_command (kb, Qnil);
  kset_prefix_arg (kb, Qnil);
  kset_last_prefix_arg (kb, Qnil);
  kset_kbd_queue (kb, Qnil);
  kb->kbd_queue_has_data = false;
  kb->immediate_echo = false;
  kset_echo_string (kb, Qnil);
  kset_echo_prompt (kb, Qnil);
  kb->kbd_macro_buffer = 0;
  kb->kbd_macro_bufsize = 0;
  kset_defining_kbd_macro (kb, Qnil);
  kset_last_kbd_macro (kb, Qnil);
  kb->reference_count = 0;
  kset_system_key_alist (kb, Qnil);
  kset_system_key_syms (kb, Qnil);
  kset_window_system (kb, type);
  kset_input_decode_map (kb, Fmake_sparse_keymap (Qnil));
  kset_local_function_key_map (kb, Fmake_sparse_keymap (Qnil));
  Fset_keymap_parent (KVAR (kb, Vlocal_function_key_map), Vfunction_key_map);
  kset_default_minibuffer_frame (kb, Qnil);
}

/* Allocate and basically initialize keyboard
   object to use with window system TYPE.  */

KBOARD *
allocate_kboard (Lisp_Object type)
{
  KBOARD *kb = xmalloc (sizeof *kb);

  init_kboard (kb, type);
  kb->next_kboard = all_kboards;
  all_kboards = kb;
  return kb;
}

/*
 * Destroy the contents of a kboard object, but not the object itself.
 * We use this just before deleting it, or if we're going to initialize
 * it a second time.
 */
static void
wipe_kboard (KBOARD *kb)
{
  xfree (kb->kbd_macro_buffer);
}

/* Free KB and memory referenced from it.  */

void
delete_kboard (KBOARD *kb)
{
  KBOARD **kbp;

  for (kbp = &all_kboards; *kbp != kb; kbp = &(*kbp)->next_kboard)
    if (*kbp == NULL)
      emacs_abort ();
  *kbp = kb->next_kboard;

  /* Prevent a dangling reference to KB.  */
  if (kb == current_kboard
      && FRAMEP (selected_frame)
      && FRAME_LIVE_P (XFRAME (selected_frame)))
    {
      current_kboard = FRAME_KBOARD (XFRAME (selected_frame));
      single_kboard = false;
      if (current_kboard == kb)
	emacs_abort ();
    }

  wipe_kboard (kb);
  xfree (kb);
}

void
init_keyboard (void)
{
  /* This is correct before outermost invocation of the editor loop.  */
  command_loop_level = -1;
  immediate_quit = false;
  quit_char = Ctl ('g');
  Vunread_command_events = Qnil;
  timer_idleness_start_time = invalid_timespec ();
  total_keys = 0;
  recent_keys_index = 0;
  kbd_fetch_ptr = kbd_buffer;
  kbd_store_ptr = kbd_buffer;
  do_mouse_tracking = Qnil;
  input_pending = false;
  interrupt_input_blocked = 0;
  pending_signals = false;

  /* This means that command_loop_1 won't try to select anything the first
     time through.  */
  internal_last_event_frame = Qnil;
  Vlast_event_frame = internal_last_event_frame;

  current_kboard = initial_kboard;
  /* Re-initialize the keyboard again.  */
  wipe_kboard (current_kboard);
  /* A value of nil for Vwindow_system normally means a tty, but we also use
     it for the initial terminal since there is no window system there.  */
  init_kboard (current_kboard, Qnil);

  if (!noninteractive)
    {
      /* Before multi-tty support, these handlers used to be installed
         only if the current session was a tty session.  Now an Emacs
         session may have multiple display types, so we always handle
         SIGINT.  There is special code in handle_interrupt_signal to exit
         Emacs on SIGINT when there are no termcap frames on the
         controlling terminal.  */
      struct sigaction action;
      emacs_sigaction_init (&action, deliver_interrupt_signal);
      sigaction (SIGINT, &action, 0);
#ifndef DOS_NT
      /* For systems with SysV TERMIO, C-g is set up for both SIGINT and
	 SIGQUIT and we can't tell which one it will give us.  */
      sigaction (SIGQUIT, &action, 0);
#endif /* not DOS_NT */
    }
#ifdef USABLE_SIGIO
  if (!noninteractive)
    {
      struct sigaction action;
      emacs_sigaction_init (&action, deliver_input_available_signal);
      sigaction (SIGIO, &action, 0);
    }
#endif

/* Use interrupt input by default, if it works and noninterrupt input
   has deficiencies.  */

#ifdef INTERRUPT_INPUT
  interrupt_input = 1;
#else
  interrupt_input = 0;
#endif

  pthread_sigmask (SIG_SETMASK, &empty_mask, 0);
  dribble = 0;

  if (keyboard_init_hook)
    (*keyboard_init_hook) ();

#ifdef POLL_FOR_INPUT
  poll_timer = NULL;
  poll_suppress_count = 1;
  start_polling ();
#endif
}

/* This type's only use is in syms_of_keyboard, to put properties on the
   event header symbols.  */
struct event_head
{
  short var;
  short kind;
};

static const struct event_head head_table[] = {
  {SYMBOL_INDEX (Qmouse_movement),      SYMBOL_INDEX (Qmouse_movement)},
  {SYMBOL_INDEX (Qscroll_bar_movement), SYMBOL_INDEX (Qmouse_movement)},

  /* Some of the event heads.  */
  {SYMBOL_INDEX (Qswitch_frame),        SYMBOL_INDEX (Qswitch_frame)},

  {SYMBOL_INDEX (Qfocus_in),            SYMBOL_INDEX (Qfocus_in)},
  {SYMBOL_INDEX (Qfocus_out),           SYMBOL_INDEX (Qfocus_out)},
  {SYMBOL_INDEX (Qdelete_frame),        SYMBOL_INDEX (Qdelete_frame)},
  {SYMBOL_INDEX (Qiconify_frame),       SYMBOL_INDEX (Qiconify_frame)},
  {SYMBOL_INDEX (Qmake_frame_visible),  SYMBOL_INDEX (Qmake_frame_visible)},
  /* `select-window' should be handled just like `switch-frame'
     in read_key_sequence.  */
  {SYMBOL_INDEX (Qselect_window),       SYMBOL_INDEX (Qswitch_frame)}
};

void
syms_of_keyboard (void)
{
  pending_funcalls = Qnil;
  staticpro (&pending_funcalls);

  Vlispy_mouse_stem = build_pure_c_string ("mouse");
  staticpro (&Vlispy_mouse_stem);

  regular_top_level_message = build_pure_c_string ("Back to top level");
#ifdef HAVE_STACK_OVERFLOW_HANDLING
  recover_top_level_message
    = build_pure_c_string ("Re-entering top level after C stack overflow");
#endif
  DEFVAR_LISP ("internal--top-level-message", Vinternal__top_level_message,
	       doc: /* Message displayed by `normal-top-level'.  */);
  Vinternal__top_level_message = regular_top_level_message;

  /* Tool-bars.  */
  DEFSYM (QCimage, ":image");
  DEFSYM (Qhelp_echo, "help-echo");
  DEFSYM (QCrtl, ":rtl");

  staticpro (&item_properties);
  item_properties = Qnil;

  staticpro (&tool_bar_item_properties);
  tool_bar_item_properties = Qnil;
  staticpro (&tool_bar_items_vector);
  tool_bar_items_vector = Qnil;

  DEFSYM (Qtimer_event_handler, "timer-event-handler");

  /* Non-nil disable property on a command means do not execute it;
     call disabled-command-function's value instead.  */
  DEFSYM (Qdisabled, "disabled");

  DEFSYM (Qundefined, "undefined");

  /* Hooks to run before and after each command.  */
  DEFSYM (Qpre_command_hook, "pre-command-hook");
  DEFSYM (Qpost_command_hook, "post-command-hook");

  DEFSYM (Qundo_auto__add_boundary, "undo-auto--add-boundary");

  DEFSYM (Qdeferred_action_function, "deferred-action-function");
  DEFSYM (Qdelayed_warnings_hook, "delayed-warnings-hook");
  DEFSYM (Qfunction_key, "function-key");

  /* The values of Qevent_kind properties.  */
  DEFSYM (Qmouse_click, "mouse-click");

  DEFSYM (Qdrag_n_drop, "drag-n-drop");
  DEFSYM (Qsave_session, "save-session");
  DEFSYM (Qconfig_changed_event, "config-changed-event");

  /* Menu and tool bar item parts.  */
  DEFSYM (Qmenu_enable, "menu-enable");

#ifdef HAVE_NTGUI
  DEFSYM (Qlanguage_change, "language-change");
#endif

#ifdef HAVE_DBUS
  DEFSYM (Qdbus_event, "dbus-event");
#endif

#ifdef USE_FILE_NOTIFY
  DEFSYM (Qfile_notify, "file-notify");
#endif /* USE_FILE_NOTIFY */

  /* Menu and tool bar item parts.  */
  DEFSYM (QCenable, ":enable");
  DEFSYM (QCvisible, ":visible");
  DEFSYM (QChelp, ":help");
  DEFSYM (QCfilter, ":filter");
  DEFSYM (QCbutton, ":button");
  DEFSYM (QCkeys, ":keys");
  DEFSYM (QCkey_sequence, ":key-sequence");

  /* Non-nil disable property on a command means
     do not execute it; call disabled-command-function's value instead.  */
  DEFSYM (QCtoggle, ":toggle");
  DEFSYM (QCradio, ":radio");
  DEFSYM (QClabel, ":label");
  DEFSYM (QCvert_only, ":vert-only");

  /* Symbols to use for parts of windows.  */
  DEFSYM (Qvertical_line, "vertical-line");
  DEFSYM (Qright_divider, "right-divider");
  DEFSYM (Qbottom_divider, "bottom-divider");

  DEFSYM (Qmouse_fixup_help_message, "mouse-fixup-help-message");

  DEFSYM (Qabove_handle, "above-handle");
  DEFSYM (Qhandle, "handle");
  DEFSYM (Qbelow_handle, "below-handle");
  DEFSYM (Qup, "up");
  DEFSYM (Qdown, "down");
  DEFSYM (Qtop, "top");
  DEFSYM (Qbottom, "bottom");
  DEFSYM (Qend_scroll, "end-scroll");
  DEFSYM (Qratio, "ratio");
  DEFSYM (Qbefore_handle, "before-handle");
  DEFSYM (Qhorizontal_handle, "horizontal-handle");
  DEFSYM (Qafter_handle, "after-handle");
  DEFSYM (Qleft, "left");
  DEFSYM (Qright, "right");
  DEFSYM (Qleftmost, "leftmost");
  DEFSYM (Qrightmost, "rightmost");

  /* Properties of event headers.  */
  DEFSYM (Qevent_kind, "event-kind");
  DEFSYM (Qevent_symbol_elements, "event-symbol-elements");

  /* An event header symbol HEAD may have a property named
     Qevent_symbol_element_mask, which is of the form (BASE MODIFIERS);
     BASE is the base, unmodified version of HEAD, and MODIFIERS is the
     mask of modifiers applied to it.  If present, this is used to help
     speed up parse_modifiers.  */
  DEFSYM (Qevent_symbol_element_mask, "event-symbol-element-mask");

  /* An unmodified event header BASE may have a property named
     Qmodifier_cache, which is an alist mapping modifier masks onto
     modified versions of BASE.  If present, this helps speed up
     apply_modifiers.  */
  DEFSYM (Qmodifier_cache, "modifier-cache");

  DEFSYM (Qrecompute_lucid_menubar, "recompute-lucid-menubar");
  DEFSYM (Qactivate_menubar_hook, "activate-menubar-hook");

  DEFSYM (Qpolling_period, "polling-period");

  DEFSYM (Qgui_set_selection, "gui-set-selection");

  /* The primary selection.  */
  DEFSYM (QPRIMARY, "PRIMARY");

  DEFSYM (Qhandle_switch_frame, "handle-switch-frame");
  DEFSYM (Qhandle_select_window, "handle-select-window");

  DEFSYM (Qinput_method_exit_on_first_char, "input-method-exit-on-first-char");
  DEFSYM (Qinput_method_use_echo_area, "input-method-use-echo-area");

  DEFSYM (Qhelp_form_show, "help-form-show");

  DEFSYM (Qecho_keystrokes, "echo-keystrokes");

  Fset (Qinput_method_exit_on_first_char, Qnil);
  Fset (Qinput_method_use_echo_area, Qnil);

  /* Symbols to head events.  */
  DEFSYM (Qmouse_movement, "mouse-movement");
  DEFSYM (Qscroll_bar_movement, "scroll-bar-movement");
  DEFSYM (Qswitch_frame, "switch-frame");
  DEFSYM (Qfocus_in, "focus-in");
  DEFSYM (Qfocus_out, "focus-out");
  DEFSYM (Qdelete_frame, "delete-frame");
  DEFSYM (Qiconify_frame, "iconify-frame");
  DEFSYM (Qmake_frame_visible, "make-frame-visible");
  DEFSYM (Qselect_window, "select-window");
  {
    int i;

    for (i = 0; i < ARRAYELTS (head_table); i++)
      {
	const struct event_head *p = &head_table[i];
	Lisp_Object var = builtin_lisp_symbol (p->var);
	Lisp_Object kind = builtin_lisp_symbol (p->kind);
	Fput (var, Qevent_kind, kind);
	Fput (var, Qevent_symbol_elements, list1 (var));
      }
  }

  button_down_location = Fmake_vector (make_number (5), Qnil);
  staticpro (&button_down_location);
  mouse_syms = Fmake_vector (make_number (5), Qnil);
  staticpro (&mouse_syms);
  wheel_syms = Fmake_vector (make_number (ARRAYELTS (lispy_wheel_names)),
			     Qnil);
  staticpro (&wheel_syms);

  {
    int i;
    int len = ARRAYELTS (modifier_names);

    modifier_symbols = Fmake_vector (make_number (len), Qnil);
    for (i = 0; i < len; i++)
      if (modifier_names[i])
	ASET (modifier_symbols, i, intern_c_string (modifier_names[i]));
    staticpro (&modifier_symbols);
  }

  recent_keys = Fmake_vector (make_number (NUM_RECENT_KEYS), Qnil);
  staticpro (&recent_keys);

  this_command_keys = Fmake_vector (make_number (40), Qnil);
  staticpro (&this_command_keys);

  raw_keybuf = Fmake_vector (make_number (30), Qnil);
  staticpro (&raw_keybuf);

  DEFSYM (Qcommand_execute, "command-execute");
  DEFSYM (Qinternal_echo_keystrokes_prefix, "internal-echo-keystrokes-prefix");

  accent_key_syms = Qnil;
  staticpro (&accent_key_syms);

  func_key_syms = Qnil;
  staticpro (&func_key_syms);

  drag_n_drop_syms = Qnil;
  staticpro (&drag_n_drop_syms);

  unread_switch_frame = Qnil;
  staticpro (&unread_switch_frame);

  internal_last_event_frame = Qnil;
  staticpro (&internal_last_event_frame);

  read_key_sequence_cmd = Qnil;
  staticpro (&read_key_sequence_cmd);
  read_key_sequence_remapped = Qnil;
  staticpro (&read_key_sequence_remapped);

  menu_bar_one_keymap_changed_items = Qnil;
  staticpro (&menu_bar_one_keymap_changed_items);

  menu_bar_items_vector = Qnil;
  staticpro (&menu_bar_items_vector);

  help_form_saved_window_configs = Qnil;
  staticpro (&help_form_saved_window_configs);

  defsubr (&Scurrent_idle_time);
  defsubr (&Sevent_symbol_parse_modifiers);
  defsubr (&Sevent_convert_list);
  defsubr (&Sread_key_sequence);
  defsubr (&Sread_key_sequence_vector);
  defsubr (&Srecursive_edit);
  defsubr (&Strack_mouse);
  defsubr (&Sinput_pending_p);
  defsubr (&Srecent_keys);
  defsubr (&Sthis_command_keys);
  defsubr (&Sthis_command_keys_vector);
  defsubr (&Sthis_single_command_keys);
  defsubr (&Sthis_single_command_raw_keys);
  defsubr (&Sclear_this_command_keys);
  defsubr (&Ssuspend_emacs);
  defsubr (&Sabort_recursive_edit);
  defsubr (&Sexit_recursive_edit);
  defsubr (&Srecursion_depth);
  defsubr (&Scommand_error_default_function);
  defsubr (&Stop_level);
  defsubr (&Sdiscard_input);
  defsubr (&Sopen_dribble_file);
  defsubr (&Sset_input_interrupt_mode);
  defsubr (&Sset_output_flow_control);
  defsubr (&Sset_input_meta_mode);
  defsubr (&Sset_quit_char);
  defsubr (&Sset_input_mode);
  defsubr (&Scurrent_input_mode);
  defsubr (&Sposn_at_point);
  defsubr (&Sposn_at_x_y);

  DEFVAR_LISP ("last-command-event", last_command_event,
		     doc: /* Last input event that was part of a command.  */);

  DEFVAR_LISP ("last-nonmenu-event", last_nonmenu_event,
	       doc: /* Last input event in a command, except for mouse menu events.
Mouse menus give back keys that don't look like mouse events;
this variable holds the actual mouse event that led to the menu,
so that you can determine whether the command was run by mouse or not.  */);

  DEFVAR_LISP ("last-input-event", last_input_event,
	       doc: /* Last input event.  */);

  DEFVAR_LISP ("unread-command-events", Vunread_command_events,
	       doc: /* List of events to be read as the command input.
These events are processed first, before actual keyboard input.
Events read from this list are not normally added to `this-command-keys',
as they will already have been added once as they were read for the first time.
An element of the form (t . EVENT) forces EVENT to be added to that list.  */);
  Vunread_command_events = Qnil;

  DEFVAR_LISP ("unread-post-input-method-events", Vunread_post_input_method_events,
	       doc: /* List of events to be processed as input by input methods.
These events are processed before `unread-command-events'
and actual keyboard input, but are not given to `input-method-function'.  */);
  Vunread_post_input_method_events = Qnil;

  DEFVAR_LISP ("unread-input-method-events", Vunread_input_method_events,
	       doc: /* List of events to be processed as input by input methods.
These events are processed after `unread-command-events', but
before actual keyboard input.
If there's an active input method, the events are given to
`input-method-function'.  */);
  Vunread_input_method_events = Qnil;

  DEFVAR_LISP ("meta-prefix-char", meta_prefix_char,
	       doc: /* Meta-prefix character code.
Meta-foo as command input turns into this character followed by foo.  */);
  XSETINT (meta_prefix_char, 033);

  DEFVAR_KBOARD ("last-command", Vlast_command,
		 doc: /* The last command executed.
Normally a symbol with a function definition, but can be whatever was found
in the keymap, or whatever the variable `this-command' was set to by that
command.

The value `mode-exit' is special; it means that the previous command
read an event that told it to exit, and it did so and unread that event.
In other words, the present command is the event that made the previous
command exit.

The value `kill-region' is special; it means that the previous command
was a kill command.

`last-command' has a separate binding for each terminal device.
See Info node `(elisp)Multiple Terminals'.  */);

  DEFVAR_KBOARD ("real-last-command", Vreal_last_command,
		 doc: /* Same as `last-command', but never altered by Lisp code.
Taken from the previous value of `real-this-command'.  */);

  DEFVAR_KBOARD ("last-repeatable-command", Vlast_repeatable_command,
		 doc: /* Last command that may be repeated.
The last command executed that was not bound to an input event.
This is the command `repeat' will try to repeat.
Taken from a previous value of `real-this-command'.  */);

  DEFVAR_LISP ("this-command", Vthis_command,
	       doc: /* The command now being executed.
The command can set this variable; whatever is put here
will be in `last-command' during the following command.  */);
  Vthis_command = Qnil;

  DEFVAR_LISP ("real-this-command", Vreal_this_command,
	       doc: /* This is like `this-command', except that commands should never modify it.  */);
  Vreal_this_command = Qnil;

  DEFVAR_LISP ("this-command-keys-shift-translated",
	       Vthis_command_keys_shift_translated,
	       doc: /* Non-nil if the key sequence activating this command was shift-translated.
Shift-translation occurs when there is no binding for the key sequence
as entered, but a binding was found by changing an upper-case letter
to lower-case, or a shifted function key to an unshifted one.  */);
  Vthis_command_keys_shift_translated = Qnil;

  DEFVAR_LISP ("this-original-command", Vthis_original_command,
	       doc: /* The command bound to the current key sequence before remapping.
It equals `this-command' if the original command was not remapped through
any of the active keymaps.  Otherwise, the value of `this-command' is the
result of looking up the original command in the active keymaps.  */);
  Vthis_original_command = Qnil;

  DEFVAR_INT ("auto-save-interval", auto_save_interval,
	      doc: /* Number of input events between auto-saves.
Zero means disable autosaving due to number of characters typed.  */);
  auto_save_interval = 300;

  DEFVAR_LISP ("auto-save-timeout", Vauto_save_timeout,
	       doc: /* Number of seconds idle time before auto-save.
Zero or nil means disable auto-saving due to idleness.
After auto-saving due to this many seconds of idle time,
Emacs also does a garbage collection if that seems to be warranted.  */);
  XSETFASTINT (Vauto_save_timeout, 30);

  DEFVAR_LISP ("echo-keystrokes", Vecho_keystrokes,
	       doc: /* Nonzero means echo unfinished commands after this many seconds of pause.
The value may be integer or floating point.
If the value is zero, don't echo at all.  */);
  Vecho_keystrokes = make_number (1);

  DEFVAR_INT ("polling-period", polling_period,
	      doc: /* Interval between polling for input during Lisp execution.
The reason for polling is to make C-g work to stop a running program.
Polling is needed only when using X windows and SIGIO does not work.
Polling is automatically disabled in all other cases.  */);
  polling_period = 2;

  DEFVAR_LISP ("double-click-time", Vdouble_click_time,
	       doc: /* Maximum time between mouse clicks to make a double-click.
Measured in milliseconds.  The value nil means disable double-click
recognition; t means double-clicks have no time limit and are detected
by position only.  */);
  Vdouble_click_time = make_number (500);

  DEFVAR_INT ("double-click-fuzz", double_click_fuzz,
	      doc: /* Maximum mouse movement between clicks to make a double-click.
On window-system frames, value is the number of pixels the mouse may have
moved horizontally or vertically between two clicks to make a double-click.
On non window-system frames, value is interpreted in units of 1/8 characters
instead of pixels.

This variable is also the threshold for motion of the mouse
to count as a drag.  */);
  double_click_fuzz = 3;

  DEFVAR_INT ("num-input-keys", num_input_keys,
	      doc: /* Number of complete key sequences read as input so far.
This includes key sequences read from keyboard macros.
The number is effectively the number of interactive command invocations.  */);
  num_input_keys = 0;

  DEFVAR_INT ("num-nonmacro-input-events", num_nonmacro_input_events,
	      doc: /* Number of input events read from the keyboard so far.
This does not include events generated by keyboard macros.  */);
  num_nonmacro_input_events = 0;

  DEFVAR_LISP ("last-event-frame", Vlast_event_frame,
	       doc: /* The frame in which the most recently read event occurred.
If the last event came from a keyboard macro, this is set to `macro'.  */);
  Vlast_event_frame = Qnil;

  /* This variable is set up in sysdep.c.  */
  DEFVAR_LISP ("tty-erase-char", Vtty_erase_char,
	       doc: /* The ERASE character as set by the user with stty.  */);

  DEFVAR_LISP ("help-char", Vhelp_char,
	       doc: /* Character to recognize as meaning Help.
When it is read, do `(eval help-form)', and display result if it's a string.
If the value of `help-form' is nil, this char can be read normally.  */);
  XSETINT (Vhelp_char, Ctl ('H'));

  DEFVAR_LISP ("help-event-list", Vhelp_event_list,
	       doc: /* List of input events to recognize as meaning Help.
These work just like the value of `help-char' (see that).  */);
  Vhelp_event_list = Qnil;

  DEFVAR_LISP ("help-form", Vhelp_form,
	       doc: /* Form to execute when character `help-char' is read.
If the form returns a string, that string is displayed.
If `help-form' is nil, the help char is not recognized.  */);
  Vhelp_form = Qnil;

  DEFVAR_LISP ("prefix-help-command", Vprefix_help_command,
	       doc: /* Command to run when `help-char' character follows a prefix key.
This command is used only when there is no actual binding
for that character after that prefix key.  */);
  Vprefix_help_command = Qnil;

  DEFVAR_LISP ("top-level", Vtop_level,
	       doc: /* Form to evaluate when Emacs starts up.
Useful to set before you dump a modified Emacs.  */);
  Vtop_level = Qnil;
  XSYMBOL (Qtop_level)->declared_special = false;

  DEFVAR_KBOARD ("keyboard-translate-table", Vkeyboard_translate_table,
                 doc: /* Translate table for local keyboard input, or nil.
If non-nil, the value should be a char-table.  Each character read
from the keyboard is looked up in this char-table.  If the value found
there is non-nil, then it is used instead of the actual input character.

The value can also be a string or vector, but this is considered obsolete.
If it is a string or vector of length N, character codes N and up are left
untranslated.  In a vector, an element which is nil means "no translation".

This is applied to the characters supplied to input methods, not their
output.  See also `translation-table-for-input'.

This variable has a separate binding for each terminal.
See Info node `(elisp)Multiple Terminals'.  */);

  DEFVAR_BOOL ("cannot-suspend", cannot_suspend,
	       doc: /* Non-nil means to always spawn a subshell instead of suspending.
(Even if the operating system has support for stopping a process.)  */);
  cannot_suspend = false;

  DEFVAR_BOOL ("menu-prompting", menu_prompting,
	       doc: /* Non-nil means prompt with menus when appropriate.
This is done when reading from a keymap that has a prompt string,
for elements that have prompt strings.
The menu is displayed on the screen
if X menus were enabled at configuration
time and the previous event was a mouse click prefix key.
Otherwise, menu prompting uses the echo area.  */);
  menu_prompting = true;

  DEFVAR_LISP ("menu-prompt-more-char", menu_prompt_more_char,
	       doc: /* Character to see next line of menu prompt.
Type this character while in a menu prompt to rotate around the lines of it.  */);
  XSETINT (menu_prompt_more_char, ' ');

  DEFVAR_INT ("extra-keyboard-modifiers", extra_keyboard_modifiers,
	      doc: /* A mask of additional modifier keys to use with every keyboard character.
Emacs applies the modifiers of the character stored here to each keyboard
character it reads.  For example, after evaluating the expression
    (setq extra-keyboard-modifiers ?\\C-x)
all input characters will have the control modifier applied to them.

Note that the character ?\\C-@, equivalent to the integer zero, does
not count as a control character; rather, it counts as a character
with no modifiers; thus, setting `extra-keyboard-modifiers' to zero
cancels any modification.  */);
  extra_keyboard_modifiers = 0;

  DEFSYM (Qdeactivate_mark, "deactivate-mark");
  DEFVAR_LISP ("deactivate-mark", Vdeactivate_mark,
	       doc: /* If an editing command sets this to t, deactivate the mark afterward.
The command loop sets this to nil before each command,
and tests the value when the command returns.
Buffer modification stores t in this variable.  */);
  Vdeactivate_mark = Qnil;
  Fmake_variable_buffer_local (Qdeactivate_mark);

  DEFVAR_LISP ("pre-command-hook", Vpre_command_hook,
	       doc: /* Normal hook run before each command is executed.
If an unhandled error happens in running this hook,
the function in which the error occurred is unconditionally removed, since
otherwise the error might happen repeatedly and make Emacs nonfunctional.

See also `pre-command-hook'.  */);
  Vpre_command_hook = Qnil;

  DEFVAR_LISP ("post-command-hook", Vpost_command_hook,
	       doc: /* Normal hook run after each command is executed.
If an unhandled error happens in running this hook,
the function in which the error occurred is unconditionally removed, since
otherwise the error might happen repeatedly and make Emacs nonfunctional.

It is a bad idea to use this hook for expensive processing.  If
unavoidable, wrap your code in `(while-no-input (redisplay) CODE)' to
avoid making Emacs unresponsive while the user types.

See also `pre-command-hook'.  */);
  Vpost_command_hook = Qnil;

#if 0
  DEFVAR_LISP ("echo-area-clear-hook", ...,
	       doc: /* Normal hook run when clearing the echo area.  */);
#endif
  DEFSYM (Qecho_area_clear_hook, "echo-area-clear-hook");
  Fset (Qecho_area_clear_hook, Qnil);

  DEFVAR_LISP ("lucid-menu-bar-dirty-flag", Vlucid_menu_bar_dirty_flag,
	       doc: /* Non-nil means menu bar, specified Lucid style, needs to be recomputed.  */);
  Vlucid_menu_bar_dirty_flag = Qnil;

  DEFVAR_LISP ("menu-bar-final-items", Vmenu_bar_final_items,
	       doc: /* List of menu bar items to move to the end of the menu bar.
The elements of the list are event types that may have menu bar bindings.  */);
  Vmenu_bar_final_items = Qnil;

  DEFVAR_LISP ("tool-bar-separator-image-expression", Vtool_bar_separator_image_expression,
    doc: /* Expression evaluating to the image spec for a tool-bar separator.
This is used internally by graphical displays that do not render
tool-bar separators natively.  Otherwise it is unused (e.g. on GTK).  */);
  Vtool_bar_separator_image_expression = Qnil;

  DEFVAR_KBOARD ("overriding-terminal-local-map",
		 Voverriding_terminal_local_map,
		 doc: /* Per-terminal keymap that takes precedence over all other keymaps.
This variable is intended to let commands such as `universal-argument'
set up a different keymap for reading the next command.

`overriding-terminal-local-map' has a separate binding for each
terminal device.  See Info node `(elisp)Multiple Terminals'.  */);

  DEFVAR_LISP ("overriding-local-map", Voverriding_local_map,
	       doc: /* Keymap that replaces (overrides) local keymaps.
If this variable is non-nil, Emacs looks up key bindings in this
keymap INSTEAD OF the keymap char property, minor mode maps, and the
buffer's local map.  Hence, the only active keymaps would be
`overriding-terminal-local-map', this keymap, and `global-keymap', in
order of precedence.  */);
  Voverriding_local_map = Qnil;

  DEFVAR_LISP ("overriding-local-map-menu-flag", Voverriding_local_map_menu_flag,
	       doc: /* Non-nil means `overriding-local-map' applies to the menu bar.
Otherwise, the menu bar continues to reflect the buffer's local map
and the minor mode maps regardless of `overriding-local-map'.  */);
  Voverriding_local_map_menu_flag = Qnil;

  DEFVAR_LISP ("special-event-map", Vspecial_event_map,
	       doc: /* Keymap defining bindings for special events to execute at low level.  */);
  Vspecial_event_map = list1 (Qkeymap);

  DEFVAR_LISP ("track-mouse", do_mouse_tracking,
	       doc: /* Non-nil means generate motion events for mouse motion.  */);

  DEFVAR_KBOARD ("system-key-alist", Vsystem_key_alist,
		 doc: /* Alist of system-specific X windows key symbols.
Each element should have the form (N . SYMBOL) where N is the
numeric keysym code (sans the \"system-specific\" bit 1<<28)
and SYMBOL is its name.

`system-key-alist' has a separate binding for each terminal device.
See Info node `(elisp)Multiple Terminals'.  */);

  DEFVAR_KBOARD ("local-function-key-map", Vlocal_function_key_map,
                 doc: /* Keymap that translates key sequences to key sequences during input.
This is used mainly for mapping key sequences into some preferred
key events (symbols).

The `read-key-sequence' function replaces any subsequence bound by
`local-function-key-map' with its binding.  More precisely, when the
active keymaps have no binding for the current key sequence but
`local-function-key-map' binds a suffix of the sequence to a vector or
string, `read-key-sequence' replaces the matching suffix with its
binding, and continues with the new sequence.

If the binding is a function, it is called with one argument (the prompt)
and its return value (a key sequence) is used.

The events that come from bindings in `local-function-key-map' are not
themselves looked up in `local-function-key-map'.

For example, suppose `local-function-key-map' binds `ESC O P' to [f1].
Typing `ESC O P' to `read-key-sequence' would return [f1].  Typing
`C-x ESC O P' would return [?\\C-x f1].  If [f1] were a prefix key,
typing `ESC O P x' would return [f1 x].

`local-function-key-map' has a separate binding for each terminal
device.  See Info node `(elisp)Multiple Terminals'.  If you need to
define a binding on all terminals, change `function-key-map'
instead.  Initially, `local-function-key-map' is an empty keymap that
has `function-key-map' as its parent on all terminal devices.  */);

  DEFVAR_KBOARD ("input-decode-map", Vinput_decode_map,
		 doc: /* Keymap that decodes input escape sequences.
This is used mainly for mapping ASCII function key sequences into
real Emacs function key events (symbols).

The `read-key-sequence' function replaces any subsequence bound by
`input-decode-map' with its binding.  Contrary to `function-key-map',
this map applies its rebinding regardless of the presence of an ordinary
binding.  So it is more like `key-translation-map' except that it applies
before `function-key-map' rather than after.

If the binding is a function, it is called with one argument (the prompt)
and its return value (a key sequence) is used.

The events that come from bindings in `input-decode-map' are not
themselves looked up in `input-decode-map'.  */);

  DEFVAR_LISP ("function-key-map", Vfunction_key_map,
               doc: /* The parent keymap of all `local-function-key-map' instances.
Function key definitions that apply to all terminal devices should go
here.  If a mapping is defined in both the current
`local-function-key-map' binding and this variable, then the local
definition will take precedence.  */);
  Vfunction_key_map = Fmake_sparse_keymap (Qnil);

  DEFVAR_LISP ("key-translation-map", Vkey_translation_map,
               doc: /* Keymap of key translations that can override keymaps.
This keymap works like `input-decode-map', but comes after `function-key-map'.
Another difference is that it is global rather than terminal-local.  */);
  Vkey_translation_map = Fmake_sparse_keymap (Qnil);

  DEFVAR_LISP ("deferred-action-list", Vdeferred_action_list,
	       doc: /* List of deferred actions to be performed at a later time.
The precise format isn't relevant here; we just check whether it is nil.  */);
  Vdeferred_action_list = Qnil;

  DEFVAR_LISP ("deferred-action-function", Vdeferred_action_function,
	       doc: /* Function to call to handle deferred actions, after each command.
This function is called with no arguments after each command
whenever `deferred-action-list' is non-nil.  */);
  Vdeferred_action_function = Qnil;

  DEFVAR_LISP ("delayed-warnings-list", Vdelayed_warnings_list,
               doc: /* List of warnings to be displayed after this command.
Each element must be a list (TYPE MESSAGE [LEVEL [BUFFER-NAME]]),
as per the args of `display-warning' (which see).
If this variable is non-nil, `delayed-warnings-hook' will be run
immediately after running `post-command-hook'.  */);
  Vdelayed_warnings_list = Qnil;

  DEFVAR_LISP ("timer-list", Vtimer_list,
	       doc: /* List of active absolute time timers in order of increasing time.  */);
  Vtimer_list = Qnil;

  DEFVAR_LISP ("timer-idle-list", Vtimer_idle_list,
	       doc: /* List of active idle-time timers in order of increasing time.  */);
  Vtimer_idle_list = Qnil;

  DEFVAR_LISP ("input-method-function", Vinput_method_function,
	       doc: /* If non-nil, the function that implements the current input method.
It's called with one argument, a printing character that was just read.
(That means a character with code 040...0176.)
Typically this function uses `read-event' to read additional events.
When it does so, it should first bind `input-method-function' to nil
so it will not be called recursively.

The function should return a list of zero or more events
to be used as input.  If it wants to put back some events
to be reconsidered, separately, by the input method,
it can add them to the beginning of `unread-command-events'.

The input method function can find in `input-method-previous-message'
the previous echo area message.

The input method function should refer to the variables
`input-method-use-echo-area' and `input-method-exit-on-first-char'
for guidance on what to do.  */);
  Vinput_method_function = Qlist;

  DEFVAR_LISP ("input-method-previous-message",
	       Vinput_method_previous_message,
	       doc: /* When `input-method-function' is called, hold the previous echo area message.
This variable exists because `read-event' clears the echo area
before running the input method.  It is nil if there was no message.  */);
  Vinput_method_previous_message = Qnil;

  DEFVAR_LISP ("show-help-function", Vshow_help_function,
	       doc: /* If non-nil, the function that implements the display of help.
It's called with one argument, the help string to display.  */);
  Vshow_help_function = Qnil;

  DEFVAR_LISP ("disable-point-adjustment", Vdisable_point_adjustment,
	       doc: /* If non-nil, suppress point adjustment after executing a command.

After a command is executed, if point is moved into a region that has
special properties (e.g. composition, display), we adjust point to
the boundary of the region.  But, when a command sets this variable to
non-nil, we suppress the point adjustment.

This variable is set to nil before reading a command, and is checked
just after executing the command.  */);
  Vdisable_point_adjustment = Qnil;

  DEFVAR_LISP ("global-disable-point-adjustment",
	       Vglobal_disable_point_adjustment,
	       doc: /* If non-nil, always suppress point adjustment.

The default value is nil, in which case, point adjustment are
suppressed only after special commands that set
`disable-point-adjustment' (which see) to non-nil.  */);
  Vglobal_disable_point_adjustment = Qnil;

  DEFVAR_LISP ("minibuffer-message-timeout", Vminibuffer_message_timeout,
	       doc: /* How long to display an echo-area message when the minibuffer is active.
If the value is not a number, such messages don't time out.  */);
  Vminibuffer_message_timeout = make_number (2);

  DEFVAR_LISP ("throw-on-input", Vthrow_on_input,
	       doc: /* If non-nil, any keyboard input throws to this symbol.
The value of that variable is passed to `quit-flag' and later causes a
peculiar kind of quitting.  */);
  Vthrow_on_input = Qnil;

  DEFVAR_LISP ("command-error-function", Vcommand_error_function,
	       doc: /* Function to output error messages.
Called with three arguments:
- the error data, a list of the form (SIGNALED-CONDITION . SIGNAL-DATA)
  such as what `condition-case' would bind its variable to,
- the context (a string which normally goes at the start of the message),
- the Lisp function within which the error was signaled.  */);
  Vcommand_error_function = intern ("command-error-default-function");

  DEFVAR_LISP ("enable-disabled-menus-and-buttons",
	       Venable_disabled_menus_and_buttons,
	       doc: /* If non-nil, don't ignore events produced by disabled menu items and tool-bar.

Help functions bind this to allow help on disabled menu items
and tool-bar buttons.  */);
  Venable_disabled_menus_and_buttons = Qnil;

  DEFVAR_LISP ("select-active-regions",
	       Vselect_active_regions,
	       doc: /* If non-nil, an active region automatically sets the primary selection.
If the value is `only', only temporarily active regions (usually made
by mouse-dragging or shift-selection) set the window selection.

This takes effect only when Transient Mark mode is enabled.  */);
  Vselect_active_regions = Qt;

  DEFVAR_LISP ("saved-region-selection",
	       Vsaved_region_selection,
	       doc: /* Contents of active region prior to buffer modification.
If `select-active-regions' is non-nil, Emacs sets this to the
text in the region before modifying the buffer.  The next call to
the function `deactivate-mark' uses this to set the window selection.  */);
  Vsaved_region_selection = Qnil;

  DEFVAR_LISP ("selection-inhibit-update-commands",
	       Vselection_inhibit_update_commands,
	       doc: /* List of commands which should not update the selection.
Normally, if `select-active-regions' is non-nil and the mark remains
active after a command (i.e. the mark was not deactivated), the Emacs
command loop sets the selection to the text in the region.  However,
if the command is in this list, the selection is not updated.  */);
  Vselection_inhibit_update_commands
    = list2 (Qhandle_switch_frame, Qhandle_select_window);

  DEFVAR_LISP ("debug-on-event",
               Vdebug_on_event,
               doc: /* Enter debugger on this event.  When Emacs
receives the special event specified by this variable, it will try to
break into the debugger as soon as possible instead of processing the
event normally through `special-event-map'.

Currently, the only supported values for this
variable are `sigusr1' and `sigusr2'.  */);
  Vdebug_on_event = intern_c_string ("sigusr2");

  /* Create the initial keyboard.  Qt means 'unset'.  */
  initial_kboard = allocate_kboard (Qt);
}

void
keys_of_keyboard (void)
{
  initial_define_key (global_map, Ctl ('Z'), "suspend-emacs");
  initial_define_key (control_x_map, Ctl ('Z'), "suspend-emacs");
  initial_define_key (meta_map, Ctl ('C'), "exit-recursive-edit");
  initial_define_key (global_map, Ctl (']'), "abort-recursive-edit");
  initial_define_key (meta_map, 'x', "execute-extended-command");

  initial_define_lispy_key (Vspecial_event_map, "delete-frame",
			    "handle-delete-frame");
  initial_define_lispy_key (Vspecial_event_map, "ns-put-working-text",
			    "ns-put-working-text");
  initial_define_lispy_key (Vspecial_event_map, "ns-unput-working-text",
			    "ns-unput-working-text");
  /* Here we used to use `ignore-event' which would simple set prefix-arg to
     current-prefix-arg, as is done in `handle-switch-frame'.
     But `handle-switch-frame is not run from the special-map.
     Commands from that map are run in a special way that automatically
     preserves the prefix-arg.  Restoring the prefix arg here is not just
     redundant but harmful:
     - C-u C-x v =
     - current-prefix-arg is set to non-nil, prefix-arg is set to nil.
     - after the first prompt, the exit-minibuffer-hook is run which may
       iconify a frame and thus push a `iconify-frame' event.
     - after running exit-minibuffer-hook, current-prefix-arg is
       restored to the non-nil value it had before the prompt.
     - we enter the second prompt.
       current-prefix-arg is non-nil, prefix-arg is nil.
     - before running the first real event, we run the special iconify-frame
       event, but we pass the `special' arg to command-execute so
       current-prefix-arg and prefix-arg are left untouched.
     - here we foolishly copy the non-nil current-prefix-arg to prefix-arg.
     - the next key event will have a spuriously non-nil current-prefix-arg.  */
  initial_define_lispy_key (Vspecial_event_map, "iconify-frame",
			    "ignore");
  initial_define_lispy_key (Vspecial_event_map, "make-frame-visible",
			    "ignore");
  /* Handling it at such a low-level causes read_key_sequence to get
   * confused because it doesn't realize that the current_buffer was
   * changed by read_char.
   *
   * initial_define_lispy_key (Vspecial_event_map, "select-window",
   * 			    "handle-select-window"); */
  initial_define_lispy_key (Vspecial_event_map, "save-session",
			    "handle-save-session");

#ifdef HAVE_DBUS
  /* Define a special event which is raised for dbus callback
     functions.  */
  initial_define_lispy_key (Vspecial_event_map, "dbus-event",
			    "dbus-handle-event");
#endif

#ifdef USE_FILE_NOTIFY
  /* Define a special event which is raised for notification callback
     functions.  */
  initial_define_lispy_key (Vspecial_event_map, "file-notify",
                            "file-notify-handle-event");
#endif /* USE_FILE_NOTIFY */

  initial_define_lispy_key (Vspecial_event_map, "config-changed-event",
			    "ignore");
#if defined (WINDOWSNT)
  initial_define_lispy_key (Vspecial_event_map, "language-change",
			    "ignore");
#endif
  initial_define_lispy_key (Vspecial_event_map, "focus-in",
			    "handle-focus-in");
  initial_define_lispy_key (Vspecial_event_map, "focus-out",
			    "handle-focus-out");
}

/* Mark the pointers in the kboard objects.
   Called by Fgarbage_collect.  */
void
mark_kboards (void)
{
  KBOARD *kb;
  Lisp_Object *p;
  for (kb = all_kboards; kb; kb = kb->next_kboard)
    {
      if (kb->kbd_macro_buffer)
	for (p = kb->kbd_macro_buffer; p < kb->kbd_macro_ptr; p++)
	  mark_object (*p);
      mark_object (KVAR (kb, Voverriding_terminal_local_map));
      mark_object (KVAR (kb, Vlast_command));
      mark_object (KVAR (kb, Vreal_last_command));
      mark_object (KVAR (kb, Vkeyboard_translate_table));
      mark_object (KVAR (kb, Vlast_repeatable_command));
      mark_object (KVAR (kb, Vprefix_arg));
      mark_object (KVAR (kb, Vlast_prefix_arg));
      mark_object (KVAR (kb, kbd_queue));
      mark_object (KVAR (kb, defining_kbd_macro));
      mark_object (KVAR (kb, Vlast_kbd_macro));
      mark_object (KVAR (kb, Vsystem_key_alist));
      mark_object (KVAR (kb, system_key_syms));
      mark_object (KVAR (kb, Vwindow_system));
      mark_object (KVAR (kb, Vinput_decode_map));
      mark_object (KVAR (kb, Vlocal_function_key_map));
      mark_object (KVAR (kb, Vdefault_minibuffer_frame));
      mark_object (KVAR (kb, echo_string));
      mark_object (KVAR (kb, echo_prompt));
    }
  {
    union buffered_input_event *event;
    for (event = kbd_fetch_ptr; event != kbd_store_ptr; event++)
      {
	if (event == kbd_buffer + KBD_BUFFER_SIZE)
	  event = kbd_buffer;
	/* These two special event types has no Lisp_Objects to mark.  */
	if (event->kind != SELECTION_REQUEST_EVENT
	    && event->kind != SELECTION_CLEAR_EVENT)
	  {
	    mark_object (event->ie.x);
	    mark_object (event->ie.y);
	    mark_object (event->ie.frame_or_window);
	    mark_object (event->ie.arg);
	  }
      }
  }
}<|MERGE_RESOLUTION|>--- conflicted
+++ resolved
@@ -1239,15 +1239,6 @@
                               bool, bool, bool, bool);
 static void adjust_point_for_property (ptrdiff_t, bool);
 
-<<<<<<< HEAD
-/* The last boundary auto-added to buffer-undo-list.  */
-Lisp_Object last_undo_boundary;
-=======
-/* FIXME: This is wrong rather than test window-system, we should call
-   a new set-selection, which will then dispatch to x-set-selection, or
-   tty-set-selection, or w32-set-selection, ...  */
->>>>>>> 44dfa86b
-
 Lisp_Object
 command_loop_1 (void)
 {
@@ -1463,20 +1454,10 @@
               }
 #endif
 
-<<<<<<< HEAD
-	    {
-	      Lisp_Object undo = BVAR (current_buffer, undo_list);
-	      Fundo_boundary ();
-	      last_undo_boundary
-		= (EQ (undo, BVAR (current_buffer, undo_list))
-		   ? Qnil : BVAR (current_buffer, undo_list));
-	    }
-=======
             /* Ensure that we have added appropriate undo-boundaries as a
                result of changes from the last command. */
             call0 (Qundo_auto__add_boundary);
 
->>>>>>> 44dfa86b
             call1 (Qcommand_execute, Vthis_command);
 
 #ifdef HAVE_WINDOW_SYSTEM
