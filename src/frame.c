/* Generic frame functions.

Copyright (C) 1993-1995, 1997, 1999-2019 Free Software Foundation, Inc.

This file is part of GNU Emacs.

GNU Emacs is free software: you can redistribute it and/or modify
it under the terms of the GNU General Public License as published by
the Free Software Foundation, either version 3 of the License, or (at
your option) any later version.

GNU Emacs is distributed in the hope that it will be useful,
but WITHOUT ANY WARRANTY; without even the implied warranty of
MERCHANTABILITY or FITNESS FOR A PARTICULAR PURPOSE.  See the
GNU General Public License for more details.

You should have received a copy of the GNU General Public License
along with GNU Emacs.  If not, see <https://www.gnu.org/licenses/>.  */

#include <config.h>

#include <stdio.h>
#include <stdlib.h>
#include <errno.h>
#include <limits.h>

#include <c-ctype.h>

#include "lisp.h"

#ifdef HAVE_WINDOW_SYSTEM
#include TERM_HEADER
#endif /* HAVE_WINDOW_SYSTEM */

#include "buffer.h"
/* These help us bind and responding to switch-frame events.  */
#include "keyboard.h"
#include "ptr-bounds.h"
#include "frame.h"
#include "blockinput.h"
#include "termchar.h"
#include "termhooks.h"
#include "dispextern.h"
#include "window.h"
#ifdef HAVE_WINDOW_SYSTEM
#include "fontset.h"
#endif
#include "cm.h"
#ifdef MSDOS
#include "msdos.h"
#include "dosfns.h"
#endif
#ifdef USE_X_TOOLKIT
#include "widget.h"
#endif
#include "pdumper.h"

/* The currently selected frame.  */
Lisp_Object selected_frame;

/* The selected frame the last time window change functions were run.  */
Lisp_Object old_selected_frame;

/* A frame which is not just a mini-buffer, or NULL if there are no such
   frames.  This is usually the most recent such frame that was selected.  */

static struct frame *last_nonminibuf_frame;

/* False means there are no visible garbaged frames.  */
bool frame_garbaged;

/* The default tool bar height for future frames.  */
#ifdef HAVE_EXT_TOOL_BAR
enum { frame_default_tool_bar_height = 0 };
#else
int frame_default_tool_bar_height;
#endif

#ifdef HAVE_WINDOW_SYSTEM
static void gui_report_frame_params (struct frame *, Lisp_Object *);
#endif

/* These setters are used only in this file, so they can be private.  */
static void
fset_buffer_predicate (struct frame *f, Lisp_Object val)
{
  f->buffer_predicate = val;
}
static void
fset_minibuffer_window (struct frame *f, Lisp_Object val)
{
  f->minibuffer_window = val;
}

struct frame *
decode_live_frame (register Lisp_Object frame)
{
  if (NILP (frame))
    frame = selected_frame;
  CHECK_LIVE_FRAME (frame);
  return XFRAME (frame);
}

struct frame *
decode_any_frame (register Lisp_Object frame)
{
  if (NILP (frame))
    frame = selected_frame;
  CHECK_FRAME (frame);
  return XFRAME (frame);
}

#ifdef HAVE_WINDOW_SYSTEM
bool
display_available (void)
{
  return x_display_list != NULL;
}
#endif

struct frame *
decode_window_system_frame (Lisp_Object frame)
{
  struct frame *f = decode_live_frame (frame);
  check_window_system (f);
#ifdef HAVE_WINDOW_SYSTEM
  return f;
#endif
}

void
check_window_system (struct frame *f)
{
#ifdef HAVE_WINDOW_SYSTEM
  if (window_system_available (f))
    return;
#endif
  error (f ? "Window system frame should be used"
	 : "Window system is not in use or not initialized");
}

/* Return the value of frame parameter PROP in frame FRAME.  */

Lisp_Object
get_frame_param (struct frame *frame, Lisp_Object prop)
{
  return Fcdr (Fassq (prop, frame->param_alist));
}


void
frame_size_history_add (struct frame *f, Lisp_Object fun_symbol,
			int width, int height, Lisp_Object rest)
{
  Lisp_Object frame;

  XSETFRAME (frame, f);
  if (CONSP (frame_size_history)
      && FIXNUMP (XCAR (frame_size_history))
      && 0 < XFIXNUM (XCAR (frame_size_history)))
    frame_size_history =
      Fcons (make_fixnum (XFIXNUM (XCAR (frame_size_history)) - 1),
	     Fcons (list4
		    (frame, fun_symbol,
		     ((width > 0)
		      ? list4i (FRAME_TEXT_WIDTH (f), FRAME_TEXT_HEIGHT (f),
				width, height)
		      : Qnil),
		     rest),
		    XCDR (frame_size_history)));
}


/* Return 1 if `frame-inhibit-implied-resize' is non-nil or fullscreen
   state of frame F would be affected by a vertical (horizontal if
   HORIZONTAL is true) resize.  PARAMETER is the symbol of the frame
   parameter that is changed.  */
bool
frame_inhibit_resize (struct frame *f, bool horizontal, Lisp_Object parameter)
{
  Lisp_Object fullscreen = get_frame_param (f, Qfullscreen);
  bool inhibit
    = (f->after_make_frame
       ? (EQ (frame_inhibit_implied_resize, Qt)
	  || (CONSP (frame_inhibit_implied_resize)
	      && !NILP (Fmemq (parameter, frame_inhibit_implied_resize)))
	  || (horizontal
	      && !NILP (fullscreen) && !EQ (fullscreen, Qfullheight))
	  || (!horizontal
	      && !NILP (fullscreen) && !EQ (fullscreen, Qfullwidth))
	  || FRAME_TERMCAP_P (f) || FRAME_MSDOS_P (f))
       : ((horizontal && f->inhibit_horizontal_resize)
	  || (!horizontal && f->inhibit_vertical_resize)));
  if (inhibit && !FRAME_TERMCAP_P (f) && !FRAME_MSDOS_P (f))
    frame_size_history_add
      (f, Qframe_inhibit_resize, 0, 0,
       list5 (horizontal ? Qt : Qnil, parameter,
	      f->after_make_frame ? Qt : Qnil,
	      frame_inhibit_implied_resize,
	      fullscreen));

  return inhibit;
}

static void
set_menu_bar_lines (struct frame *f, Lisp_Object value, Lisp_Object oldval)
{
  int nlines;
  int olines = FRAME_MENU_BAR_LINES (f);

  /* Right now, menu bars don't work properly in minibuf-only frames;
     most of the commands try to apply themselves to the minibuffer
     frame itself, and get an error because you can't switch buffers
     in or split the minibuffer window.  */
  if (FRAME_MINIBUF_ONLY_P (f))
    return;

  if (TYPE_RANGED_FIXNUMP (int, value))
    nlines = XFIXNUM (value);
  else
    nlines = 0;

  if (nlines != olines)
    {
      windows_or_buffers_changed = 14;
      FRAME_MENU_BAR_LINES (f) = nlines;
      FRAME_MENU_BAR_HEIGHT (f) = nlines * FRAME_LINE_HEIGHT (f);
      change_frame_size (f, FRAME_COLS (f),
			 FRAME_LINES (f) + olines - nlines,
			 0, 1, 0, 0);
    }
}

Lisp_Object Vframe_list;


DEFUN ("framep", Fframep, Sframep, 1, 1, 0,
       doc: /* Return non-nil if OBJECT is a frame.
Value is:
  t for a termcap frame (a character-only terminal),
 `x' for an Emacs frame that is really an X window,
 `w32' for an Emacs frame that is a window on MS-Windows display,
 `ns' for an Emacs frame on a GNUstep or Macintosh Cocoa display,
 `pc' for a direct-write MS-DOS frame.
See also `frame-live-p'.  */)
  (Lisp_Object object)
{
  if (!FRAMEP (object))
    return Qnil;
  switch (XFRAME (object)->output_method)
    {
    case output_initial: /* The initial frame is like a termcap frame. */
    case output_termcap:
      return Qt;
    case output_x_window:
      return Qx;
    case output_w32:
      return Qw32;
    case output_msdos_raw:
      return Qpc;
    case output_ns:
      return Qns;
    default:
      emacs_abort ();
    }
}

DEFUN ("frame-live-p", Fframe_live_p, Sframe_live_p, 1, 1, 0,
       doc: /* Return non-nil if OBJECT is a frame which has not been deleted.
Value is nil if OBJECT is not a live frame.  If object is a live
frame, the return value indicates what sort of terminal device it is
displayed on.  See the documentation of `framep' for possible
return values.  */)
  (Lisp_Object object)
{
  return ((FRAMEP (object)
	   && FRAME_LIVE_P (XFRAME (object)))
	  ? Fframep (object)
	  : Qnil);
}

DEFUN ("window-system", Fwindow_system, Swindow_system, 0, 1, 0,
       doc: /* The name of the window system that FRAME is displaying through.
The value is a symbol:
 nil for a termcap frame (a character-only terminal),
 `x' for an Emacs frame that is really an X window,
 `w32' for an Emacs frame that is a window on MS-Windows display,
 `ns' for an Emacs frame on a GNUstep or Macintosh Cocoa display,
 `pc' for a direct-write MS-DOS frame.

FRAME defaults to the currently selected frame.

Use of this function as a predicate is deprecated.  Instead,
use `display-graphic-p' or any of the other `display-*-p'
predicates which report frame's specific UI-related capabilities.  */)
  (Lisp_Object frame)
{
  Lisp_Object type;
  if (NILP (frame))
    frame = selected_frame;

  type = Fframep (frame);

  if (NILP (type))
    wrong_type_argument (Qframep, frame);

  if (EQ (type, Qt))
    return Qnil;
  else
    return type;
}

/* Placeholder used by temacs -nw before window.el is loaded.  */
DEFUN ("frame-windows-min-size", Fframe_windows_min_size,
       Sframe_windows_min_size, 4, 4, 0,
       doc: /* SKIP: real doc in window.el.  */
       attributes: const)
     (Lisp_Object frame, Lisp_Object horizontal,
      Lisp_Object ignore, Lisp_Object pixelwise)
{
  return make_fixnum (0);
}

/**
 * frame_windows_min_size:
 *
 * Return the minimum number of lines (columns if HORIZONTAL is non-nil)
 * of FRAME.  If PIXELWISE is non-nil, return the minimum inner height
 * (width) of FRAME in pixels.
 *
 * This value is calculated by the function `frame-windows-min-size' in
 * window.el unless the `min-height' (`min-width' if HORIZONTAL is
 * non-nil) parameter of FRAME is non-nil thus explicitly specifying the
 * value to be returned.  In that latter case IGNORE is ignored.
 *
 * If `frame-windows-min-size' is called, it will make sure that the
 * return value accommodates all windows of FRAME respecting the values
 * of `window-min-height' (`window-min-width' if HORIZONTAL is non-nil).
 * With IGNORE non-nil the values of these variables are ignored.
 *
 * In either case, never return a value less than 1.  For TTY frames,
 * additionally limit the minimum frame height to a value large enough
 * to support the menu bar, the mode line, and the echo area.
 */
static int
frame_windows_min_size (Lisp_Object frame, Lisp_Object horizontal,
			Lisp_Object ignore, Lisp_Object pixelwise)
{
  struct frame *f = XFRAME (frame);
  Lisp_Object par_size;
  int retval;

  if ((!NILP (horizontal)
       && RANGED_FIXNUMP (INT_MIN,
			  par_size = get_frame_param (f, Qmin_width),
			  INT_MAX))
      || (NILP (horizontal)
	  && RANGED_FIXNUMP (INT_MIN,
			     par_size = get_frame_param (f, Qmin_height),
			     INT_MAX)))
    {
      int min_size = XFIXNUM (par_size);

      /* Don't allow phantom frames.  */
      if (min_size < 1)
	min_size = 1;

      retval = (NILP (pixelwise)
		? min_size
		: min_size * (NILP (horizontal)
			      ? FRAME_LINE_HEIGHT (f)
			      : FRAME_COLUMN_WIDTH (f)));
    }
  else
    retval = XFIXNUM (call4 (Qframe_windows_min_size, frame, horizontal,
			  ignore, pixelwise));
  /* Don't allow too small height of text-mode frames, or else cm.c
     might abort in cmcheckmagic.  */
  if ((FRAME_TERMCAP_P (f) || FRAME_MSDOS_P (f)) && NILP (horizontal))
    {
      int min_height = (FRAME_MENU_BAR_LINES (f)
			+ FRAME_WANTS_MODELINE_P (f)
			+ 2);	/* one text line and one echo-area line */
      if (retval < min_height)
	retval = min_height;
    }

  return retval;
}


#ifdef HAVE_WINDOW_SYSTEM
/**
 * keep_ratio:
 *
 * Preserve ratios of frame F which usually happens after its parent
 * frame P got resized.  OLD_WIDTH, OLD_HEIGHT specifies the old native
 * size of F's parent, NEW_WIDTH and NEW_HEIGHT its new size.
 *
 * Adjust F's width if F's 'keep_ratio' parameter is non-nil and, if
 * it is a cons, its car is not 'height-only'.  Adjust F's height if F's
 * 'keep_ratio' parameter is non-nil and, if it is a cons, its car
 * is not 'width-only'.
 *
 * Adjust F's left position if F's 'keep_ratio' parameter is non-nil
 * and, if its is a cons, its cdr is non-nil and not 'top-only'.  Adjust
 * F's top position if F's 'keep_ratio' parameter is non-nil and, if
 * its is a cons, its cdr is non-nil and not 'left-only'.
 *
 * Note that when positional adjustment is requested but the size of F
 * should remain unaltered in the corresponding direction, this routine
 * tries to constrain F to its parent frame - something which usually
 * happens when the parent frame shrinks.  This means, however, that
 * when the parent frame is re-enlarged later, the child's original
 * position will not get restored to its pre-shrinking value.
 *
 * This routine is currently useful for child frames only.  It might be
 * eventually useful when moving non-child frames between monitors with
 * different resolutions.
 */
static void
keep_ratio (struct frame *f, struct frame *p, int old_width, int old_height,
	    int new_width, int new_height)
{
  Lisp_Object keep_ratio = get_frame_param (f, Qkeep_ratio);


  if (!NILP (keep_ratio))
    {
      double width_factor = (double)new_width / (double)old_width;
      double height_factor = (double)new_height / (double)old_height;
      int pixel_width, pixel_height, pos_x, pos_y;

      if (!CONSP (keep_ratio) || !NILP (Fcdr (keep_ratio)))
	{
	  if (CONSP (keep_ratio) && EQ (Fcdr (keep_ratio), Qtop_only))
	    pos_x = f->left_pos;
	  else
	    {
	      pos_x = (int)(f->left_pos * width_factor + 0.5);

	      if (CONSP (keep_ratio)
		  && (NILP (Fcar (keep_ratio))
		      || EQ (Fcar (keep_ratio), Qheight_only))
		  && p->pixel_width - f->pixel_width < pos_x)
		{
		  int p_f_width = p->pixel_width - f->pixel_width;

		  if (p_f_width <= 0)
		    pos_x = 0;
		  else
		    pos_x = (int)(p_f_width * width_factor * 0.5 + 0.5);
		}

	      f->left_pos = pos_x;
	    }

	  if (CONSP (keep_ratio) && EQ (Fcdr (keep_ratio), Qleft_only))
	    pos_y = f->top_pos;
	  else
	    {
	      pos_y = (int)(f->top_pos * height_factor + 0.5);

	      if (CONSP (keep_ratio)
		  && (NILP (Fcar (keep_ratio))
		      || EQ (Fcar (keep_ratio), Qwidth_only))
		  && p->pixel_height - f->pixel_height < pos_y)
		/* When positional adjustment was requested and the
		   width of F should remain unaltered, try to constrain
		   F to its parent.  This means that when the parent
		   frame is enlarged later the child's original position
		   won't get restored.  */
		{
		  int p_f_height = p->pixel_height - f->pixel_height;

		  if (p_f_height <= 0)
		    pos_y = 0;
		  else
		    pos_y = (int)(p_f_height * height_factor * 0.5 + 0.5);
		}

	      f->top_pos = pos_y;
	    }

          if (FRAME_TERMINAL (f)->set_frame_offset_hook)
            FRAME_TERMINAL (f)->set_frame_offset_hook (f, pos_x, pos_y, -1);
	}

      if (!CONSP (keep_ratio) || !NILP (Fcar (keep_ratio)))
	{
	  if (CONSP (keep_ratio) && EQ (Fcar (keep_ratio), Qheight_only))
	    pixel_width = -1;
	  else
	    {
	      pixel_width = (int)(f->pixel_width * width_factor + 0.5);
	      pixel_width = FRAME_PIXEL_TO_TEXT_WIDTH (f, pixel_width);
	    }

	  if (CONSP (keep_ratio) && EQ (Fcar (keep_ratio), Qwidth_only))
	    pixel_height = -1;
	  else
	    {
	      pixel_height = (int)(f->pixel_height * height_factor + 0.5);
	      pixel_height = FRAME_PIXEL_TO_TEXT_HEIGHT (f, pixel_height);
	    }

	  adjust_frame_size (f, pixel_width, pixel_height, 1, 0,
			     Qkeep_ratio);
	}
    }
}
#endif


/**
 * adjust_frame_size:
 *
 * Adjust size of frame F.  NEW_WIDTH and NEW_HEIGHT specify the new
 * text size of F in pixels.  A value of -1 means no change is requested
 * for that direction (but the frame may still have to be resized to
 * accommodate windows with their minimum sizes).  This can either issue
 * a request to resize the frame externally (via set_window_size_hook), to
 * resize the frame internally (via resize_frame_windows) or do nothing
 * at all.
 *
 * The argument INHIBIT can assume the following values:
 *
 * 0 means to unconditionally call set_window_size_hook even if sizes
 *   apparently do not change.  Fx_create_frame uses this to pass the
 *   initial size to the window manager.
 *
 * 1 means to call set_window_size_hook if the native frame size really
 *   changes.  Fset_frame_size, Fset_frame_height, ... use this.
 *
 * 2 means to call set_window_size_hook provided frame_inhibit_resize
 *   allows it.  The menu and tool bar code use this ("3" won't work
 *   here in general because menu and tool bar are often not counted in
 *   the frame's text height).
 *
 * 3 means call set_window_size_hook if window minimum sizes must be
 *   preserved or frame_inhibit_resize allows it.
 *   gui_set_left_fringe, gui_set_scroll_bar_width, gui_new_font
 *   ... use (or should use) this.
 *
 * 4 means call set_window_size_hook only if window minimum sizes must
 *   be preserved.  x_set_right_divider_width, x_set_border_width and
 *   the code responsible for wrapping the tool bar use this.
 *
 * 5 means to never call set_window_size_hook.  change_frame_size uses
 *   this.
 *
 * Note that even when set_window_size_hook is not called, individual
 * windows may have to be resized (via `window--sanitize-window-sizes')
 * in order to support minimum size constraints.
 *
 * PRETEND is as for change_frame_size.  PARAMETER, if non-nil, is the
 * symbol of the parameter changed (like `menu-bar-lines', `font', ...).
 * This is passed on to frame_inhibit_resize to let the latter decide on
 * a case-by-case basis whether the frame may be resized externally.
 */
void
adjust_frame_size (struct frame *f, int new_width, int new_height, int inhibit,
		   bool pretend, Lisp_Object parameter)
{
  int unit_width = FRAME_COLUMN_WIDTH (f);
  int unit_height = FRAME_LINE_HEIGHT (f);
  int old_pixel_width = FRAME_PIXEL_WIDTH (f);
  int old_pixel_height = FRAME_PIXEL_HEIGHT (f);
  int old_cols = FRAME_COLS (f);
  int old_lines = FRAME_LINES (f);
  int new_pixel_width, new_pixel_height;
  /* The following two values are calculated from the old frame pixel
     sizes and any "new" settings for tool bar, menu bar and internal
     borders.  We do it this way to detect whether we have to call
     set_window_size_hook as consequence of the new settings.  */
  int windows_width = FRAME_WINDOWS_WIDTH (f);
  int windows_height = FRAME_WINDOWS_HEIGHT (f);
  int min_windows_width, min_windows_height;
  /* These are a bit tedious, maybe we should use a macro.  */
  struct window *r = XWINDOW (FRAME_ROOT_WINDOW (f));
  int old_windows_width = WINDOW_PIXEL_WIDTH (r);
  int old_windows_height
    = (WINDOW_PIXEL_HEIGHT (r)
       + ((FRAME_HAS_MINIBUF_P (f) && !FRAME_MINIBUF_ONLY_P (f))
	  ? WINDOW_PIXEL_HEIGHT (XWINDOW (FRAME_MINIBUF_WINDOW (f)))
	  : 0));
  int new_windows_width, new_windows_height;
  int old_text_width = FRAME_TEXT_WIDTH (f);
  int old_text_height = FRAME_TEXT_HEIGHT (f);
  /* If a size is < 0 use the old value.  */
  int new_text_width = (new_width >= 0) ? new_width : old_text_width;
  int new_text_height = (new_height >= 0) ? new_height : old_text_height;
  int new_cols, new_lines;
  bool inhibit_horizontal, inhibit_vertical;
  Lisp_Object frame;

  XSETFRAME (frame, f);

  frame_size_history_add
    (f, Qadjust_frame_size_1, new_text_width, new_text_height,
     list2 (parameter, make_fixnum (inhibit)));

  /* The following two values are calculated from the old window body
     sizes and any "new" settings for scroll bars, dividers, fringes and
     margins (though the latter should have been processed already).  */
  min_windows_width
    = frame_windows_min_size (frame, Qt, (inhibit == 5) ? Qt : Qnil, Qt);
  min_windows_height
    = frame_windows_min_size (frame, Qnil, (inhibit == 5) ? Qt : Qnil, Qt);

  if (inhibit >= 2 && inhibit <= 4)
    /* When INHIBIT is in [2..4] inhibit if the "old" window sizes stay
       within the limits and either resizing is inhibited or INHIBIT
       equals 4.  */
    {
      inhibit_horizontal = (windows_width >= min_windows_width
                            && (inhibit == 4
                                || frame_inhibit_resize (f, true, parameter)));
      inhibit_vertical = (windows_height >= min_windows_height
                          && (inhibit == 4
                              || frame_inhibit_resize (f, false, parameter)));
    }
  else
    /* Otherwise inhibit if INHIBIT equals 5.  */
    inhibit_horizontal = inhibit_vertical = inhibit == 5;

  new_pixel_width = ((inhibit_horizontal && (inhibit < 5))
		     ? old_pixel_width
		     : max (FRAME_TEXT_TO_PIXEL_WIDTH (f, new_text_width),
			    min_windows_width
			    + 2 * FRAME_INTERNAL_BORDER_WIDTH (f)));
  new_windows_width = new_pixel_width - 2 * FRAME_INTERNAL_BORDER_WIDTH (f);
  new_text_width = FRAME_PIXEL_TO_TEXT_WIDTH (f, new_pixel_width);
  new_cols = new_text_width / unit_width;

  new_pixel_height = ((inhibit_vertical && (inhibit < 5))
		      ? old_pixel_height
		      : max (FRAME_TEXT_TO_PIXEL_HEIGHT (f, new_text_height),
			     min_windows_height
			     + FRAME_TOP_MARGIN_HEIGHT (f)
			     + 2 * FRAME_INTERNAL_BORDER_WIDTH (f)));
  new_windows_height = (new_pixel_height
			- FRAME_TOP_MARGIN_HEIGHT (f)
			- 2 * FRAME_INTERNAL_BORDER_WIDTH (f));
  new_text_height = FRAME_PIXEL_TO_TEXT_HEIGHT (f, new_pixel_height);
  new_lines = new_text_height / unit_height;

#ifdef HAVE_WINDOW_SYSTEM
  if (FRAME_WINDOW_P (f)
      && f->can_set_window_size
      && ((!inhibit_horizontal
	   && (new_pixel_width != old_pixel_width
	       || inhibit == 0 || inhibit == 2))
	  || (!inhibit_vertical
	      && (new_pixel_height != old_pixel_height
		  || inhibit == 0 || inhibit == 2))))
    /* We are either allowed to change the frame size or the minimum
       sizes request such a change.  Do not care for fixing minimum
       sizes here, we do that eventually when we're called from
       change_frame_size.  */
    {
      /* Make sure we respect fullheight and fullwidth.  */
      if (inhibit_horizontal)
	new_text_width = old_text_width;
      else if (inhibit_vertical)
	new_text_height = old_text_height;

      frame_size_history_add
	(f, Qadjust_frame_size_2, new_text_width, new_text_height,
	 list2 (inhibit_horizontal ? Qt : Qnil,
		inhibit_vertical ? Qt : Qnil));

      if (FRAME_TERMINAL (f)->set_window_size_hook)
        FRAME_TERMINAL (f)->set_window_size_hook (f,
                                                  0,
                                                  new_text_width,
                                                  new_text_height,
                                                  1);
      f->resized_p = true;

      return;
    }
#endif

  if (new_text_width == old_text_width
      && new_text_height == old_text_height
      && new_windows_width == old_windows_width
      && new_windows_height == old_windows_height
      && new_pixel_width == old_pixel_width
      && new_pixel_height == old_pixel_height
      && new_cols == old_cols
      && new_lines == old_lines)
    /* No change.  Sanitize window sizes and return.  */
    {
      sanitize_window_sizes (Qt);
      sanitize_window_sizes (Qnil);

      return;
    }

  block_input ();

#ifdef MSDOS
  /* We only can set screen dimensions to certain values supported by
     our video hardware.  Try to find the smallest size greater or
     equal to the requested dimensions, while accounting for the fact
     that the menu-bar lines are not counted in the frame height.  */
  int dos_new_lines = new_lines + FRAME_TOP_MARGIN (f);
  dos_set_window_size (&dos_new_lines, &new_cols);
  new_lines = dos_new_lines - FRAME_TOP_MARGIN (f);
#endif

  if (new_windows_width != old_windows_width)
    {
      resize_frame_windows (f, new_windows_width, 1, 1);

      /* MSDOS frames cannot PRETEND, as they change frame size by
	 manipulating video hardware.  */
      if ((FRAME_TERMCAP_P (f) && !pretend) || FRAME_MSDOS_P (f))
	FrameCols (FRAME_TTY (f)) = new_cols;

#if defined (HAVE_WINDOW_SYSTEM) && ! defined (HAVE_EXT_TOOL_BAR)
      if (WINDOWP (f->tool_bar_window))
	{
	  XWINDOW (f->tool_bar_window)->pixel_width = new_windows_width;
	  XWINDOW (f->tool_bar_window)->total_cols
	    = new_windows_width / unit_width;
	}
#endif
    }
  else if (new_cols != old_cols)
    call2 (Qwindow__pixel_to_total, frame, Qt);

  if (new_windows_height != old_windows_height
      /* When the top margin has changed we have to recalculate the top
	 edges of all windows.  No such calculation is necessary for the
	 left edges.  */
      || WINDOW_TOP_PIXEL_EDGE (r) != FRAME_TOP_MARGIN_HEIGHT (f))
    {
      resize_frame_windows (f, new_windows_height, 0, 1);

      /* MSDOS frames cannot PRETEND, as they change frame size by
	 manipulating video hardware.  */
      if ((FRAME_TERMCAP_P (f) && !pretend) || FRAME_MSDOS_P (f))
	FrameRows (FRAME_TTY (f)) = new_lines + FRAME_TOP_MARGIN (f);
    }
  else if (new_lines != old_lines)
    call2 (Qwindow__pixel_to_total, frame, Qnil);

  frame_size_history_add
    (f, Qadjust_frame_size_3, new_text_width, new_text_height,
     list4i (old_pixel_width, old_pixel_height,
	     new_pixel_width, new_pixel_height));

  /* Assign new sizes.  */
  FRAME_TEXT_WIDTH (f) = new_text_width;
  FRAME_TEXT_HEIGHT (f) = new_text_height;
  FRAME_PIXEL_WIDTH (f) = new_pixel_width;
  FRAME_PIXEL_HEIGHT (f) = new_pixel_height;
  SET_FRAME_COLS (f, new_cols);
  SET_FRAME_LINES (f, new_lines);

  {
    struct window *w = XWINDOW (FRAME_SELECTED_WINDOW (f));
    int text_area_x, text_area_y, text_area_width, text_area_height;

    window_box (w, TEXT_AREA, &text_area_x, &text_area_y, &text_area_width,
		&text_area_height);
    if (w->cursor.x >= text_area_x + text_area_width)
      w->cursor.hpos = w->cursor.x = 0;
    if (w->cursor.y >= text_area_y + text_area_height)
      w->cursor.vpos = w->cursor.y = 0;
  }

  /* Sanitize window sizes.  */
  sanitize_window_sizes (Qt);
  sanitize_window_sizes (Qnil);

  adjust_frame_glyphs (f);
  calculate_costs (f);
  SET_FRAME_GARBAGED (f);

  /* A frame was "resized" if one of its pixelsizes changed, even if its
     X window wasn't resized at all.  */
  f->resized_p = (new_pixel_width != old_pixel_width
		  || new_pixel_height != old_pixel_height);

  unblock_input ();

#ifdef HAVE_WINDOW_SYSTEM
  {
    /* Adjust size of F's child frames.  */
    Lisp_Object frames, frame1;

    FOR_EACH_FRAME (frames, frame1)
      if (FRAME_PARENT_FRAME (XFRAME (frame1)) == f)
	keep_ratio (XFRAME (frame1), f, old_pixel_width, old_pixel_height,
		    new_pixel_width, new_pixel_height);
  }
#endif
}

/* Allocate basically initialized frame.  */

static struct frame *
allocate_frame (void)
{
  return ALLOCATE_ZEROED_PSEUDOVECTOR (struct frame, tool_bar_items,
				       PVEC_FRAME);
}

struct frame *
make_frame (bool mini_p)
{
  Lisp_Object frame;
  struct frame *f;
  struct window *rw, *mw UNINIT;
  Lisp_Object root_window;
  Lisp_Object mini_window;

  f = allocate_frame ();
  XSETFRAME (frame, f);

#ifdef USE_GTK
  /* Initialize Lisp data.  Note that allocate_frame initializes all
     Lisp data to nil, so do it only for slots which should not be nil.  */
  fset_tool_bar_position (f, Qtop);
#endif

  /* Initialize non-Lisp data.  Note that allocate_frame zeroes out all
     non-Lisp data, so do it only for slots which should not be zero.
     To avoid subtle bugs and for the sake of readability, it's better to
     initialize enum members explicitly even if their values are zero.  */
  f->wants_modeline = true;
  f->redisplay = true;
  f->garbaged = true;
  f->can_set_window_size = false;
  f->after_make_frame = false;
  f->inhibit_horizontal_resize = false;
  f->inhibit_vertical_resize = false;
  f->tool_bar_redisplayed = false;
  f->tool_bar_resized = false;
  f->column_width = 1;  /* !FRAME_WINDOW_P value.  */
  f->line_height = 1;  /* !FRAME_WINDOW_P value.  */
#ifdef HAVE_WINDOW_SYSTEM
  f->vertical_scroll_bar_type = vertical_scroll_bar_none;
  f->horizontal_scroll_bars = false;
  f->want_fullscreen = FULLSCREEN_NONE;
  f->undecorated = false;
  f->no_special_glyphs = false;
#ifndef HAVE_NTGUI
  f->override_redirect = false;
#endif
  f->skip_taskbar = false;
  f->no_focus_on_map = false;
  f->no_accept_focus = false;
  f->z_group = z_group_none;
  f->tooltip = false;
#ifndef HAVE_EXT_TOOL_BAR
  f->last_tool_bar_item = -1;
#endif
#ifdef NS_IMPL_COCOA
  f->ns_appearance = ns_appearance_aqua;
  f->ns_transparent_titlebar = false;
#endif
#endif
  /* This one should never be zero.  */
  f->change_stamp = 1;
  root_window = make_window ();
  rw = XWINDOW (root_window);
  if (mini_p)
    {
      mini_window = make_window ();
      mw = XWINDOW (mini_window);
      wset_next (rw, mini_window);
      wset_prev (mw, root_window);
      mw->mini = 1;
      wset_frame (mw, frame);
      fset_minibuffer_window (f, mini_window);
      store_frame_param (f, Qminibuffer, Qt);
    }
  else
    {
      mini_window = Qnil;
      wset_next (rw, Qnil);
      fset_minibuffer_window (f, Qnil);
    }

  wset_frame (rw, frame);

  /* 10 is arbitrary,
     just so that there is "something there."
     Correct size will be set up later with adjust_frame_size.  */

  SET_FRAME_COLS (f, 10);
  SET_FRAME_LINES (f, 10);
  SET_FRAME_WIDTH (f, FRAME_COLS (f) * FRAME_COLUMN_WIDTH (f));
  SET_FRAME_HEIGHT (f, FRAME_LINES (f) * FRAME_LINE_HEIGHT (f));

  rw->total_cols = 10;
  rw->pixel_width = rw->total_cols * FRAME_COLUMN_WIDTH (f);
  rw->total_lines = mini_p ? 9 : 10;
  rw->pixel_height = rw->total_lines * FRAME_LINE_HEIGHT (f);

  if (mini_p)
    {
      mw->top_line = rw->total_lines;
      mw->pixel_top = rw->pixel_height;
      mw->total_cols = rw->total_cols;
      mw->pixel_width = rw->pixel_width;
      mw->total_lines = 1;
      mw->pixel_height = FRAME_LINE_HEIGHT (f);
    }

  /* Choose a buffer for the frame's root window.  */
  {
    Lisp_Object buf = Fcurrent_buffer ();

    /* If current buffer is hidden, try to find another one.  */
    if (BUFFER_HIDDEN_P (XBUFFER (buf)))
      buf = other_buffer_safely (buf);

    /* Use set_window_buffer, not Fset_window_buffer, and don't let
       hooks be run by it.  The reason is that the whole frame/window
       arrangement is not yet fully initialized at this point.  Windows
       don't have the right size, glyph matrices aren't initialized
       etc.  Running Lisp functions at this point surely ends in a
       SEGV.  */
    set_window_buffer (root_window, buf, 0, 0);
    fset_buffer_list (f, list1 (buf));
  }

  if (mini_p)
    {
      set_window_buffer (mini_window,
			 (NILP (Vminibuffer_list)
			  ? get_minibuffer (0)
			  : Fcar (Vminibuffer_list)),
			 0, 0);
      /* No horizontal scroll bars in minibuffers.  */
      wset_horizontal_scroll_bar (mw, Qnil);
    }

  fset_root_window (f, root_window);
  fset_selected_window (f, root_window);
  /* Make sure this window seems more recently used than
     a newly-created, never-selected window.  */
  XWINDOW (f->selected_window)->use_time = ++window_select_count;

  return f;
}

#ifdef HAVE_WINDOW_SYSTEM
/* Make a frame using a separate minibuffer window on another frame.
   MINI_WINDOW is the minibuffer window to use.  nil means use the
   default (the global minibuffer).  */

struct frame *
make_frame_without_minibuffer (Lisp_Object mini_window, KBOARD *kb,
			       Lisp_Object display)
{
  struct frame *f;

  if (!NILP (mini_window))
    CHECK_LIVE_WINDOW (mini_window);

  if (!NILP (mini_window)
      && FRAME_KBOARD (XFRAME (XWINDOW (mini_window)->frame)) != kb)
    error ("Frame and minibuffer must be on the same terminal");

  /* Make a frame containing just a root window.  */
  f = make_frame (0);

  if (NILP (mini_window))
    {
      /* Use default-minibuffer-frame if possible.  */
      if (!FRAMEP (KVAR (kb, Vdefault_minibuffer_frame))
	  || ! FRAME_LIVE_P (XFRAME (KVAR (kb, Vdefault_minibuffer_frame))))
	{
          Lisp_Object frame_dummy;

          XSETFRAME (frame_dummy, f);
	  /* If there's no minibuffer frame to use, create one.  */
	  kset_default_minibuffer_frame
	    (kb, call1 (intern ("make-initial-minibuffer-frame"), display));
	}

      mini_window
	= XFRAME (KVAR (kb, Vdefault_minibuffer_frame))->minibuffer_window;
    }

  fset_minibuffer_window (f, mini_window);
  store_frame_param (f, Qminibuffer, mini_window);

  /* Make the chosen minibuffer window display the proper minibuffer,
     unless it is already showing a minibuffer.  */
  if (NILP (Fmemq (XWINDOW (mini_window)->contents, Vminibuffer_list)))
    /* Use set_window_buffer instead of Fset_window_buffer (see
       discussion of bug#11984, bug#12025, bug#12026).  */
    set_window_buffer (mini_window,
		       (NILP (Vminibuffer_list)
			? get_minibuffer (0)
			: Fcar (Vminibuffer_list)), 0, 0);
  return f;
}

/* Make a frame containing only a minibuffer window.  */

struct frame *
make_minibuffer_frame (void)
{
  /* First make a frame containing just a root window, no minibuffer.  */

  register struct frame *f = make_frame (0);
  register Lisp_Object mini_window;
  register Lisp_Object frame;

  XSETFRAME (frame, f);

  f->auto_raise = 0;
  f->auto_lower = 0;
  f->no_split = 1;
  f->wants_modeline = 0;

  /* Now label the root window as also being the minibuffer.
     Avoid infinite looping on the window chain by marking next pointer
     as nil. */

  mini_window = f->root_window;
  fset_minibuffer_window (f, mini_window);
  store_frame_param (f, Qminibuffer, Qonly);
  XWINDOW (mini_window)->mini = 1;
  wset_next (XWINDOW (mini_window), Qnil);
  wset_prev (XWINDOW (mini_window), Qnil);
  wset_frame (XWINDOW (mini_window), frame);

  /* Put the proper buffer in that window.  */

  /* Use set_window_buffer instead of Fset_window_buffer (see
     discussion of bug#11984, bug#12025, bug#12026).  */
  set_window_buffer (mini_window,
		     (NILP (Vminibuffer_list)
		      ? get_minibuffer (0)
		      : Fcar (Vminibuffer_list)), 0, 0);
  return f;
}
#endif /* HAVE_WINDOW_SYSTEM */

/* Construct a frame that refers to a terminal.  */

static printmax_t tty_frame_count;

struct frame *
make_initial_frame (void)
{
  struct frame *f;
  struct terminal *terminal;
  Lisp_Object frame;

  eassert (initial_kboard);
  eassert (NILP (Vframe_list) || CONSP (Vframe_list));

  terminal = init_initial_terminal ();

  f = make_frame (1);
  XSETFRAME (frame, f);

  Vframe_list = Fcons (frame, Vframe_list);

  tty_frame_count = 1;
  fset_name (f, build_pure_c_string ("F1"));

  SET_FRAME_VISIBLE (f, 1);

  f->output_method = terminal->type;
  f->terminal = terminal;
  f->terminal->reference_count++;
  f->output_data.nothing = 0;

  FRAME_FOREGROUND_PIXEL (f) = FACE_TTY_DEFAULT_FG_COLOR;
  FRAME_BACKGROUND_PIXEL (f) = FACE_TTY_DEFAULT_BG_COLOR;

#ifdef HAVE_WINDOW_SYSTEM
  f->vertical_scroll_bar_type = vertical_scroll_bar_none;
  f->horizontal_scroll_bars = false;
#endif

  /* The default value of menu-bar-mode is t.  */
  set_menu_bar_lines (f, make_fixnum (1), Qnil);

  /* Allocate glyph matrices.  */
  adjust_frame_glyphs (f);

  if (!noninteractive)
    init_frame_faces (f);

  last_nonminibuf_frame = f;

  f->can_set_window_size = true;
  f->after_make_frame = true;

  return f;
}


static struct frame *
make_terminal_frame (struct terminal *terminal)
{
  register struct frame *f;
  Lisp_Object frame;
  char name[sizeof "F" + INT_STRLEN_BOUND (printmax_t)];

  if (!terminal->name)
    error ("Terminal is not live, can't create new frames on it");

  f = make_frame (1);

  XSETFRAME (frame, f);
  Vframe_list = Fcons (frame, Vframe_list);

  fset_name (f, make_formatted_string (name, "F%"pMd, ++tty_frame_count));

  SET_FRAME_VISIBLE (f, 1);

  f->terminal = terminal;
  f->terminal->reference_count++;
#ifdef MSDOS
  f->output_data.tty = &the_only_tty_output;
  f->output_data.tty->display_info = &the_only_display_info;
  if (!inhibit_window_system
      && (!FRAMEP (selected_frame) || !FRAME_LIVE_P (XFRAME (selected_frame))
	  || XFRAME (selected_frame)->output_method == output_msdos_raw))
    f->output_method = output_msdos_raw;
  else
    f->output_method = output_termcap;
#else /* not MSDOS */
  f->output_method = output_termcap;
  create_tty_output (f);
  FRAME_FOREGROUND_PIXEL (f) = FACE_TTY_DEFAULT_FG_COLOR;
  FRAME_BACKGROUND_PIXEL (f) = FACE_TTY_DEFAULT_BG_COLOR;
#endif /* not MSDOS */

#ifdef HAVE_WINDOW_SYSTEM
  f->vertical_scroll_bar_type = vertical_scroll_bar_none;
  f->horizontal_scroll_bars = false;
#endif

  FRAME_MENU_BAR_LINES (f) = NILP (Vmenu_bar_mode) ? 0 : 1;
  FRAME_LINES (f) = FRAME_LINES (f) - FRAME_MENU_BAR_LINES (f);
  FRAME_MENU_BAR_HEIGHT (f) = FRAME_MENU_BAR_LINES (f) * FRAME_LINE_HEIGHT (f);
  FRAME_TEXT_HEIGHT (f) = FRAME_TEXT_HEIGHT (f) - FRAME_MENU_BAR_HEIGHT (f);

  /* Set the top frame to the newly created frame.  */
  if (FRAMEP (FRAME_TTY (f)->top_frame)
      && FRAME_LIVE_P (XFRAME (FRAME_TTY (f)->top_frame)))
    SET_FRAME_VISIBLE (XFRAME (FRAME_TTY (f)->top_frame), 2); /* obscured */

  FRAME_TTY (f)->top_frame = frame;

  if (!noninteractive)
    init_frame_faces (f);

  return f;
}

/* Get a suitable value for frame parameter PARAMETER for a newly
   created frame, based on (1) the user-supplied frame parameter
   alist SUPPLIED_PARMS, and (2) CURRENT_VALUE.  */

static Lisp_Object
get_future_frame_param (Lisp_Object parameter,
                        Lisp_Object supplied_parms,
                        char *current_value)
{
  Lisp_Object result;

  result = Fassq (parameter, supplied_parms);
  if (NILP (result))
    result = Fassq (parameter, XFRAME (selected_frame)->param_alist);
  if (NILP (result) && current_value != NULL)
    result = build_string (current_value);
  if (!NILP (result) && !STRINGP (result))
    result = XCDR (result);
  if (NILP (result) || !STRINGP (result))
    result = Qnil;

  return result;
}

DEFUN ("make-terminal-frame", Fmake_terminal_frame, Smake_terminal_frame,
       1, 1, 0,
       doc: /* Create an additional terminal frame, possibly on another terminal.
This function takes one argument, an alist specifying frame parameters.

You can create multiple frames on a single text terminal, but only one
of them (the selected terminal frame) is actually displayed.

In practice, generally you don't need to specify any parameters,
except when you want to create a new frame on another terminal.
In that case, the `tty' parameter specifies the device file to open,
and the `tty-type' parameter specifies the terminal type.  Example:

   (make-terminal-frame \\='((tty . "/dev/pts/5") (tty-type . "xterm")))

Note that changing the size of one terminal frame automatically
affects all frames on the same terminal device.  */)
  (Lisp_Object parms)
{
  struct frame *f;
  struct terminal *t = NULL;
  Lisp_Object frame, tem;
  struct frame *sf = SELECTED_FRAME ();

#ifdef MSDOS
  if (sf->output_method != output_msdos_raw
      && sf->output_method != output_termcap)
    emacs_abort ();
#else /* not MSDOS */

#ifdef WINDOWSNT                           /* This should work now! */
  if (sf->output_method != output_termcap)
    error ("Not using an ASCII terminal now; cannot make a new ASCII frame");
#endif
#endif /* not MSDOS */

  {
    Lisp_Object terminal;

    terminal = Fassq (Qterminal, parms);
    if (CONSP (terminal))
      {
        terminal = XCDR (terminal);
        t = decode_live_terminal (terminal);
      }
#ifdef MSDOS
    if (t && t != the_only_display_info.terminal)
      /* msdos.c assumes a single tty_display_info object.  */
      error ("Multiple terminals are not supported on this platform");
    if (!t)
      t = the_only_display_info.terminal;
#endif
  }

  if (!t)
    {
      char *name = 0, *type = 0;
      Lisp_Object tty, tty_type;
      USE_SAFE_ALLOCA;

      tty = get_future_frame_param
        (Qtty, parms, (FRAME_TERMCAP_P (XFRAME (selected_frame))
                       ? FRAME_TTY (XFRAME (selected_frame))->name
                       : NULL));
      if (!NILP (tty))
	SAFE_ALLOCA_STRING (name, tty);

      tty_type = get_future_frame_param
        (Qtty_type, parms, (FRAME_TERMCAP_P (XFRAME (selected_frame))
                            ? FRAME_TTY (XFRAME (selected_frame))->type
                            : NULL));
      if (!NILP (tty_type))
	SAFE_ALLOCA_STRING (type, tty_type);

      t = init_tty (name, type, 0); /* Errors are not fatal.  */
      SAFE_FREE ();
    }

  f = make_terminal_frame (t);

  {
    int width, height;
    get_tty_size (fileno (FRAME_TTY (f)->input), &width, &height);
    adjust_frame_size (f, width, height - FRAME_MENU_BAR_LINES (f),
		       5, 0, Qterminal_frame);
  }

  adjust_frame_glyphs (f);
  calculate_costs (f);
  XSETFRAME (frame, f);

  store_in_alist (&parms, Qtty_type, build_string (t->display_info.tty->type));
  store_in_alist (&parms, Qtty,
		  (t->display_info.tty->name
		   ? build_string (t->display_info.tty->name)
		   : Qnil));
  /* On terminal frames the `minibuffer' frame parameter is always
     virtually t.  Avoid that a different value in parms causes
     complaints, see Bug#24758.  */
  store_in_alist (&parms, Qminibuffer, Qt);
  Fmodify_frame_parameters (frame, parms);

  /* Make the frame face alist be frame-specific, so that each
     frame could change its face definitions independently.  */
  fset_face_alist (f, Fcopy_alist (sf->face_alist));
  /* Simple Fcopy_alist isn't enough, because we need the contents of
     the vectors which are the CDRs of associations in face_alist to
     be copied as well.  */
  for (tem = f->face_alist; CONSP (tem); tem = XCDR (tem))
    XSETCDR (XCAR (tem), Fcopy_sequence (XCDR (XCAR (tem))));

  f->can_set_window_size = true;
  f->after_make_frame = true;

  return frame;
}


/* Perform the switch to frame FRAME.

   If FRAME is a switch-frame event `(switch-frame FRAME1)', use
   FRAME1 as frame.

   If TRACK is non-zero and the frame that currently has the focus
   redirects its focus to the selected frame, redirect that focused
   frame's focus to FRAME instead.

   FOR_DELETION non-zero means that the selected frame is being
   deleted, which includes the possibility that the frame's terminal
   is dead.

   The value of NORECORD is passed as argument to Fselect_window.  */

Lisp_Object
do_switch_frame (Lisp_Object frame, int track, int for_deletion, Lisp_Object norecord)
{
  struct frame *sf = SELECTED_FRAME (), *f;

  /* If FRAME is a switch-frame event, extract the frame we should
     switch to.  */
  if (CONSP (frame)
      && EQ (XCAR (frame), Qswitch_frame)
      && CONSP (XCDR (frame)))
    frame = XCAR (XCDR (frame));

  /* This used to say CHECK_LIVE_FRAME, but apparently it's possible for
     a switch-frame event to arrive after a frame is no longer live,
     especially when deleting the initial frame during startup.  */
  CHECK_FRAME (frame);
  f = XFRAME (frame);
  if (!FRAME_LIVE_P (f))
    return Qnil;
  else if (f == sf)
    return frame;

  /* If a frame's focus has been redirected toward the currently
     selected frame, we should change the redirection to point to the
     newly selected frame.  This means that if the focus is redirected
     from a minibufferless frame to a surrogate minibuffer frame, we
     can use `other-window' to switch between all the frames using
     that minibuffer frame, and the focus redirection will follow us
     around.  */
#if 0
  /* This is too greedy; it causes inappropriate focus redirection
     that's hard to get rid of.  */
  if (track)
    {
      Lisp_Object tail;

      for (tail = Vframe_list; CONSP (tail); tail = XCDR (tail))
	{
	  Lisp_Object focus;

	  if (!FRAMEP (XCAR (tail)))
	    emacs_abort ();

	  focus = FRAME_FOCUS_FRAME (XFRAME (XCAR (tail)));

	  if (FRAMEP (focus) && XFRAME (focus) == SELECTED_FRAME ())
	    Fredirect_frame_focus (XCAR (tail), frame);
	}
    }
#else /* ! 0 */
  /* Instead, apply it only to the frame we're pointing to.  */
#ifdef HAVE_WINDOW_SYSTEM
  if (track && FRAME_WINDOW_P (f) && FRAME_TERMINAL (f)->get_focus_frame)
    {
      Lisp_Object focus, gfocus;

      gfocus = FRAME_TERMINAL (f)->get_focus_frame (f);
      if (FRAMEP (gfocus))
	{
	  focus = FRAME_FOCUS_FRAME (XFRAME (gfocus));
	  if ((FRAMEP (focus) && XFRAME (focus) == SELECTED_FRAME ())
	      /* Redirect frame focus also when FRAME has its minibuffer
		 window on the selected frame (see Bug#24500).  */
	      || (NILP (focus)
		  && EQ (FRAME_MINIBUF_WINDOW (f), sf->selected_window)))
	    Fredirect_frame_focus (gfocus, frame);
	}
    }
#endif /* HAVE_X_WINDOWS */
#endif /* ! 0 */

  if (!for_deletion && FRAME_HAS_MINIBUF_P (sf))
    resize_mini_window (XWINDOW (FRAME_MINIBUF_WINDOW (sf)), 1);

  if (FRAME_TERMCAP_P (f) || FRAME_MSDOS_P (f))
    {
      struct tty_display_info *tty = FRAME_TTY (f);
      Lisp_Object top_frame = tty->top_frame;

      /* Don't mark the frame garbaged and/or obscured if we are
	 switching to the frame that is already the top frame of that
	 TTY.  */
      if (!EQ (frame, top_frame))
	{
	  if (FRAMEP (top_frame))
	    /* Mark previously displayed frame as now obscured.  */
	    SET_FRAME_VISIBLE (XFRAME (top_frame), 2);
	  SET_FRAME_VISIBLE (f, 1);
	  /* If the new TTY frame changed dimensions, we need to
	     resync term.c's idea of the frame size with the new
	     frame's data.  */
	  if (FRAME_COLS (f) != FrameCols (tty))
	    FrameCols (tty) = FRAME_COLS (f);
	  if (FRAME_TOTAL_LINES (f) != FrameRows (tty))
	    FrameRows (tty) = FRAME_TOTAL_LINES (f);
	}
      tty->top_frame = frame;
    }

  selected_frame = frame;
  if (! FRAME_MINIBUF_ONLY_P (XFRAME (selected_frame)))
    last_nonminibuf_frame = XFRAME (selected_frame);

  Fselect_window (f->selected_window, norecord);

  /* We want to make sure that the next event generates a frame-switch
     event to the appropriate frame.  This seems kludgy to me, but
     before you take it out, make sure that evaluating something like
     (select-window (frame-root-window (make-frame))) doesn't end up
     with your typing being interpreted in the new frame instead of
     the one you're actually typing in.  */
#ifdef HAVE_WINDOW_SYSTEM
  if (!frame_ancestor_p (f, sf))
#endif
    internal_last_event_frame = Qnil;

  return frame;
}

DEFUN ("select-frame", Fselect_frame, Sselect_frame, 1, 2, "e",
       doc: /* Select FRAME.
Subsequent editing commands apply to its selected window.
Optional argument NORECORD means to neither change the order of
recently selected windows nor the buffer list.

The selection of FRAME lasts until the next time the user does
something to select a different frame, or until the next time
this function is called.  If you are using a window system, the
previously selected frame may be restored as the selected frame
when returning to the command loop, because it still may have
the window system's input focus.  On a text terminal, the next
redisplay will display FRAME.

This function returns FRAME, or nil if FRAME has been deleted.  */)
  (Lisp_Object frame, Lisp_Object norecord)
{
  return do_switch_frame (frame, 1, 0, norecord);
}

DEFUN ("handle-switch-frame", Fhandle_switch_frame,
       Shandle_switch_frame, 1, 1, "^e",
       doc: /* Handle a switch-frame event EVENT.
Switch-frame events are usually bound to this function.
A switch-frame event is an event Emacs sends itself to
indicate that input is arriving in a new frame. It does not
necessarily represent user-visible input focus.  */)
  (Lisp_Object event)
{
  /* Preserve prefix arg that the command loop just cleared.  */
  kset_prefix_arg (current_kboard, Vcurrent_prefix_arg);
  run_hook (Qmouse_leave_buffer_hook);
  return do_switch_frame (event, 0, 0, Qnil);
}

DEFUN ("selected-frame", Fselected_frame, Sselected_frame, 0, 0, 0,
       doc: /* Return the frame that is now selected.  */)
  (void)
{
  return selected_frame;
}

DEFUN ("old-selected-frame", Fold_selected_frame,
       Sold_selected_frame, 0, 0, 0,
       doc: /* Return the old selected FRAME.
FRAME must be a live frame and defaults to the selected one.

The return value is the frame selected the last time window change
functions were run.  */)
  (void)
{
  return old_selected_frame;
}

DEFUN ("frame-list", Fframe_list, Sframe_list,
       0, 0, 0,
       doc: /* Return a list of all live frames.
The return value does not include any tooltip frame.  */)
  (void)
{
#ifdef HAVE_WINDOW_SYSTEM
  Lisp_Object list = Qnil, tail, frame;

  FOR_EACH_FRAME (tail, frame)
    if (!FRAME_TOOLTIP_P (XFRAME (frame)))
      list = Fcons (frame, list);
  /* Reverse list for consistency with the !HAVE_WINDOW_SYSTEM case.  */
  return Fnreverse (list);
#else /* !HAVE_WINDOW_SYSTEM */
  return Fcopy_sequence (Vframe_list);
#endif /* HAVE_WINDOW_SYSTEM */
}

DEFUN ("frame-parent", Fframe_parent, Sframe_parent,
       0, 1, 0,
       doc: /* Return the parent frame of FRAME.
The parent frame of FRAME is the Emacs frame whose window-system window
is the parent window of FRAME's window-system window.  When such a frame
exists, FRAME is considered a child frame of that frame.

Return nil if FRAME has no parent frame.  This means that FRAME's
window-system window is either a "top-level" window (a window whose
parent window is the window-system's root window) or an embedded window
\(a window whose parent window is owned by some other application).  */)
     (Lisp_Object frame)
{
  struct frame *f = decode_live_frame (frame);
  struct frame *p = FRAME_PARENT_FRAME (f);
  Lisp_Object parent;

  /* Can't return f->parent_frame directly since it might not be defined
     for this platform.  */
  if (p)
    {
      XSETFRAME (parent, p);

      return parent;
    }
  else
    return Qnil;
}

#ifdef HAVE_WINDOW_SYSTEM
bool
frame_ancestor_p (struct frame *af, struct frame *df)
{
  struct frame *pf = FRAME_PARENT_FRAME (df);

  while (pf)
    {
      if (pf == af)
	return true;
      else
	pf = FRAME_PARENT_FRAME (pf);
    }

  return false;
}
#endif

DEFUN ("frame-ancestor-p", Fframe_ancestor_p, Sframe_ancestor_p,
       2, 2, 0,
       doc: /* Return non-nil if ANCESTOR is an ancestor of DESCENDANT.
ANCESTOR is an ancestor of DESCENDANT when it is either DESCENDANT's
parent frame or it is an ancestor of DESCENDANT's parent frame.  Both,
ANCESTOR and DESCENDANT must be live frames and default to the selected
frame.  */)
     (Lisp_Object ancestor, Lisp_Object descendant)
{
#ifdef HAVE_WINDOW_SYSTEM
  struct frame *af = decode_live_frame (ancestor);
  struct frame *df = decode_live_frame (descendant);

  return frame_ancestor_p (af, df) ? Qt : Qnil;
#else
  return Qnil;
#endif
  }

/* Return CANDIDATE if it can be used as 'other-than-FRAME' frame on the
   same tty (for tty frames) or among frames which uses FRAME's keyboard.
   If MINIBUF is nil, do not consider minibuffer-only candidate.
   If MINIBUF is `visible', do not consider an invisible candidate.
   If MINIBUF is a window, consider only its own frame and candidate now
   using that window as the minibuffer.
   If MINIBUF is 0, consider candidate if it is visible or iconified.
   Otherwise consider any candidate and return nil if CANDIDATE is not
   acceptable.  */

static Lisp_Object
candidate_frame (Lisp_Object candidate, Lisp_Object frame, Lisp_Object minibuf)
{
  struct frame *c = XFRAME (candidate), *f = XFRAME (frame);

  if ((!FRAME_TERMCAP_P (c) && !FRAME_TERMCAP_P (f)
       && FRAME_KBOARD (c) == FRAME_KBOARD (f))
      || (FRAME_TERMCAP_P (c) && FRAME_TERMCAP_P (f)
	  && FRAME_TTY (c) == FRAME_TTY (f)))
    {
      if (!NILP (get_frame_param (c, Qno_other_frame)))
	return Qnil;
      else if (NILP (minibuf))
	{
	  if (!FRAME_MINIBUF_ONLY_P (c))
	    return candidate;
	}
      else if (EQ (minibuf, Qvisible))
	{
	  if (FRAME_VISIBLE_P (c))
	    return candidate;
	}
      else if (WINDOWP (minibuf))
	{
	  if (EQ (FRAME_MINIBUF_WINDOW (c), minibuf)
	      || EQ (WINDOW_FRAME (XWINDOW (minibuf)), candidate)
	      || EQ (WINDOW_FRAME (XWINDOW (minibuf)),
		     FRAME_FOCUS_FRAME (c)))
	    return candidate;
	}
      else if (FIXNUMP (minibuf) && XFIXNUM (minibuf) == 0)
	{
	  if (FRAME_VISIBLE_P (c) || FRAME_ICONIFIED_P (c))
	    return candidate;
	}
      else
	return candidate;
    }
  return Qnil;
}

/* Return the next frame in the frame list after FRAME.  */

static Lisp_Object
next_frame (Lisp_Object frame, Lisp_Object minibuf)
{
  Lisp_Object f, tail;
  int passed = 0;

  eassume (CONSP (Vframe_list));

  while (passed < 2)
    FOR_EACH_FRAME (tail, f)
      {
	if (passed)
	  {
	    f = candidate_frame (f, frame, minibuf);
	    if (!NILP (f))
	      return f;
	  }
	if (EQ (frame, f))
	  passed++;
      }
  return frame;
}

/* Return the previous frame in the frame list before FRAME.  */

static Lisp_Object
prev_frame (Lisp_Object frame, Lisp_Object minibuf)
{
  Lisp_Object f, tail, prev = Qnil;

  eassume (CONSP (Vframe_list));

  FOR_EACH_FRAME (tail, f)
    {
      if (EQ (frame, f) && !NILP (prev))
	return prev;
      f = candidate_frame (f, frame, minibuf);
      if (!NILP (f))
	prev = f;
    }

  /* We've scanned the entire list.  */
  if (NILP (prev))
    /* We went through the whole frame list without finding a single
       acceptable frame.  Return the original frame.  */
    return frame;
  else
    /* There were no acceptable frames in the list before FRAME; otherwise,
       we would have returned directly from the loop.  Since PREV is the last
       acceptable frame in the list, return it.  */
    return prev;
}


DEFUN ("next-frame", Fnext_frame, Snext_frame, 0, 2, 0,
       doc: /* Return the next frame in the frame list after FRAME.
It considers only frames on the same terminal as FRAME.
By default, skip minibuffer-only frames.
If omitted, FRAME defaults to the selected frame.
If optional argument MINIFRAME is nil, exclude minibuffer-only frames.
If MINIFRAME is a window, include only its own frame
and any frame now using that window as the minibuffer.
If MINIFRAME is `visible', include all visible frames.
If MINIFRAME is 0, include all visible and iconified frames.
Otherwise, include all frames.  */)
  (Lisp_Object frame, Lisp_Object miniframe)
{
  if (NILP (frame))
    frame = selected_frame;
  CHECK_LIVE_FRAME (frame);
  return next_frame (frame, miniframe);
}

DEFUN ("previous-frame", Fprevious_frame, Sprevious_frame, 0, 2, 0,
       doc: /* Return the previous frame in the frame list before FRAME.
It considers only frames on the same terminal as FRAME.
By default, skip minibuffer-only frames.
If omitted, FRAME defaults to the selected frame.
If optional argument MINIFRAME is nil, exclude minibuffer-only frames.
If MINIFRAME is a window, include only its own frame
and any frame now using that window as the minibuffer.
If MINIFRAME is `visible', include all visible frames.
If MINIFRAME is 0, include all visible and iconified frames.
Otherwise, include all frames.  */)
  (Lisp_Object frame, Lisp_Object miniframe)
{
  if (NILP (frame))
    frame = selected_frame;
  CHECK_LIVE_FRAME (frame);
  return prev_frame (frame, miniframe);
}

DEFUN ("last-nonminibuffer-frame", Flast_nonminibuf_frame,
       Slast_nonminibuf_frame, 0, 0, 0,
       doc: /* Return last non-minibuffer frame selected. */)
  (void)
{
  Lisp_Object frame = Qnil;

  if (last_nonminibuf_frame)
    XSETFRAME (frame, last_nonminibuf_frame);

  return frame;
}

/**
 * other_frames:
 *
 * Return true if there exists at least one visible or iconified frame
 * but F.  Tooltip frames do not qualify as candidates.  Return false
 * if no such frame exists.
 *
 * INVISIBLE true means we are called from make_frame_invisible where
 * such a frame must be visible or iconified.  INVISIBLE nil means we
 * are called from delete_frame.  In that case FORCE true means that the
 * visibility status of such a frame can be ignored.
 *
 * If F is the terminal frame and we are using X, return true if at
 * least one X frame exists.
 */
static bool
other_frames (struct frame *f, bool invisible, bool force)
{
  Lisp_Object frames, frame, frame1;
  Lisp_Object minibuffer_window = FRAME_MINIBUF_WINDOW (f);

  XSETFRAME (frame, f);
  if (WINDOWP (minibuffer_window)
      && !EQ (frame, WINDOW_FRAME (XWINDOW (minibuffer_window))))
    minibuffer_window = Qnil;

  FOR_EACH_FRAME (frames, frame1)
    {
      struct frame *f1 = XFRAME (frame1);

      if (f != f1)
	{
	  /* Verify that we can still talk to the frame's X window, and
	     note any recent change in visibility.  */
#ifdef HAVE_X_WINDOWS
	  if (FRAME_WINDOW_P (f1))
	    x_sync (f1);
#endif
	  if (!FRAME_TOOLTIP_P (f1)
	      /* Tooltips and child frames count neither for
		 invisibility nor for deletions.  */
	      && !FRAME_PARENT_FRAME (f1)
	      /* Frames with a non-nil `delete-before' parameter don't
		 count for deletions.  */
	      && (invisible || NILP (get_frame_param (f1, Qdelete_before)))
	      /* For invisibility and normal deletions, at least one
		 visible or iconified frame must remain (Bug#26682).  */
	      && (FRAME_VISIBLE_P (f1) || FRAME_ICONIFIED_P (f1)
		  || (!invisible
		      && (force
			  /* Allow deleting the terminal frame when at
			     least one X frame exists.  */
			  || (FRAME_WINDOW_P (f1) && !FRAME_WINDOW_P (f))))))
	    return true;
	}
    }

  return false;
}

/* Make sure that minibuf_window doesn't refer to FRAME's minibuffer
   window.  Preferably use the selected frame's minibuffer window
   instead.  If the selected frame doesn't have one, get some other
   frame's minibuffer window.  SELECT non-zero means select the new
   minibuffer window.  */
static void
check_minibuf_window (Lisp_Object frame, int select)
{
  struct frame *f = decode_live_frame (frame);

  XSETFRAME (frame, f);

  if (WINDOWP (minibuf_window) && EQ (f->minibuffer_window, minibuf_window))
    {
      Lisp_Object frames, this, window = make_fixnum (0);

      if (!EQ (frame, selected_frame)
	  && FRAME_HAS_MINIBUF_P (XFRAME (selected_frame)))
	window = FRAME_MINIBUF_WINDOW (XFRAME (selected_frame));
      else
	FOR_EACH_FRAME (frames, this)
	  {
	    if (!EQ (this, frame) && FRAME_HAS_MINIBUF_P (XFRAME (this)))
	      {
		window = FRAME_MINIBUF_WINDOW (XFRAME (this));
		break;
	      }
	  }

      /* Don't abort if no window was found (Bug#15247).  */
      if (WINDOWP (window))
	{
	  /* Use set_window_buffer instead of Fset_window_buffer (see
	     discussion of bug#11984, bug#12025, bug#12026).  */
	  set_window_buffer (window, XWINDOW (minibuf_window)->contents, 0, 0);
	  minibuf_window = window;

	  /* SELECT non-zero usually means that FRAME's minibuffer
	     window was selected; select the new one.  */
	  if (select)
	    Fselect_window (minibuf_window, Qnil);
	}
    }
}


/**
 * delete_frame:
 *
 * Delete FRAME.  When FORCE equals Qnoelisp, delete FRAME
 * unconditionally.  x_connection_closed and delete_terminal use this.
 * Any other value of FORCE implements the semantics described for
 * Fdelete_frame.  */
Lisp_Object
delete_frame (Lisp_Object frame, Lisp_Object force)
{
  struct frame *f = decode_any_frame (frame);
  struct frame *sf;
  struct kboard *kb;
  Lisp_Object frames, frame1;
  int minibuffer_selected, is_tooltip_frame;
  bool nochild = !FRAME_PARENT_FRAME (f);
  Lisp_Object minibuffer_child_frame = Qnil;

  if (!FRAME_LIVE_P (f))
    return Qnil;
  else if (!EQ (force, Qnoelisp) && !other_frames (f, false, !NILP (force)))
    {
      if (NILP (force))
	error ("Attempt to delete the sole visible or iconified frame");
      else
	error ("Attempt to delete the only frame");
    }

  XSETFRAME (frame, f);

  /* Softly delete all frames with this frame as their parent frame or
     as their `delete-before' frame parameter value.  */
  FOR_EACH_FRAME (frames, frame1)
    {
      struct frame *f1 = XFRAME (frame1);

      if (EQ (frame1, frame) || FRAME_TOOLTIP_P (f1))
	continue;
      else if (FRAME_PARENT_FRAME (f1) == f)
	{
	  if (FRAME_HAS_MINIBUF_P (f1) && !FRAME_HAS_MINIBUF_P (f)
	      && EQ (FRAME_MINIBUF_WINDOW (f), FRAME_MINIBUF_WINDOW (f1)))
	    /* frame1 owns frame's minibuffer window so we must not
	       delete it here to avoid a surrogate minibuffer error.
	       Unparent frame1 and make it a top-level frame.  */
	    {
	      Fmodify_frame_parameters
		(frame1, Fcons (Fcons (Qparent_frame, Qnil), Qnil));
	      minibuffer_child_frame = frame1;
	    }
	  else
	    delete_frame (frame1, Qnil);
	}
      else if (nochild
	       && EQ (get_frame_param (XFRAME (frame1), Qdelete_before), frame))
	/* Process `delete-before' parameter iff FRAME is not a child
	   frame.  This avoids that we enter an infinite chain of mixed
	   dependencies.  */
	delete_frame (frame1, Qnil);
    }

  /* Does this frame have a minibuffer, and is it the surrogate
     minibuffer for any other frame?  */
  if (FRAME_HAS_MINIBUF_P (f))
    {
      FOR_EACH_FRAME (frames, frame1)
	{
	  Lisp_Object fminiw;

	  if (EQ (frame1, frame))
	    continue;

	  fminiw = FRAME_MINIBUF_WINDOW (XFRAME (frame1));

	  if (WINDOWP (fminiw) && EQ (frame, WINDOW_FRAME (XWINDOW (fminiw))))
	    {
	      /* If we MUST delete this frame, delete the other first.
		 But do this only if FORCE equals `noelisp'.  */
	      if (EQ (force, Qnoelisp))
		delete_frame (frame1, Qnoelisp);
	      else
		error ("Attempt to delete a surrogate minibuffer frame");
	    }
	}
    }

  is_tooltip_frame = FRAME_TOOLTIP_P (f);

  /* Run `delete-frame-functions' unless FORCE is `noelisp' or
     frame is a tooltip.  FORCE is set to `noelisp' when handling
     a disconnect from the terminal, so we don't dare call Lisp
     code.  */
  if (NILP (Vrun_hooks) || is_tooltip_frame)
    ;
  else if (EQ (force, Qnoelisp))
    pending_funcalls
      = Fcons (list3 (Qrun_hook_with_args, Qdelete_frame_functions, frame),
	       pending_funcalls);
  else
    {
#ifdef HAVE_X_WINDOWS
      /* Also, save clipboard to the clipboard manager.  */
      x_clipboard_manager_save_frame (frame);
#endif

      safe_call2 (Qrun_hook_with_args, Qdelete_frame_functions, frame);
    }

  /* delete_frame_functions may have deleted any frame, including this
     one.  */
  if (!FRAME_LIVE_P (f))
    return Qnil;
  else if (!EQ (force, Qnoelisp) && !other_frames (f, false, !NILP (force)))
    {
      if (NILP (force))
	error ("Attempt to delete the sole visible or iconified frame");
      else
	error ("Attempt to delete the only frame");
    }

  /* At this point, we are committed to deleting the frame.
     There is no more chance for errors to prevent it.  */
  minibuffer_selected = EQ (minibuf_window, selected_window);
  sf = SELECTED_FRAME ();
  /* Don't let the frame remain selected.  */
  if (f == sf)
    {
      Lisp_Object tail;
      Lisp_Object frame1 UNINIT;  /* This line works around GCC bug 85563.  */
      eassume (CONSP (Vframe_list));

      /* Look for another visible frame on the same terminal.
	 Do not call next_frame here because it may loop forever.
	 See https://debbugs.gnu.org/cgi/bugreport.cgi?bug=15025.  */
      FOR_EACH_FRAME (tail, frame1)
	{
	  struct frame *f1 = XFRAME (frame1);

	  if (!EQ (frame, frame1)
	      && !FRAME_TOOLTIP_P (f1)
	      && FRAME_TERMINAL (f) == FRAME_TERMINAL (f1)
	      && FRAME_VISIBLE_P (f1))
	    break;
	}

      /* If there is none, find *some* other frame.  */
      if (NILP (frame1) || EQ (frame1, frame))
	{
	  FOR_EACH_FRAME (tail, frame1)
	    {
	      struct frame *f1 = XFRAME (frame1);

	      if (!EQ (frame, frame1)
		  && FRAME_LIVE_P (f1)
		  && !FRAME_TOOLTIP_P (f1))
		{
		  if (FRAME_TERMCAP_P (f1) || FRAME_MSDOS_P (f1))
		    {
		      Lisp_Object top_frame = FRAME_TTY (f1)->top_frame;

		      if (!EQ (top_frame, frame))
			frame1 = top_frame;
		    }
		  break;
		}
	    }
	}
#ifdef NS_IMPL_COCOA
      else
	/* Under NS, there is no system mechanism for choosing a new
	   window to get focus -- it is left to application code.
	   So the portion of THIS application interfacing with NS
	   needs to know about it.  We call Fraise_frame, but the
	   purpose is really to transfer focus.  */
	Fraise_frame (frame1);
#endif

      do_switch_frame (frame1, 0, 1, Qnil);
      sf = SELECTED_FRAME ();
    }

  /* Don't allow minibuf_window to remain on a deleted frame.  */
  check_minibuf_window (frame, minibuffer_selected);

  /* Don't let echo_area_window to remain on a deleted frame.  */
  if (EQ (f->minibuffer_window, echo_area_window))
    echo_area_window = sf->minibuffer_window;

  /* Clear any X selections for this frame.  */
#ifdef HAVE_X_WINDOWS
  if (FRAME_X_P (f))
    x_clear_frame_selections (f);
#endif

  /* Free glyphs.
     This function must be called before the window tree of the
     frame is deleted because windows contain dynamically allocated
     memory. */
  free_glyphs (f);

#ifdef HAVE_WINDOW_SYSTEM
  /* Give chance to each font driver to free a frame specific data.  */
  font_update_drivers (f, Qnil);
#endif

  /* Mark all the windows that used to be on FRAME as deleted, and then
     remove the reference to them.  */
  delete_all_child_windows (f->root_window);
  fset_root_window (f, Qnil);

  Vframe_list = Fdelq (frame, Vframe_list);
  SET_FRAME_VISIBLE (f, 0);

  /* Allow the vector of menu bar contents to be freed in the next
     garbage collection.  The frame object itself may not be garbage
     collected until much later, because recent_keys and other data
     structures can still refer to it.  */
  fset_menu_bar_vector (f, Qnil);

  /* If FRAME's buffer lists contains killed
     buffers, this helps GC to reclaim them.  */
  fset_buffer_list (f, Qnil);
  fset_buried_buffer_list (f, Qnil);

  free_font_driver_list (f);
#if defined (USE_X_TOOLKIT) || defined (HAVE_NTGUI)
  xfree (f->namebuf);
#endif
  xfree (f->decode_mode_spec_buffer);
  xfree (FRAME_INSERT_COST (f));
  xfree (FRAME_DELETEN_COST (f));
  xfree (FRAME_INSERTN_COST (f));
  xfree (FRAME_DELETE_COST (f));

  /* Since some events are handled at the interrupt level, we may get
     an event for f at any time; if we zero out the frame's terminal
     now, then we may trip up the event-handling code.  Instead, we'll
     promise that the terminal of the frame must be valid until we
     have called the window-system-dependent frame destruction
     routine.  */
  {
    struct terminal *terminal;
    block_input ();
    if (FRAME_TERMINAL (f)->delete_frame_hook)
      (*FRAME_TERMINAL (f)->delete_frame_hook) (f);
    terminal = FRAME_TERMINAL (f);
    f->output_data.nothing = 0;
    f->terminal = 0;             /* Now the frame is dead.  */
    unblock_input ();

    /* If needed, delete the terminal that this frame was on.
       (This must be done after the frame is killed.)  */
    terminal->reference_count--;
#if defined (USE_X_TOOLKIT) || defined (USE_GTK)
    /* FIXME: Deleting the terminal crashes emacs because of a GTK
       bug.
       https://lists.gnu.org/r/emacs-devel/2011-10/msg00363.html */

    /* Since a similar behavior was observed on the Lucid and Motif
       builds (see Bug#5802, Bug#21509, Bug#23499, Bug#27816), we now
       don't delete the terminal for these builds either.  */
    if (terminal->reference_count == 0 && terminal->type == output_x_window)
      terminal->reference_count = 1;
#endif /* USE_X_TOOLKIT || USE_GTK */
    if (terminal->reference_count == 0)
      {
	Lisp_Object tmp;
	XSETTERMINAL (tmp, terminal);

        kb = NULL;
	Fdelete_terminal (tmp, NILP (force) ? Qt : force);
      }
    else
      kb = terminal->kboard;
  }

  /* If we've deleted the last_nonminibuf_frame, then try to find
     another one.  */
  if (f == last_nonminibuf_frame)
    {
      last_nonminibuf_frame = 0;

      FOR_EACH_FRAME (frames, frame1)
	{
	  struct frame *f1 = XFRAME (frame1);

	  if (!FRAME_MINIBUF_ONLY_P (f1))
	    {
	      last_nonminibuf_frame = f1;
	      break;
	    }
	}
    }

  /* If there's no other frame on the same kboard, get out of
     single-kboard state if we're in it for this kboard.  */
  if (kb != NULL)
    {
      /* Some frame we found on the same kboard, or nil if there are none.  */
      Lisp_Object frame_on_same_kboard = Qnil;

      FOR_EACH_FRAME (frames, frame1)
	if (kb == FRAME_KBOARD (XFRAME (frame1)))
	  frame_on_same_kboard = frame1;

      if (NILP (frame_on_same_kboard))
	not_single_kboard_state (kb);
    }


  /* If we've deleted this keyboard's default_minibuffer_frame, try to
     find another one.  Prefer minibuffer-only frames, but also notice
     frames with other windows.  */
  if (kb != NULL && EQ (frame, KVAR (kb, Vdefault_minibuffer_frame)))
    {
      /* The last frame we saw with a minibuffer, minibuffer-only or not.  */
      Lisp_Object frame_with_minibuf = Qnil;
      /* Some frame we found on the same kboard, or nil if there are none.  */
      Lisp_Object frame_on_same_kboard = Qnil;

      FOR_EACH_FRAME (frames, frame1)
	{
	  struct frame *f1 = XFRAME (frame1);

	  /* Set frame_on_same_kboard to frame1 if it is on the same
	     keyboard.  Set frame_with_minibuf to frame1 if it also
	     has a minibuffer.  Leave the loop immediately if frame1
	     is also minibuffer-only.

	     Emacs 26 does _not_ set frame_on_same_kboard here when it
	     finds a minibuffer-only frame and subsequently fails to
	     set default_minibuffer_frame below.  Not a great deal and
	     never noticed since make_frame_without_minibuffer creates
	     a new minibuffer frame in that case (which can be a minor
	     annoyance though).  To consider for Emacs 26.3.  */
	  if (kb == FRAME_KBOARD (f1))
	    {
	      frame_on_same_kboard = frame1;
	      if (FRAME_HAS_MINIBUF_P (f1))
		{
		  frame_with_minibuf = frame1;
		  if (FRAME_MINIBUF_ONLY_P (f1))
		    break;
		}
	    }
	}

      if (!NILP (frame_on_same_kboard))
	{
	  /* We know that there must be some frame with a minibuffer out
	     there.  If this were not true, all of the frames present
	     would have to be minibufferless, which implies that at some
	     point their minibuffer frames must have been deleted, but
	     that is prohibited at the top; you can't delete surrogate
	     minibuffer frames.  */
	  if (NILP (frame_with_minibuf))
	    emacs_abort ();

	  kset_default_minibuffer_frame (kb, frame_with_minibuf);
	}
      else
	/* No frames left on this kboard--say no minibuffer either.  */
	kset_default_minibuffer_frame (kb, Qnil);
    }

  /* Cause frame titles to update--necessary if we now have just one frame.  */
  if (!is_tooltip_frame)
    update_mode_lines = 15;

  /* Now run the post-deletion hooks.  */
  if (NILP (Vrun_hooks) || is_tooltip_frame)
    ;
  else if (EQ (force, Qnoelisp))
    pending_funcalls
      = Fcons (list3 (Qrun_hook_with_args, Qafter_delete_frame_functions, frame),
	       pending_funcalls);
  else
    safe_call2 (Qrun_hook_with_args, Qafter_delete_frame_functions, frame);

  if (!NILP (minibuffer_child_frame))
    /* If minibuffer_child_frame is non-nil, it was FRAME's minibuffer
       child frame.  Delete it unless it's also the minibuffer frame
       of another frame in which case we make sure it's visible.  */
    {
      struct frame *f1 = XFRAME (minibuffer_child_frame);

      if (FRAME_LIVE_P (f1))
	{
	  Lisp_Object window1 = FRAME_ROOT_WINDOW (f1);
	  Lisp_Object frame2;

	  FOR_EACH_FRAME (frames, frame2)
	    {
	      struct frame *f2 = XFRAME (frame2);

	      if (EQ (frame2, minibuffer_child_frame) || FRAME_TOOLTIP_P (f2))
		continue;
	      else if (EQ (FRAME_MINIBUF_WINDOW (f2), window1))
		{
		  /* minibuffer_child_frame serves as minibuffer frame
		     for at least one other frame - so make it visible
		     and quit.  */
		  if (!FRAME_VISIBLE_P (f1) && !FRAME_ICONIFIED_P (f1))
		    Fmake_frame_visible (minibuffer_child_frame);

		  return Qnil;
		}
	    }

	  /* No other frame found that uses minibuffer_child_frame as
	     minibuffer frame.  If FORCE is Qnoelisp or there are
	     other visible frames left, delete minibuffer_child_frame
	     since it presumably was used by FRAME only.  */
	  if (EQ (force, Qnoelisp) || other_frames (f1, false, !NILP (force)))
	    delete_frame (minibuffer_child_frame, Qnoelisp);
	}
    }

  return Qnil;
}

DEFUN ("delete-frame", Fdelete_frame, Sdelete_frame, 0, 2, "",
       doc: /* Delete FRAME, permanently eliminating it from use.
FRAME must be a live frame and defaults to the selected one.

A frame may not be deleted if its minibuffer serves as surrogate
minibuffer for another frame.  Normally, you may not delete a frame if
all other frames are invisible, but if the second optional argument
FORCE is non-nil, you may do so.

This function runs `delete-frame-functions' before actually
deleting the frame, unless the frame is a tooltip.
The functions are run with one argument, the frame to be deleted.  */)
  (Lisp_Object frame, Lisp_Object force)
{
  return delete_frame (frame, !NILP (force) ? Qt : Qnil);
}

#ifdef HAVE_WINDOW_SYSTEM
/**
 * frame_internal_border_part:
 *
 * Return part of internal border the coordinates X and Y relative to
 * frame F are on.  Return nil if the coordinates are not on the
 * internal border of F.
 *
 * Return one of INTERNAL_BORDER_LEFT_EDGE, INTERNAL_BORDER_TOP_EDGE,
 * INTERNAL_BORDER_RIGHT_EDGE or INTERNAL_BORDER_BOTTOM_EDGE when the
 * mouse cursor is on the corresponding border with an offset of at
 * least one canonical character height from that border's edges.
 *
 * If no border part could be found this way, return one of
 * INTERNAL_BORDER_TOP_LEFT_CORNER, INTERNAL_BORDER_TOP_RIGHT_CORNER,
 * INTERNAL_BORDER_BOTTOM_LEFT_CORNER or
 * INTERNAL_BORDER_BOTTOM_RIGHT_CORNER to indicate that the mouse is in
 * one of the corresponding corners.  This means that for very small
 * frames an `edge' return value is preferred.
 */
enum internal_border_part
frame_internal_border_part (struct frame *f, int x, int y)
{
  int border = FRAME_INTERNAL_BORDER_WIDTH (f);
  int offset = FRAME_LINE_HEIGHT (f);
  int width = FRAME_PIXEL_WIDTH (f);
  int height = FRAME_PIXEL_HEIGHT (f);
  enum internal_border_part part = INTERNAL_BORDER_NONE;

  if (offset < border)
    /* For very wide borders make offset at least as large as
       border.  */
    offset = border;

  if (offset < x && x < width - offset)
    /* Top or bottom border.  */
    {
      if (0 <= y && y <= border)
	part = INTERNAL_BORDER_TOP_EDGE;
      else if (height - border <= y && y <= height)
	part = INTERNAL_BORDER_BOTTOM_EDGE;
    }
  else if (offset < y && y < height - offset)
    /* Left or right border.  */
    {
      if (0 <= x && x <= border)
	part = INTERNAL_BORDER_LEFT_EDGE;
      else if (width - border <= x && x <= width)
	part = INTERNAL_BORDER_RIGHT_EDGE;
    }
  else
    {
      /* An edge.  */
      int half_width = width / 2;
      int half_height = height / 2;

      if (0 <= x && x <= border)
	{
	  /* A left edge.  */
	  if (0 <= y && y <= half_height)
	     part = INTERNAL_BORDER_TOP_LEFT_CORNER;
	  else if (half_height < y && y <= height)
	     part = INTERNAL_BORDER_BOTTOM_LEFT_CORNER;
	}
      else if (width - border <= x && x <= width)
	{
	  /* A right edge.  */
	  if (0 <= y && y <= half_height)
	     part = INTERNAL_BORDER_TOP_RIGHT_CORNER;
	  else if (half_height < y && y <= height)
	     part = INTERNAL_BORDER_BOTTOM_RIGHT_CORNER;
	}
      else if (0 <= y && y <= border)
	{
	  /* A top edge.  */
	  if (0 <= x && x <= half_width)
	     part = INTERNAL_BORDER_TOP_LEFT_CORNER;
	  else if (half_width < x && x <= width)
	    part = INTERNAL_BORDER_TOP_RIGHT_CORNER;
	}
      else if (height - border <= y && y <= height)
	{
	  /* A bottom edge.  */
	  if (0 <= x && x <= half_width)
	     part = INTERNAL_BORDER_BOTTOM_LEFT_CORNER;
	  else if (half_width < x && x <= width)
	    part = INTERNAL_BORDER_BOTTOM_RIGHT_CORNER;
	}
    }

  return part;
}
#endif

/* Return mouse position in character cell units.  */

DEFUN ("mouse-position", Fmouse_position, Smouse_position, 0, 0, 0,
       doc: /* Return a list (FRAME X . Y) giving the current mouse frame and position.
The position is given in canonical character cells, where (0, 0) is the
upper-left corner of the frame, X is the horizontal offset, and Y is the
vertical offset, measured in units of the frame's default character size.
If Emacs is running on a mouseless terminal or hasn't been programmed
to read the mouse position, it returns the selected frame for FRAME
and nil for X and Y.
If `mouse-position-function' is non-nil, `mouse-position' calls it,
passing the normal return value to that function as an argument,
and returns whatever that function returns.  */)
  (void)
{
  struct frame *f;
  Lisp_Object lispy_dummy;
  Lisp_Object x, y, retval;

  f = SELECTED_FRAME ();
  x = y = Qnil;

  /* It's okay for the hook to refrain from storing anything.  */
  if (FRAME_TERMINAL (f)->mouse_position_hook)
    {
      enum scroll_bar_part party_dummy;
      Time time_dummy;
      (*FRAME_TERMINAL (f)->mouse_position_hook) (&f, -1,
						  &lispy_dummy, &party_dummy,
						  &x, &y,
						  &time_dummy);
    }

  if (! NILP (x))
    {
      int col = XFIXNUM (x);
      int row = XFIXNUM (y);
      pixel_to_glyph_coords (f, col, row, &col, &row, NULL, 1);
      XSETINT (x, col);
      XSETINT (y, row);
    }
  XSETFRAME (lispy_dummy, f);
  retval = Fcons (lispy_dummy, Fcons (x, y));
  if (!NILP (Vmouse_position_function))
    retval = call1 (Vmouse_position_function, retval);
  return retval;
}

DEFUN ("mouse-pixel-position", Fmouse_pixel_position,
       Smouse_pixel_position, 0, 0, 0,
       doc: /* Return a list (FRAME X . Y) giving the current mouse frame and position.
The position is given in pixel units, where (0, 0) is the
upper-left corner of the frame, X is the horizontal offset, and Y is
the vertical offset.
If Emacs is running on a mouseless terminal or hasn't been programmed
to read the mouse position, it returns the selected frame for FRAME
and nil for X and Y.  */)
  (void)
{
  struct frame *f;
  Lisp_Object lispy_dummy;
  Lisp_Object x, y, retval;

  f = SELECTED_FRAME ();
  x = y = Qnil;

  /* It's okay for the hook to refrain from storing anything.  */
  if (FRAME_TERMINAL (f)->mouse_position_hook)
    {
      enum scroll_bar_part party_dummy;
      Time time_dummy;
      (*FRAME_TERMINAL (f)->mouse_position_hook) (&f, -1,
						  &lispy_dummy, &party_dummy,
						  &x, &y,
						  &time_dummy);
    }

  XSETFRAME (lispy_dummy, f);
  retval = Fcons (lispy_dummy, Fcons (x, y));
  if (!NILP (Vmouse_position_function))
    retval = call1 (Vmouse_position_function, retval);
  return retval;
}

#ifdef HAVE_WINDOW_SYSTEM

/* On frame F, convert character coordinates X and Y to pixel
   coordinates *PIX_X and *PIX_Y.  */

static void
frame_char_to_pixel_position (struct frame *f, int x, int y,
			      int *pix_x, int *pix_y)
{
  *pix_x = FRAME_COL_TO_PIXEL_X (f, x) + FRAME_COLUMN_WIDTH (f) / 2;
  *pix_y = FRAME_LINE_TO_PIXEL_Y (f, y) + FRAME_LINE_HEIGHT (f) / 2;

  if (*pix_x < 0)
    *pix_x = 0;
  if (*pix_x > FRAME_PIXEL_WIDTH (f))
    *pix_x = FRAME_PIXEL_WIDTH (f);

  if (*pix_y < 0)
    *pix_y = 0;
  if (*pix_y > FRAME_PIXEL_HEIGHT (f))
    *pix_y = FRAME_PIXEL_HEIGHT (f);
}

/* On frame F, reposition mouse pointer to character coordinates X and Y.  */

static void
frame_set_mouse_position (struct frame *f, int x, int y)
{
  int pix_x, pix_y;

  frame_char_to_pixel_position (f, x, y, &pix_x, &pix_y);
  frame_set_mouse_pixel_position (f, pix_x, pix_y);
}

#endif /* HAVE_WINDOW_SYSTEM */

DEFUN ("set-mouse-position", Fset_mouse_position, Sset_mouse_position, 3, 3, 0,
       doc: /* Move the mouse pointer to the center of character cell (X,Y) in FRAME.
Coordinates are relative to the frame, not a window,
so the coordinates of the top left character in the frame
may be nonzero due to left-hand scroll bars or the menu bar.

The position is given in canonical character cells, where (0, 0) is
the upper-left corner of the frame, X is the horizontal offset, and
Y is the vertical offset, measured in units of the frame's default
character size.

This function is a no-op for an X frame that is not visible.
If you have just created a frame, you must wait for it to become visible
before calling this function on it, like this.
  (while (not (frame-visible-p frame)) (sleep-for .5))  */)
  (Lisp_Object frame, Lisp_Object x, Lisp_Object y)
{
  CHECK_LIVE_FRAME (frame);
  CHECK_TYPE_RANGED_INTEGER (int, x);
  CHECK_TYPE_RANGED_INTEGER (int, y);

  /* I think this should be done with a hook.  */
#ifdef HAVE_WINDOW_SYSTEM
  if (FRAME_WINDOW_P (XFRAME (frame)))
    /* Warping the mouse will cause enternotify and focus events.  */
    frame_set_mouse_position (XFRAME (frame), XFIXNUM (x), XFIXNUM (y));
#else
#if defined (MSDOS)
  if (FRAME_MSDOS_P (XFRAME (frame)))
    {
      Fselect_frame (frame, Qnil);
      mouse_moveto (XFIXNUM (x), XFIXNUM (y));
    }
#else
#ifdef HAVE_GPM
    {
      Fselect_frame (frame, Qnil);
      term_mouse_moveto (XFIXNUM (x), XFIXNUM (y));
    }
#endif
#endif
#endif

  return Qnil;
}

DEFUN ("set-mouse-pixel-position", Fset_mouse_pixel_position,
       Sset_mouse_pixel_position, 3, 3, 0,
       doc: /* Move the mouse pointer to pixel position (X,Y) in FRAME.
The position is given in pixels, where (0, 0) is the upper-left corner
of the frame, X is the horizontal offset, and Y is the vertical offset.

Note, this is a no-op for an X frame that is not visible.
If you have just created a frame, you must wait for it to become visible
before calling this function on it, like this.
  (while (not (frame-visible-p frame)) (sleep-for .5))  */)
  (Lisp_Object frame, Lisp_Object x, Lisp_Object y)
{
  CHECK_LIVE_FRAME (frame);
  CHECK_TYPE_RANGED_INTEGER (int, x);
  CHECK_TYPE_RANGED_INTEGER (int, y);

  /* I think this should be done with a hook.  */
#ifdef HAVE_WINDOW_SYSTEM
  if (FRAME_WINDOW_P (XFRAME (frame)))
    /* Warping the mouse will cause enternotify and focus events.  */
    frame_set_mouse_pixel_position (XFRAME (frame), XFIXNUM (x), XFIXNUM (y));
#else
#if defined (MSDOS)
  if (FRAME_MSDOS_P (XFRAME (frame)))
    {
      Fselect_frame (frame, Qnil);
      mouse_moveto (XFIXNUM (x), XFIXNUM (y));
    }
#else
#ifdef HAVE_GPM
    {
      Fselect_frame (frame, Qnil);
      term_mouse_moveto (XFIXNUM (x), XFIXNUM (y));
    }
#endif
#endif
#endif

  return Qnil;
}

static void make_frame_visible_1 (Lisp_Object);

DEFUN ("make-frame-visible", Fmake_frame_visible, Smake_frame_visible,
       0, 1, "",
       doc: /* Make the frame FRAME visible (assuming it is an X window).
If omitted, FRAME defaults to the currently selected frame.  */)
  (Lisp_Object frame)
{
  struct frame *f = decode_live_frame (frame);

  if (FRAME_WINDOW_P (f) && FRAME_TERMINAL (f)->frame_visible_invisible_hook)
    FRAME_TERMINAL (f)->frame_visible_invisible_hook (f, true);

  make_frame_visible_1 (f->root_window);

  /* Make menu bar update for the Buffers and Frames menus.  */
  /* windows_or_buffers_changed = 15; FIXME: Why?  */

  XSETFRAME (frame, f);
  return frame;
}

/* Update the display_time slot of the buffers shown in WINDOW
   and all its descendants.  */

static void
make_frame_visible_1 (Lisp_Object window)
{
  struct window *w;

  for (; !NILP (window); window = w->next)
    {
      w = XWINDOW (window);
      if (WINDOWP (w->contents))
	make_frame_visible_1 (w->contents);
      else
	bset_display_time (XBUFFER (w->contents), Fcurrent_time ());
    }
}

DEFUN ("make-frame-invisible", Fmake_frame_invisible, Smake_frame_invisible,
       0, 2, "",
       doc: /* Make the frame FRAME invisible.
If omitted, FRAME defaults to the currently selected frame.
On graphical displays, invisible frames are not updated and are
usually not displayed at all, even in a window system's \"taskbar\".

Normally you may not make FRAME invisible if all other frames are invisible,
but if the second optional argument FORCE is non-nil, you may do so.

This function has no effect on text terminal frames.  Such frames are
always considered visible, whether or not they are currently being
displayed in the terminal.  */)
  (Lisp_Object frame, Lisp_Object force)
{
  struct frame *f = decode_live_frame (frame);

  if (NILP (force) && !other_frames (f, true, false))
    error ("Attempt to make invisible the sole visible or iconified frame");

  /* Don't allow minibuf_window to remain on an invisible frame.  */
  check_minibuf_window (frame, EQ (minibuf_window, selected_window));

  if (FRAME_WINDOW_P (f) && FRAME_TERMINAL (f)->frame_visible_invisible_hook)
    FRAME_TERMINAL (f)->frame_visible_invisible_hook (f, false);

  /* Make menu bar update for the Buffers and Frames menus.  */
  windows_or_buffers_changed = 16;

  return Qnil;
}

DEFUN ("iconify-frame", Ficonify_frame, Siconify_frame,
       0, 1, "",
       doc: /* Make the frame FRAME into an icon.
If omitted, FRAME defaults to the currently selected frame.

If FRAME is a child frame, consult the variable `iconify-child-frame'
for how to proceed.  */)
  (Lisp_Object frame)
{
  struct frame *f = decode_live_frame (frame);
#ifdef HAVE_WINDOW_SYSTEM
  Lisp_Object parent = f->parent_frame;

  if (!NILP (parent))
    {
      if (NILP (iconify_child_frame))
	/* Do nothing.  */
	return Qnil;
      else if (EQ (iconify_child_frame, Qiconify_top_level))
	{
	  /* Iconify top level frame instead (the default).  */
	  Ficonify_frame (parent);
	  return Qnil;
	}
      else if (EQ (iconify_child_frame, Qmake_invisible))
	{
	  /* Make frame invisible instead.  */
	  Fmake_frame_invisible (frame, Qnil);
	  return Qnil;
	}
    }
#endif	/* HAVE_WINDOW_SYSTEM */

  /* Don't allow minibuf_window to remain on an iconified frame.  */
  check_minibuf_window (frame, EQ (minibuf_window, selected_window));

  if (FRAME_WINDOW_P (f) && FRAME_TERMINAL (f)->iconify_frame_hook)
    FRAME_TERMINAL (f)->iconify_frame_hook (f);

  return Qnil;
}

DEFUN ("frame-visible-p", Fframe_visible_p, Sframe_visible_p,
       1, 1, 0,
       doc: /* Return t if FRAME is \"visible\" (actually in use for display).
Return the symbol `icon' if FRAME is iconified or \"minimized\".
Return nil if FRAME was made invisible, via `make-frame-invisible'.
On graphical displays, invisible frames are not updated and are
usually not displayed at all, even in a window system's \"taskbar\".

If FRAME is a text terminal frame, this always returns t.
Such frames are always considered visible, whether or not they are
currently being displayed on the terminal.  */)
  (Lisp_Object frame)
{
  CHECK_LIVE_FRAME (frame);

  if (FRAME_VISIBLE_P (XFRAME (frame)))
    return Qt;
  if (FRAME_ICONIFIED_P (XFRAME (frame)))
    return Qicon;
  return Qnil;
}

DEFUN ("visible-frame-list", Fvisible_frame_list, Svisible_frame_list,
       0, 0, 0,
       doc: /* Return a list of all frames now \"visible\" (being updated).  */)
  (void)
{
  Lisp_Object tail, frame, value = Qnil;

  FOR_EACH_FRAME (tail, frame)
    if (FRAME_VISIBLE_P (XFRAME (frame)))
      value = Fcons (frame, value);

  return value;
}


DEFUN ("raise-frame", Fraise_frame, Sraise_frame, 0, 1, "",
       doc: /* Bring FRAME to the front, so it occludes any frames it overlaps.
If FRAME is invisible or iconified, make it visible.
If you don't specify a frame, the selected frame is used.
If Emacs is displaying on an ordinary terminal or some other device which
doesn't support multiple overlapping frames, this function selects FRAME.  */)
  (Lisp_Object frame)
{
  struct frame *f = decode_live_frame (frame);

  XSETFRAME (frame, f);

  if (FRAME_TERMCAP_P (f))
    /* On a text terminal select FRAME.  */
    Fselect_frame (frame, Qnil);
  else
    /* Do like the documentation says. */
    Fmake_frame_visible (frame);

  if (FRAME_TERMINAL (f)->frame_raise_lower_hook)
    (*FRAME_TERMINAL (f)->frame_raise_lower_hook) (f, true);

  return Qnil;
}

/* Should we have a corresponding function called Flower_Power?  */
DEFUN ("lower-frame", Flower_frame, Slower_frame, 0, 1, "",
       doc: /* Send FRAME to the back, so it is occluded by any frames that overlap it.
If you don't specify a frame, the selected frame is used.
If Emacs is displaying on an ordinary terminal or some other device which
doesn't support multiple overlapping frames, this function does nothing.  */)
  (Lisp_Object frame)
{
  struct frame *f = decode_live_frame (frame);

  if (FRAME_TERMINAL (f)->frame_raise_lower_hook)
    (*FRAME_TERMINAL (f)->frame_raise_lower_hook) (f, false);

  return Qnil;
}


DEFUN ("redirect-frame-focus", Fredirect_frame_focus, Sredirect_frame_focus,
       1, 2, 0,
       doc: /* Arrange for keystrokes typed at FRAME to be sent to FOCUS-FRAME.
In other words, switch-frame events caused by events in FRAME will
request a switch to FOCUS-FRAME, and `last-event-frame' will be
FOCUS-FRAME after reading an event typed at FRAME.

If FOCUS-FRAME is nil, any existing redirection is canceled, and the
frame again receives its own keystrokes.

Focus redirection is useful for temporarily redirecting keystrokes to
a surrogate minibuffer frame when a frame doesn't have its own
minibuffer window.

A frame's focus redirection can be changed by `select-frame'.  If frame
FOO is selected, and then a different frame BAR is selected, any
frames redirecting their focus to FOO are shifted to redirect their
focus to BAR.  This allows focus redirection to work properly when the
user switches from one frame to another using `select-window'.

This means that a frame whose focus is redirected to itself is treated
differently from a frame whose focus is redirected to nil; the former
is affected by `select-frame', while the latter is not.

The redirection lasts until `redirect-frame-focus' is called to change it.  */)
  (Lisp_Object frame, Lisp_Object focus_frame)
{
  /* Note that we don't check for a live frame here.  It's reasonable
     to redirect the focus of a frame you're about to delete, if you
     know what other frame should receive those keystrokes.  */
  struct frame *f = decode_any_frame (frame);

  if (! NILP (focus_frame))
    CHECK_LIVE_FRAME (focus_frame);

  fset_focus_frame (f, focus_frame);

  if (FRAME_TERMINAL (f)->frame_rehighlight_hook)
    (*FRAME_TERMINAL (f)->frame_rehighlight_hook) (f);

  return Qnil;
}


DEFUN ("frame-focus", Fframe_focus, Sframe_focus, 0, 1, 0,
       doc: /* Return the frame to which FRAME's keystrokes are currently being sent.
If FRAME is omitted or nil, the selected frame is used.
Return nil if FRAME's focus is not redirected.
See `redirect-frame-focus'.  */)
  (Lisp_Object frame)
{
  return FRAME_FOCUS_FRAME (decode_live_frame (frame));
}

DEFUN ("x-focus-frame", Fx_focus_frame, Sx_focus_frame, 1, 2, 0,
       doc: /* Set the input focus to FRAME.
FRAME nil means use the selected frame.  Optional argument NOACTIVATE
means do not activate FRAME.

If there is no window system support, this function does nothing.  */)
     (Lisp_Object frame, Lisp_Object noactivate)
{
#ifdef HAVE_WINDOW_SYSTEM
  struct frame *f = decode_window_system_frame (frame);
  if (f && FRAME_TERMINAL (f)->focus_frame_hook)
    FRAME_TERMINAL (f)->focus_frame_hook (f, !NILP (noactivate));
#endif
  return Qnil;
}

DEFUN ("frame-after-make-frame",
       Fframe_after_make_frame,
       Sframe_after_make_frame, 2, 2, 0,
       doc: /* Mark FRAME as made.
FRAME nil means use the selected frame.  Second argument MADE non-nil
means functions on `window-configuration-change-hook' are called
whenever the window configuration of FRAME changes.  MADE nil means
these functions are not called.

This function is currently called by `make-frame' only and should be
otherwise used with utter care to avoid that running functions on
`window-configuration-change-hook' is impeded forever.  */)
  (Lisp_Object frame, Lisp_Object made)
{
  struct frame *f = decode_live_frame (frame);
  f->after_make_frame = !NILP (made);
  f->inhibit_horizontal_resize = false;
  f->inhibit_vertical_resize = false;
  return made;
}


/* Discard BUFFER from the buffer-list and buried-buffer-list of each frame.  */

void
frames_discard_buffer (Lisp_Object buffer)
{
  Lisp_Object frame, tail;

  FOR_EACH_FRAME (tail, frame)
    {
      fset_buffer_list
	(XFRAME (frame), Fdelq (buffer, XFRAME (frame)->buffer_list));
      fset_buried_buffer_list
	(XFRAME (frame), Fdelq (buffer, XFRAME (frame)->buried_buffer_list));
    }
}

/* Modify the alist in *ALISTPTR to associate PROP with VAL.
   If the alist already has an element for PROP, we change it.  */

void
store_in_alist (Lisp_Object *alistptr, Lisp_Object prop, Lisp_Object val)
{
  Lisp_Object tem = Fassq (prop, *alistptr);
  if (NILP (tem))
    *alistptr = Fcons (Fcons (prop, val), *alistptr);
  else
    Fsetcdr (tem, val);
}

static int
frame_name_fnn_p (char *str, ptrdiff_t len)
{
  if (len > 1 && str[0] == 'F' && '0' <= str[1] && str[1] <= '9')
    {
      char *p = str + 2;
      while ('0' <= *p && *p <= '9')
	p++;
      if (p == str + len)
	return 1;
    }
  return 0;
}

/* Set the name of the terminal frame.  Also used by MSDOS frames.
   Modeled after *_set_name which is used for WINDOW frames.  */

static void
set_term_frame_name (struct frame *f, Lisp_Object name)
{
  f->explicit_name = ! NILP (name);

  /* If NAME is nil, set the name to F<num>.  */
  if (NILP (name))
    {
      char namebuf[sizeof "F" + INT_STRLEN_BOUND (printmax_t)];

      /* Check for no change needed in this very common case
	 before we do any consing.  */
      if (frame_name_fnn_p (SSDATA (f->name), SBYTES (f->name)))
	return;

      name = make_formatted_string (namebuf, "F%"pMd, ++tty_frame_count);
    }
  else
    {
      CHECK_STRING (name);

      /* Don't change the name if it's already NAME.  */
      if (! NILP (Fstring_equal (name, f->name)))
	return;

      /* Don't allow the user to set the frame name to F<num>, so it
	 doesn't clash with the names we generate for terminal frames.  */
      if (frame_name_fnn_p (SSDATA (name), SBYTES (name)))
	error ("Frame names of the form F<num> are usurped by Emacs");
    }

  fset_name (f, name);
  update_mode_lines = 16;
}

void
store_frame_param (struct frame *f, Lisp_Object prop, Lisp_Object val)
{
  register Lisp_Object old_alist_elt;

  if (EQ (prop, Qminibuffer))
    {
      if (WINDOWP (val))
	{
	  if (!MINI_WINDOW_P (XWINDOW (val)))
	    error ("The `minibuffer' parameter does not specify a valid minibuffer window");
	  else if (FRAME_MINIBUF_ONLY_P (f))
	    {
	      if (EQ (val, FRAME_MINIBUF_WINDOW (f)))
		val = Qonly;
	      else
		error ("Can't change the minibuffer window of a minibuffer-only frame");
	    }
	  else if (FRAME_HAS_MINIBUF_P (f))
	    {
	      if (EQ (val, FRAME_MINIBUF_WINDOW (f)))
		val = Qt;
	      else
		error ("Can't change the minibuffer window of a frame with its own minibuffer");
	    }
	  else
	    /* Store the chosen minibuffer window.  */
	    fset_minibuffer_window (f, val);
	}
      else
	{
	  Lisp_Object old_val = Fcdr (Fassq (Qminibuffer, f->param_alist));

	  if (!NILP (old_val))
	    {
	      if (WINDOWP (old_val) && NILP (val))
		/* Don't change the value for a minibuffer-less frame if
		   only nil was specified as new value.  */
		val = old_val;
	      else if (!EQ (old_val, val))
		error ("Can't change the `minibuffer' parameter of this frame");
	    }
	}
    }

  /* Check each parent-frame and delete-before parameter for a
     circular dependency.  Do not check between parameters, so you can
     still create circular dependencies with different properties, for
     example a chain of frames F1->F2->...Fn such that F1 is an ancestor
     frame of Fn and thus cannot be deleted before Fn and a second chain
     Fn->Fn-1->...F1 such that Fn cannot be deleted before F1.  */
  else if (EQ (prop, Qparent_frame) || EQ (prop, Qdelete_before))
    {
      Lisp_Object oldval = Fcdr (Fassq (prop, f->param_alist));

      if (!EQ (oldval, val) && !NILP (val))
	{
	  Lisp_Object frame;
	  Lisp_Object frame1 = val;

	  if (!FRAMEP (frame1) || !FRAME_LIVE_P (XFRAME (frame1)))
	    error ("Invalid `%s' frame parameter",
		   SSDATA (SYMBOL_NAME (prop)));

	  XSETFRAME (frame, f);

	  while (FRAMEP (frame1) && FRAME_LIVE_P (XFRAME (frame1)))
	    if (EQ (frame1, frame))
	      error ("Circular specification of `%s' frame parameter",
		     SSDATA (SYMBOL_NAME (prop)));
	    else
	      frame1 = get_frame_param (XFRAME (frame1), prop);
	}
    }

  /* The buffer-list parameters are stored in a special place and not
     in the alist.  All buffers must be live.  */
  else if (EQ (prop, Qbuffer_list))
    {
      Lisp_Object list = Qnil;
      for (; CONSP (val); val = XCDR (val))
	if (!NILP (Fbuffer_live_p (XCAR (val))))
	  list = Fcons (XCAR (val), list);
      fset_buffer_list (f, Fnreverse (list));
      return;
    }
  else if (EQ (prop, Qburied_buffer_list))
    {
      Lisp_Object list = Qnil;
      for (; CONSP (val); val = XCDR (val))
	if (!NILP (Fbuffer_live_p (XCAR (val))))
	  list = Fcons (XCAR (val), list);
      fset_buried_buffer_list (f, Fnreverse (list));
      return;
    }
  else if ((EQ (prop, Qscroll_bar_width) || EQ (prop, Qscroll_bar_height))
	   && !NILP (val) && !RANGED_FIXNUMP (1, val, INT_MAX))
    {
      Lisp_Object old_val = Fcdr (Fassq (prop, f->param_alist));

      val = old_val;
    }

  /* The tty color needed to be set before the frame's parameter
     alist was updated with the new value.  This is not true any more,
     but we still do this test early on.  */
  if (FRAME_TERMCAP_P (f) && EQ (prop, Qtty_color_mode)
      && f == FRAME_TTY (f)->previous_frame)
    /* Force redisplay of this tty.  */
    FRAME_TTY (f)->previous_frame = NULL;

  /* Update the frame parameter alist.  */
  old_alist_elt = Fassq (prop, f->param_alist);
  if (NILP (old_alist_elt))
    fset_param_alist (f, Fcons (Fcons (prop, val), f->param_alist));
  else
    Fsetcdr (old_alist_elt, val);

  /* Update some other special parameters in their special places
     in addition to the alist.  */

  if (EQ (prop, Qbuffer_predicate))
    fset_buffer_predicate (f, val);

  if (! FRAME_WINDOW_P (f))
    {
      if (EQ (prop, Qmenu_bar_lines))
	set_menu_bar_lines (f, val, make_fixnum (FRAME_MENU_BAR_LINES (f)));
      else if (EQ (prop, Qname))
	set_term_frame_name (f, val);
    }
}

/* Return color matches UNSPEC on frame F or nil if UNSPEC
   is not an unspecified foreground or background color.  */

static Lisp_Object
frame_unspecified_color (struct frame *f, Lisp_Object unspec)
{
  return (!strncmp (SSDATA (unspec), unspecified_bg, SBYTES (unspec))
	  ? tty_color_name (f, FRAME_BACKGROUND_PIXEL (f))
	  : (!strncmp (SSDATA (unspec), unspecified_fg, SBYTES (unspec))
	     ? tty_color_name (f, FRAME_FOREGROUND_PIXEL (f)) : Qnil));
}

DEFUN ("frame-parameters", Fframe_parameters, Sframe_parameters, 0, 1, 0,
       doc: /* Return the parameters-alist of frame FRAME.
It is a list of elements of the form (PARM . VALUE), where PARM is a symbol.
The meaningful PARMs depend on the kind of frame.
If FRAME is omitted or nil, return information on the currently selected frame.  */)
  (Lisp_Object frame)
{
  Lisp_Object alist;
  struct frame *f = decode_any_frame (frame);
  int height, width;

  if (!FRAME_LIVE_P (f))
    return Qnil;

  alist = Fcopy_alist (f->param_alist);

  if (!FRAME_WINDOW_P (f))
    {
      Lisp_Object elt;

      /* If the frame's parameter alist says the colors are
	 unspecified and reversed, take the frame's background pixel
	 for foreground and vice versa.  */
      elt = Fassq (Qforeground_color, alist);
      if (CONSP (elt) && STRINGP (XCDR (elt)))
	{
	  elt = frame_unspecified_color (f, XCDR (elt));
	  if (!NILP (elt))
	    store_in_alist (&alist, Qforeground_color, elt);
	}
      else
	store_in_alist (&alist, Qforeground_color,
			tty_color_name (f, FRAME_FOREGROUND_PIXEL (f)));
      elt = Fassq (Qbackground_color, alist);
      if (CONSP (elt) && STRINGP (XCDR (elt)))
	{
	  elt = frame_unspecified_color (f, XCDR (elt));
	  if (!NILP (elt))
	    store_in_alist (&alist, Qbackground_color, elt);
	}
      else
	store_in_alist (&alist, Qbackground_color,
			tty_color_name (f, FRAME_BACKGROUND_PIXEL (f)));
      store_in_alist (&alist, Qfont,
		      build_string (FRAME_MSDOS_P (f)
				    ? "ms-dos"
				    : FRAME_W32_P (f) ? "w32term"
				    :"tty"));
    }
  store_in_alist (&alist, Qname, f->name);
  height = (f->new_height
	    ? (f->new_pixelwise
	       ? (f->new_height / FRAME_LINE_HEIGHT (f))
	       : f->new_height)
	    : FRAME_LINES (f));
  store_in_alist (&alist, Qheight, make_fixnum (height));
  width = (f->new_width
	   ? (f->new_pixelwise
	      ? (f->new_width / FRAME_COLUMN_WIDTH (f))
	      : f->new_width)
	   : FRAME_COLS (f));
  store_in_alist (&alist, Qwidth, make_fixnum (width));
  store_in_alist (&alist, Qmodeline, (FRAME_WANTS_MODELINE_P (f) ? Qt : Qnil));
  store_in_alist (&alist, Qunsplittable, (FRAME_NO_SPLIT_P (f) ? Qt : Qnil));
  store_in_alist (&alist, Qbuffer_list, f->buffer_list);
  store_in_alist (&alist, Qburied_buffer_list, f->buried_buffer_list);

  /* I think this should be done with a hook.  */
#ifdef HAVE_WINDOW_SYSTEM
  if (FRAME_WINDOW_P (f))
    gui_report_frame_params (f, &alist);
  else
#endif
    {
      /* This ought to be correct in f->param_alist for an X frame.  */
      Lisp_Object lines;
      XSETFASTINT (lines, FRAME_MENU_BAR_LINES (f));
      store_in_alist (&alist, Qmenu_bar_lines, lines);
    }

  return alist;
}


DEFUN ("frame-parameter", Fframe_parameter, Sframe_parameter, 2, 2, 0,
       doc: /* Return FRAME's value for parameter PARAMETER.
If FRAME is nil, describe the currently selected frame.  */)
  (Lisp_Object frame, Lisp_Object parameter)
{
  struct frame *f = decode_any_frame (frame);
  Lisp_Object value = Qnil;

  CHECK_SYMBOL (parameter);

  XSETFRAME (frame, f);

  if (FRAME_LIVE_P (f))
    {
      /* Avoid consing in frequent cases.  */
      if (EQ (parameter, Qname))
	value = f->name;
#ifdef HAVE_WINDOW_SYSTEM
      /* These are used by vertical motion commands.  */
      else if (EQ (parameter, Qvertical_scroll_bars))
	value = (f->vertical_scroll_bar_type == vertical_scroll_bar_none
		 ? Qnil
		 : (f->vertical_scroll_bar_type == vertical_scroll_bar_left
		    ? Qleft : Qright));
      else if (EQ (parameter, Qhorizontal_scroll_bars))
	value = f->horizontal_scroll_bars ? Qt : Qnil;
      else if (EQ (parameter, Qline_spacing) && f->extra_line_spacing == 0)
	/* If this is non-zero, we can't determine whether the user specified
	   an integer or float value without looking through 'param_alist'.  */
	value = make_fixnum (0);
      else if (EQ (parameter, Qfont) && FRAME_X_P (f))
	value = FRAME_FONT (f)->props[FONT_NAME_INDEX];
#endif /* HAVE_WINDOW_SYSTEM */
#ifdef HAVE_X_WINDOWS
      else if (EQ (parameter, Qdisplay) && FRAME_X_P (f))
	value = XCAR (FRAME_DISPLAY_INFO (f)->name_list_element);
#endif /* HAVE_X_WINDOWS */
      else if (EQ (parameter, Qbackground_color)
	       || EQ (parameter, Qforeground_color))
	{
	  value = Fassq (parameter, f->param_alist);
	  if (CONSP (value))
	    {
	      value = XCDR (value);
	      /* Fframe_parameters puts the actual fg/bg color names,
		 even if f->param_alist says otherwise.  This is
		 important when param_alist's notion of colors is
		 "unspecified".  We need to do the same here.  */
	      if (STRINGP (value) && !FRAME_WINDOW_P (f))
		{
		  Lisp_Object tem = frame_unspecified_color (f, value);

		  if (!NILP (tem))
		    value = tem;
		}
	    }
	  else
	    value = Fcdr (Fassq (parameter, Fframe_parameters (frame)));
	}
      else if (EQ (parameter, Qdisplay_type)
	       || EQ (parameter, Qbackground_mode))
	value = Fcdr (Fassq (parameter, f->param_alist));
      else
	/* FIXME: Avoid this code path at all (as well as code duplication)
	   by sharing more code with Fframe_parameters.  */
	value = Fcdr (Fassq (parameter, Fframe_parameters (frame)));
    }

  return value;
}


DEFUN ("modify-frame-parameters", Fmodify_frame_parameters,
       Smodify_frame_parameters, 2, 2, 0,
       doc: /* Modify FRAME according to new values of its parameters in ALIST.
If FRAME is nil, it defaults to the selected frame.
ALIST is an alist of parameters to change and their new values.
Each element of ALIST has the form (PARM . VALUE), where PARM is a symbol.
Which PARMs are meaningful depends on the kind of frame.
The meaningful parameters are acted upon, i.e. the frame is changed
according to their new values, and are also stored in the frame's
parameter list so that `frame-parameters' will return them.
PARMs that are not meaningful are still stored in the frame's parameter
list, but are otherwise ignored.  */)
  (Lisp_Object frame, Lisp_Object alist)
{
  struct frame *f = decode_live_frame (frame);
  Lisp_Object prop, val;

  /* I think this should be done with a hook.  */
#ifdef HAVE_WINDOW_SYSTEM
  if (FRAME_WINDOW_P (f))
    gui_set_frame_parameters (f, alist);
  else
#endif
#ifdef MSDOS
  if (FRAME_MSDOS_P (f))
    IT_set_frame_parameters (f, alist);
  else
#endif

    {
      EMACS_INT length = list_length (alist);
      ptrdiff_t i;
      Lisp_Object *parms;
      Lisp_Object *values;
      USE_SAFE_ALLOCA;
      SAFE_ALLOCA_LISP (parms, 2 * length);
      values = parms + length;

      /* Extract parm names and values into those vectors.  */

      for (i = 0; CONSP (alist); alist = XCDR (alist))
	{
	  Lisp_Object elt;

	  elt = XCAR (alist);
	  parms[i] = Fcar (elt);
	  values[i] = Fcdr (elt);
	  i++;
	}

      /* Now process them in reverse of specified order.  */
      while (--i >= 0)
	{
	  prop = parms[i];
	  val = values[i];
	  store_frame_param (f, prop, val);

	  if (EQ (prop, Qforeground_color)
	      || EQ (prop, Qbackground_color))
	    update_face_from_frame_parameter (f, prop, val);
	}

      SAFE_FREE ();
    }
  return Qnil;
}

DEFUN ("frame-char-height", Fframe_char_height, Sframe_char_height,
       0, 1, 0,
       doc: /* Height in pixels of a line in the font in frame FRAME.
If FRAME is omitted or nil, the selected frame is used.
For a terminal frame, the value is always 1.  */)
  (Lisp_Object frame)
{
#ifdef HAVE_WINDOW_SYSTEM
  struct frame *f = decode_any_frame (frame);

  if (FRAME_WINDOW_P (f))
    return make_fixnum (FRAME_LINE_HEIGHT (f));
  else
#endif
    return make_fixnum (1);
}


DEFUN ("frame-char-width", Fframe_char_width, Sframe_char_width,
       0, 1, 0,
       doc: /* Width in pixels of characters in the font in frame FRAME.
If FRAME is omitted or nil, the selected frame is used.
On a graphical screen, the width is the standard width of the default font.
For a terminal screen, the value is always 1.  */)
  (Lisp_Object frame)
{
#ifdef HAVE_WINDOW_SYSTEM
  struct frame *f = decode_any_frame (frame);

  if (FRAME_WINDOW_P (f))
    return make_fixnum (FRAME_COLUMN_WIDTH (f));
  else
#endif
    return make_fixnum (1);
}

DEFUN ("frame-native-width", Fframe_native_width,
       Sframe_native_width, 0, 1, 0,
       doc: /* Return FRAME's native width in pixels.
For a terminal frame, the result really gives the width in characters.
If FRAME is omitted or nil, the selected frame is used.  */)
  (Lisp_Object frame)
{
  struct frame *f = decode_any_frame (frame);

#ifdef HAVE_WINDOW_SYSTEM
  if (FRAME_WINDOW_P (f))
    return make_fixnum (FRAME_PIXEL_WIDTH (f));
  else
#endif
    return make_fixnum (FRAME_TOTAL_COLS (f));
}

DEFUN ("frame-native-height", Fframe_native_height,
       Sframe_native_height, 0, 1, 0,
       doc: /* Return FRAME's native height in pixels.
If FRAME is omitted or nil, the selected frame is used.  The exact value
of the result depends on the window-system and toolkit in use:

In the Gtk+ and NS versions, it includes only any window (including the
minibuffer or echo area), mode line, and header line.  It does not
include the tool bar or menu bar.  With other graphical versions, it may
also include the tool bar and the menu bar.

For a text terminal, it includes the menu bar.  In this case, the
result is really in characters rather than pixels (i.e., is identical
to `frame-height'). */)
  (Lisp_Object frame)
{
  struct frame *f = decode_any_frame (frame);

#ifdef HAVE_WINDOW_SYSTEM
  if (FRAME_WINDOW_P (f))
    return make_fixnum (FRAME_PIXEL_HEIGHT (f));
  else
#endif
    return make_fixnum (FRAME_TOTAL_LINES (f));
}

DEFUN ("tool-bar-pixel-width", Ftool_bar_pixel_width,
       Stool_bar_pixel_width, 0, 1, 0,
       doc: /* Return width in pixels of FRAME's tool bar.
The result is greater than zero only when the tool bar is on the left
or right side of FRAME.  If FRAME is omitted or nil, the selected frame
is used.  */)
  (Lisp_Object frame)
{
#ifdef FRAME_TOOLBAR_WIDTH
  struct frame *f = decode_any_frame (frame);

  if (FRAME_WINDOW_P (f))
    return make_fixnum (FRAME_TOOLBAR_WIDTH (f));
#endif
  return make_fixnum (0);
}

DEFUN ("frame-text-cols", Fframe_text_cols, Sframe_text_cols, 0, 1, 0,
       doc: /* Return width in columns of FRAME's text area.  */)
  (Lisp_Object frame)
{
  return make_fixnum (FRAME_COLS (decode_any_frame (frame)));
}

DEFUN ("frame-text-lines", Fframe_text_lines, Sframe_text_lines, 0, 1, 0,
       doc: /* Return height in lines of FRAME's text area.  */)
  (Lisp_Object frame)
{
  return make_fixnum (FRAME_LINES (decode_any_frame (frame)));
}

DEFUN ("frame-total-cols", Fframe_total_cols, Sframe_total_cols, 0, 1, 0,
       doc: /* Return number of total columns of FRAME.  */)
  (Lisp_Object frame)
{
  return make_fixnum (FRAME_TOTAL_COLS (decode_any_frame (frame)));
}

DEFUN ("frame-total-lines", Fframe_total_lines, Sframe_total_lines, 0, 1, 0,
       doc: /* Return number of total lines of FRAME.  */)
  (Lisp_Object frame)
{
  return make_fixnum (FRAME_TOTAL_LINES (decode_any_frame (frame)));
}

DEFUN ("frame-text-width", Fframe_text_width, Sframe_text_width, 0, 1, 0,
       doc: /* Return text area width of FRAME in pixels.  */)
  (Lisp_Object frame)
{
  return make_fixnum (FRAME_TEXT_WIDTH (decode_any_frame (frame)));
}

DEFUN ("frame-text-height", Fframe_text_height, Sframe_text_height, 0, 1, 0,
       doc: /* Return text area height of FRAME in pixels.  */)
  (Lisp_Object frame)
{
  return make_fixnum (FRAME_TEXT_HEIGHT (decode_any_frame (frame)));
}

DEFUN ("frame-scroll-bar-width", Fscroll_bar_width, Sscroll_bar_width, 0, 1, 0,
       doc: /* Return scroll bar width of FRAME in pixels.  */)
  (Lisp_Object frame)
{
  return make_fixnum (FRAME_SCROLL_BAR_AREA_WIDTH (decode_any_frame (frame)));
}

DEFUN ("frame-scroll-bar-height", Fscroll_bar_height, Sscroll_bar_height, 0, 1, 0,
       doc: /* Return scroll bar height of FRAME in pixels.  */)
  (Lisp_Object frame)
{
  return make_fixnum (FRAME_SCROLL_BAR_AREA_HEIGHT (decode_any_frame (frame)));
}

DEFUN ("frame-fringe-width", Ffringe_width, Sfringe_width, 0, 1, 0,
       doc: /* Return fringe width of FRAME in pixels.  */)
  (Lisp_Object frame)
{
  return make_fixnum (FRAME_TOTAL_FRINGE_WIDTH (decode_any_frame (frame)));
}

DEFUN ("frame-internal-border-width", Fframe_internal_border_width, Sframe_internal_border_width, 0, 1, 0,
       doc: /* Return width of FRAME's internal border in pixels.  */)
  (Lisp_Object frame)
{
  return make_fixnum (FRAME_INTERNAL_BORDER_WIDTH (decode_any_frame (frame)));
}

DEFUN ("frame-right-divider-width", Fright_divider_width, Sright_divider_width, 0, 1, 0,
       doc: /* Return width (in pixels) of vertical window dividers on FRAME.  */)
  (Lisp_Object frame)
{
  return make_fixnum (FRAME_RIGHT_DIVIDER_WIDTH (decode_any_frame (frame)));
}

DEFUN ("frame-bottom-divider-width", Fbottom_divider_width, Sbottom_divider_width, 0, 1, 0,
       doc: /* Return width (in pixels) of horizontal window dividers on FRAME.  */)
  (Lisp_Object frame)
{
  return make_fixnum (FRAME_BOTTOM_DIVIDER_WIDTH (decode_any_frame (frame)));
}

DEFUN ("set-frame-height", Fset_frame_height, Sset_frame_height, 2, 4, 0,
       doc: /* Set text height of frame FRAME to HEIGHT lines.
Optional third arg PRETEND non-nil means that redisplay should use
HEIGHT lines but that the idea of the actual height of the frame should
not be changed.

Optional fourth argument PIXELWISE non-nil means that FRAME should be
HEIGHT pixels high.  Note: When `frame-resize-pixelwise' is nil, some
window managers may refuse to honor a HEIGHT that is not an integer
multiple of the default frame font height.  */)
  (Lisp_Object frame, Lisp_Object height, Lisp_Object pretend, Lisp_Object pixelwise)
{
  struct frame *f = decode_live_frame (frame);
  int pixel_height;

  CHECK_TYPE_RANGED_INTEGER (int, height);

  pixel_height = (!NILP (pixelwise)
		  ? XFIXNUM (height)
		  : XFIXNUM (height) * FRAME_LINE_HEIGHT (f));
  adjust_frame_size (f, -1, pixel_height, 1, !NILP (pretend), Qheight);

  return Qnil;
}

DEFUN ("set-frame-width", Fset_frame_width, Sset_frame_width, 2, 4, 0,
       doc: /* Set text width of frame FRAME to WIDTH columns.
Optional third arg PRETEND non-nil means that redisplay should use WIDTH
columns but that the idea of the actual width of the frame should not
be changed.

Optional fourth argument PIXELWISE non-nil means that FRAME should be
WIDTH pixels wide.  Note: When `frame-resize-pixelwise' is nil, some
window managers may refuse to honor a WIDTH that is not an integer
multiple of the default frame font width.  */)
  (Lisp_Object frame, Lisp_Object width, Lisp_Object pretend, Lisp_Object pixelwise)
{
  struct frame *f = decode_live_frame (frame);
  int pixel_width;

  CHECK_TYPE_RANGED_INTEGER (int, width);

  pixel_width = (!NILP (pixelwise)
		 ? XFIXNUM (width)
		 : XFIXNUM (width) * FRAME_COLUMN_WIDTH (f));
  adjust_frame_size (f, pixel_width, -1, 1, !NILP (pretend), Qwidth);

  return Qnil;
}

DEFUN ("set-frame-size", Fset_frame_size, Sset_frame_size, 3, 4, 0,
       doc: /* Set text size of FRAME to WIDTH by HEIGHT, measured in characters.
Optional argument PIXELWISE non-nil means to measure in pixels.  Note:
When `frame-resize-pixelwise' is nil, some window managers may refuse to
honor a WIDTH that is not an integer multiple of the default frame font
width or a HEIGHT that is not an integer multiple of the default frame
font height.  */)
  (Lisp_Object frame, Lisp_Object width, Lisp_Object height, Lisp_Object pixelwise)
{
  struct frame *f = decode_live_frame (frame);
  int pixel_width, pixel_height;

  CHECK_TYPE_RANGED_INTEGER (int, width);
  CHECK_TYPE_RANGED_INTEGER (int, height);

  pixel_width = (!NILP (pixelwise)
		 ? XFIXNUM (width)
		 : XFIXNUM (width) * FRAME_COLUMN_WIDTH (f));
  pixel_height = (!NILP (pixelwise)
		  ? XFIXNUM (height)
		  : XFIXNUM (height) * FRAME_LINE_HEIGHT (f));
  adjust_frame_size (f, pixel_width, pixel_height, 1, 0, Qsize);

  return Qnil;
}

DEFUN ("frame-position", Fframe_position,
       Sframe_position, 0, 1, 0,
       doc: /* Return top left corner of FRAME in pixels.
FRAME must be a live frame and defaults to the selected one.  The return
value is a cons (x, y) of the coordinates of the top left corner of
FRAME's outer frame, in pixels relative to an origin (0, 0) of FRAME's
display.  */)
     (Lisp_Object frame)
{
  register struct frame *f = decode_live_frame (frame);

  return Fcons (make_fixnum (f->left_pos), make_fixnum (f->top_pos));
}

DEFUN ("set-frame-position", Fset_frame_position,
       Sset_frame_position, 3, 3, 0,
       doc: /* Set position of FRAME to (X, Y).
FRAME must be a live frame and defaults to the selected one.  X and Y,
if positive, specify the coordinate of the left and top edge of FRAME's
outer frame in pixels relative to an origin (0, 0) of FRAME's display.
If any of X or Y is negative, it specifies the coordinates of the right
or bottom edge of the outer frame of FRAME relative to the right or
bottom edge of FRAME's display.  */)
  (Lisp_Object frame, Lisp_Object x, Lisp_Object y)
{
  struct frame *f = decode_live_frame (frame);

  CHECK_TYPE_RANGED_INTEGER (int, x);
  CHECK_TYPE_RANGED_INTEGER (int, y);

  if (FRAME_WINDOW_P (f))
    {
#ifdef HAVE_WINDOW_SYSTEM
      if (FRAME_TERMINAL (f)->set_frame_offset_hook)
        FRAME_TERMINAL (f)->set_frame_offset_hook (f,
                                                   XFIXNUM (x),
                                                   XFIXNUM (y),
                                                   1);
#endif
    }

  return Qt;
}

DEFUN ("frame-window-state-change", Fframe_window_state_change,
       Sframe_window_state_change, 0, 1, 0,
       doc: /* Return t if FRAME's window state change flag is set, nil otherwise.
FRAME must be a live frame and defaults to the selected one.

If FRAME's window state change flag is set, the default values of
`window-state-change-functions' and `window-state-change-hook' will be
run during next redisplay, regardless of whether a window state change
actually occurred on FRAME or not.  After that, the value of this flag
is reset.  */)
     (Lisp_Object frame)
{
  return FRAME_WINDOW_STATE_CHANGE (decode_live_frame (frame)) ? Qt : Qnil;
}

DEFUN ("set-frame-window-state-change", Fset_frame_window_state_change,
       Sset_frame_window_state_change, 0, 2, 0,
       doc: /* Set FRAME's window state change flag according to ARG.
Set FRAME's window state change flag if ARG is non-nil, reset it
otherwise.

If FRAME's window state change flag is set, the default values of
`window-state-change-functions' and `window-state-change-hook' will be
run during next redisplay, regardless of whether a window state change
actually occurred on FRAME or not.  After that, the value of FRAME's
window state change flag is reset.  */)
     (Lisp_Object frame, Lisp_Object arg)
{
  struct frame *f = decode_live_frame (frame);

  return (FRAME_WINDOW_STATE_CHANGE (f) = !NILP (arg)) ? Qt : Qnil;
}


/***********************************************************************
				Frame Parameters
 ***********************************************************************/

/* Connect the frame-parameter names for frames to the ways of passing
   the parameter values to the window system.

   The name of a parameter, as a Lisp symbol, has a
   `frame-parameter-pos' property which is an integer in Lisp that is
   an index in this table.  */

struct frame_parm_table {
  const char *name;
  Lisp_Object *variable;
};

static const struct frame_parm_table frame_parms[] =
{
  {"auto-raise",		&Qauto_raise},
  {"auto-lower",		&Qauto_lower},
  {"background-color",		0},
  {"border-color",		&Qborder_color},
  {"border-width",		&Qborder_width},
  {"cursor-color",		&Qcursor_color},
  {"cursor-type",		&Qcursor_type},
  {"font",			0},
  {"foreground-color",		0},
  {"icon-name",			&Qicon_name},
  {"icon-type",			&Qicon_type},
  {"internal-border-width",	&Qinternal_border_width},
  {"right-divider-width",	&Qright_divider_width},
  {"bottom-divider-width",	&Qbottom_divider_width},
  {"menu-bar-lines",		&Qmenu_bar_lines},
  {"mouse-color",		&Qmouse_color},
  {"name",			&Qname},
  {"scroll-bar-width",		&Qscroll_bar_width},
  {"scroll-bar-height",		&Qscroll_bar_height},
  {"title",			&Qtitle},
  {"unsplittable",		&Qunsplittable},
  {"vertical-scroll-bars",	&Qvertical_scroll_bars},
  {"horizontal-scroll-bars",	&Qhorizontal_scroll_bars},
  {"visibility",		&Qvisibility},
  {"tool-bar-lines",		&Qtool_bar_lines},
  {"scroll-bar-foreground",	&Qscroll_bar_foreground},
  {"scroll-bar-background",	&Qscroll_bar_background},
  {"screen-gamma",		&Qscreen_gamma},
  {"line-spacing",		&Qline_spacing},
  {"left-fringe",		&Qleft_fringe},
  {"right-fringe",		&Qright_fringe},
  {"wait-for-wm",		&Qwait_for_wm},
  {"fullscreen",                &Qfullscreen},
  {"font-backend",		&Qfont_backend},
  {"alpha",			&Qalpha},
  {"sticky",			&Qsticky},
  {"tool-bar-position",		&Qtool_bar_position},
  {"inhibit-double-buffering",  &Qinhibit_double_buffering},
  {"undecorated",		&Qundecorated},
  {"parent-frame",		&Qparent_frame},
  {"skip-taskbar",		&Qskip_taskbar},
  {"no-focus-on-map",		&Qno_focus_on_map},
  {"no-accept-focus",		&Qno_accept_focus},
  {"z-group",			&Qz_group},
  {"override-redirect",		&Qoverride_redirect},
  {"no-special-glyphs",		&Qno_special_glyphs},
#ifdef NS_IMPL_COCOA
  {"ns-appearance",		&Qns_appearance},
  {"ns-transparent-titlebar",	&Qns_transparent_titlebar},
#endif
};

#ifdef HAVE_WINDOW_SYSTEM

/* Enumeration type for switch in frame_float.  */
enum frame_float_type
{
 FRAME_FLOAT_WIDTH,
 FRAME_FLOAT_HEIGHT,
 FRAME_FLOAT_LEFT,
 FRAME_FLOAT_TOP
};

/**
 * frame_float:
 *
 * Process the value VAL of the float type frame parameter 'width',
 * 'height', 'left', or 'top' specified via a frame_float_type
 * enumeration type WHAT for frame F.  Such parameters relate the outer
 * size or position of F to the size of the F's display or parent frame
 * which have to be both available in some way.
 *
 * The return value is a size or position value in pixels.  VAL must be
 * in the range 0.0 to 1.0 where a width/height of 0.0 means to return 0
 * and 1.0 means to return the full width/height of the display/parent.
 * For positions, 0.0 means position in the left/top corner of the
 * display/parent while 1.0 means to position at the right/bottom corner
 * of the display/parent frame.
 *
 * Set PARENT_DONE and OUTER_DONE to avoid recalculation of the outer
 * size or parent or display attributes when more float parameters are
 * calculated in a row: -1 means not processed yet, 0 means processing
 * failed, 1 means processing succeeded.
 *
 * Return DEFAULT_VALUE when processing fails for whatever reason with
 * one exception: When calculating F's outer edges fails (probably
 * because F has not been created yet) return the difference between F's
 * native and text size.
 */
static int
frame_float (struct frame *f, Lisp_Object val, enum frame_float_type what,
	     int *parent_done, int *outer_done, int default_value)
{
  double d_val = XFLOAT_DATA (val);

  if (d_val < 0.0 || d_val > 1.0)
    /* Invalid VAL.  */
    return default_value;
  else
    {
      static unsigned parent_width, parent_height;
      static int parent_left, parent_top;
      static unsigned outer_minus_text_width, outer_minus_text_height;
      struct frame *p = FRAME_PARENT_FRAME (f);

      if (*parent_done == 1)
	;
      else if (p)
	{
	  parent_width = FRAME_PIXEL_WIDTH (p);
	  parent_height = FRAME_PIXEL_HEIGHT (p);
	  *parent_done = 1;
	}
      else
	{
	  if (*parent_done == 0)
	    /* No workarea available.  */
	    return default_value;
	  else if (*parent_done == -1)
	    {
	      Lisp_Object monitor_attributes;
	      Lisp_Object workarea;
	      Lisp_Object frame;

	      XSETFRAME (frame, f);
	      monitor_attributes = Fcar (call1 (Qdisplay_monitor_attributes_list, frame));
	      if (NILP (monitor_attributes))
		{
		  /* No monitor attributes available.  */
		  *parent_done = 0;

		  return default_value;
		}

	      workarea = Fcdr (Fassq (Qworkarea, monitor_attributes));
	      if (NILP (workarea))
		{
		  /* No workarea available.  */
		  *parent_done = 0;

		  return default_value;
		}

	      /* Workarea available.  */
	      parent_left = XFIXNUM (Fnth (make_fixnum (0), workarea));
	      parent_top = XFIXNUM (Fnth (make_fixnum (1), workarea));
	      parent_width = XFIXNUM (Fnth (make_fixnum (2), workarea));
	      parent_height = XFIXNUM (Fnth (make_fixnum (3), workarea));
	      *parent_done = 1;
	    }
	}

      if (*outer_done == 1)
	;
      else if (FRAME_UNDECORATED (f))
	{
	  outer_minus_text_width
	    = FRAME_PIXEL_WIDTH (f) - FRAME_TEXT_WIDTH (f);
	  outer_minus_text_height
	    = FRAME_PIXEL_HEIGHT (f) - FRAME_TEXT_HEIGHT (f);
	  *outer_done = 1;
	}
      else if (*outer_done == 0)
	/* No outer size available.  */
	return default_value;
      else if (*outer_done == -1)
	{
	  Lisp_Object frame, outer_edges;

	  XSETFRAME (frame, f);
	  outer_edges = call2 (Qframe_edges, frame, Qouter_edges);

	  if (!NILP (outer_edges))
	    {
	      outer_minus_text_width
		= (XFIXNUM (Fnth (make_fixnum (2), outer_edges))
		   - XFIXNUM (Fnth (make_fixnum (0), outer_edges))
		   - FRAME_TEXT_WIDTH (f));
	      outer_minus_text_height
		= (XFIXNUM (Fnth (make_fixnum (3), outer_edges))
		   - XFIXNUM (Fnth (make_fixnum (1), outer_edges))
		   - FRAME_TEXT_HEIGHT (f));
	    }
	  else
	    {
	      /* If we can't get any outer edges, proceed as if the frame
		 were undecorated.  */
	      outer_minus_text_width
		= FRAME_PIXEL_WIDTH (f) - FRAME_TEXT_WIDTH (f);
	      outer_minus_text_height
		= FRAME_PIXEL_HEIGHT (f) - FRAME_TEXT_HEIGHT (f);
	    }

	  *outer_done = 1;
	}

      switch (what)
	{
	case FRAME_FLOAT_WIDTH:
	  return parent_width * d_val - outer_minus_text_width;

	case FRAME_FLOAT_HEIGHT:
	  return parent_height * d_val - outer_minus_text_height;

	case FRAME_FLOAT_LEFT:
	  {
	    int rest_width = (parent_width
			      - FRAME_TEXT_WIDTH (f)
			      - outer_minus_text_width);

	    if (p)
	      return (rest_width <= 0 ? 0 : d_val * rest_width);
	    else
	      return (rest_width <= 0
		      ? parent_left
		      : parent_left + d_val * rest_width);
	  }
	case FRAME_FLOAT_TOP:
	  {
	    int rest_height = (parent_height
			       - FRAME_TEXT_HEIGHT (f)
			       - outer_minus_text_height);

	    if (p)
	      return (rest_height <= 0 ? 0 : d_val * rest_height);
	    else
	      return (rest_height <= 0
		      ? parent_top
		      : parent_top + d_val * rest_height);
	  }
	default:
	  emacs_abort ();
	}
    }
}

/* Change the parameters of frame F as specified by ALIST.
   If a parameter is not specially recognized, do nothing special;
   otherwise call the `gui_set_...' function for that parameter.
   Except for certain geometry properties, always call store_frame_param
   to store the new value in the parameter alist.  */

void
gui_set_frame_parameters (struct frame *f, Lisp_Object alist)
{
  Lisp_Object tail, frame;


  /* If both of these parameters are present, it's more efficient to
     set them both at once.  So we wait until we've looked at the
     entire list before we set them.  */
  int width = -1, height = -1;  /* -1 denotes they were not changed. */

  /* Same here.  */
  Lisp_Object left, top;

  /* Same with these.  */
  Lisp_Object icon_left, icon_top;

  /* And with this.  */
  Lisp_Object fullscreen UNINIT;
  bool fullscreen_change = false;

  /* Record in these vectors all the parms specified.  */
  Lisp_Object *parms;
  Lisp_Object *values;
  ptrdiff_t i, j, size;
  bool left_no_change = 0, top_no_change = 0;
#ifdef HAVE_X_WINDOWS
  bool icon_left_no_change = 0, icon_top_no_change = 0;
#endif
  int parent_done = -1, outer_done = -1;

  XSETFRAME (frame, f);
  for (size = 0, tail = alist; CONSP (tail); tail = XCDR (tail))
    size++;
  CHECK_LIST_END (tail, alist);

  USE_SAFE_ALLOCA;
  SAFE_ALLOCA_LISP (parms, 2 * size);
  values = parms + size;

  /* Extract parm names and values into those vectors.  */

  i = 0, j = size - 1;
  for (tail = alist; CONSP (tail); tail = XCDR (tail))
    {
      Lisp_Object elt = XCAR (tail), prop = Fcar (elt), val = Fcdr (elt);

      /* Some properties are independent of other properties, but other
	 properties are dependent upon them.  These special properties
	 are foreground_color, background_color (affects cursor_color)
	 and font (affects fringe widths); they're recorded starting
	 from the end of PARMS and VALUES to process them first by using
	 reverse iteration.  */

      if (EQ (prop, Qforeground_color)
	  || EQ (prop, Qbackground_color)
	  || EQ (prop, Qfont))
	{
	  parms[j] = prop;
	  values[j] = val;
	  j--;
	}
      else
	{
	  parms[i] = prop;
	  values[i] = val;
	  i++;
	}
    }

  /* TAIL and ALIST are not used again below here.  */
  alist = tail = Qnil;

  top = left = Qunbound;
  icon_left = icon_top = Qunbound;

  /* Reverse order is used to make sure that special
     properties noticed above are processed first.  */
  for (i = size - 1; i >= 0; i--)
    {
      Lisp_Object prop, val;

      prop = parms[i];
      val = values[i];

      if (EQ (prop, Qwidth))
        {
	  if (RANGED_FIXNUMP (0, val, INT_MAX))
	    width = XFIXNAT (val) * FRAME_COLUMN_WIDTH (f) ;
	  else if (CONSP (val) && EQ (XCAR (val), Qtext_pixels)
		   && RANGED_FIXNUMP (0, XCDR (val), INT_MAX))
	    width = XFIXNAT (XCDR (val));
	  else if (FLOATP (val))
	    width = frame_float (f, val, FRAME_FLOAT_WIDTH, &parent_done,
				 &outer_done, -1);
        }
      else if (EQ (prop, Qheight))
        {
	  if (RANGED_FIXNUMP (0, val, INT_MAX))
	    height = XFIXNAT (val) * FRAME_LINE_HEIGHT (f);
	  else if (CONSP (val) && EQ (XCAR (val), Qtext_pixels)
		   && RANGED_FIXNUMP (0, XCDR (val), INT_MAX))
	    height = XFIXNAT (XCDR (val));
	  else if (FLOATP (val))
	    height = frame_float (f, val, FRAME_FLOAT_HEIGHT, &parent_done,
				 &outer_done, -1);
        }
      else if (EQ (prop, Qtop))
	top = val;
      else if (EQ (prop, Qleft))
	left = val;
      else if (EQ (prop, Qicon_top))
	icon_top = val;
      else if (EQ (prop, Qicon_left))
	icon_left = val;
      else if (EQ (prop, Qfullscreen))
	{
	  fullscreen = val;
	  fullscreen_change = true;
	}
      else
	{
	  register Lisp_Object param_index, old_value;

	  old_value = get_frame_param (f, prop);

	  store_frame_param (f, prop, val);

	  param_index = Fget (prop, Qx_frame_parameter);
	  if (FIXNATP (param_index)
	      && XFIXNAT (param_index) < ARRAYELTS (frame_parms)
	      && FRAME_RIF (f)->frame_parm_handlers[XFIXNUM (param_index)])
	    (*(FRAME_RIF (f)->frame_parm_handlers[XFIXNUM (param_index)])) (f, val, old_value);
	}
    }

  /* Don't die if just one of these was set.  */
  if (EQ (left, Qunbound))
    {
      left_no_change = 1;
      if (f->left_pos < 0)
	left = list2 (Qplus, make_fixnum (f->left_pos));
      else
	XSETINT (left, f->left_pos);
    }
  if (EQ (top, Qunbound))
    {
      top_no_change = 1;
      if (f->top_pos < 0)
	top = list2 (Qplus, make_fixnum (f->top_pos));
      else
	XSETINT (top, f->top_pos);
    }

  /* If one of the icon positions was not set, preserve or default it.  */
  if (! TYPE_RANGED_FIXNUMP (int, icon_left))
    {
#ifdef HAVE_X_WINDOWS
      icon_left_no_change = 1;
#endif
      icon_left = Fcdr (Fassq (Qicon_left, f->param_alist));
      if (NILP (icon_left))
	XSETINT (icon_left, 0);
    }
  if (! TYPE_RANGED_FIXNUMP (int, icon_top))
    {
#ifdef HAVE_X_WINDOWS
      icon_top_no_change = 1;
#endif
      icon_top = Fcdr (Fassq (Qicon_top, f->param_alist));
      if (NILP (icon_top))
	XSETINT (icon_top, 0);
    }

  /* Don't set these parameters unless they've been explicitly
     specified.  The window might be mapped or resized while we're in
     this function, and we don't want to override that unless the lisp
     code has asked for it.

     Don't set these parameters unless they actually differ from the
     window's current parameters; the window may not actually exist
     yet.  */
  if ((width != -1 && width != FRAME_TEXT_WIDTH (f))
      || (height != -1 && height != FRAME_TEXT_HEIGHT (f)))
    /* We could consider checking f->after_make_frame here, but I
       don't have the faintest idea why the following is needed at
       all.  With the old setting it can get a Heisenbug when
       EmacsFrameResize intermittently provokes a delayed
       change_frame_size in the middle of adjust_frame_size.  */
    /** 	|| (f->can_set_window_size && (f->new_height || f->new_width))) **/
    adjust_frame_size (f, width, height, 1, 0, Qx_set_frame_parameters);

  if ((!NILP (left) || !NILP (top))
      && ! (left_no_change && top_no_change)
      && ! (FIXNUMP (left) && XFIXNUM (left) == f->left_pos
	    && FIXNUMP (top) && XFIXNUM (top) == f->top_pos))
    {
      int leftpos = 0;
      int toppos = 0;

      /* Record the signs.  */
      f->size_hint_flags &= ~ (XNegative | YNegative);
      if (EQ (left, Qminus))
	f->size_hint_flags |= XNegative;
      else if (TYPE_RANGED_FIXNUMP (int, left))
	{
	  leftpos = XFIXNUM (left);
	  if (leftpos < 0)
	    f->size_hint_flags |= XNegative;
	}
      else if (CONSP (left) && EQ (XCAR (left), Qminus)
	       && CONSP (XCDR (left))
	       && RANGED_FIXNUMP (-INT_MAX, XCAR (XCDR (left)), INT_MAX))
	{
	  leftpos = - XFIXNUM (XCAR (XCDR (left)));
	  f->size_hint_flags |= XNegative;
	}
      else if (CONSP (left) && EQ (XCAR (left), Qplus)
	       && CONSP (XCDR (left))
	       && TYPE_RANGED_FIXNUMP (int, XCAR (XCDR (left))))
	leftpos = XFIXNUM (XCAR (XCDR (left)));
      else if (FLOATP (left))
	leftpos = frame_float (f, left, FRAME_FLOAT_LEFT, &parent_done,
			       &outer_done, 0);

      if (EQ (top, Qminus))
	f->size_hint_flags |= YNegative;
      else if (TYPE_RANGED_FIXNUMP (int, top))
	{
	  toppos = XFIXNUM (top);
	  if (toppos < 0)
	    f->size_hint_flags |= YNegative;
	}
      else if (CONSP (top) && EQ (XCAR (top), Qminus)
	       && CONSP (XCDR (top))
	       && RANGED_FIXNUMP (-INT_MAX, XCAR (XCDR (top)), INT_MAX))
	{
	  toppos = - XFIXNUM (XCAR (XCDR (top)));
	  f->size_hint_flags |= YNegative;
	}
      else if (CONSP (top) && EQ (XCAR (top), Qplus)
	       && CONSP (XCDR (top))
	       && TYPE_RANGED_FIXNUMP (int, XCAR (XCDR (top))))
	toppos = XFIXNUM (XCAR (XCDR (top)));
      else if (FLOATP (top))
	toppos = frame_float (f, top, FRAME_FLOAT_TOP, &parent_done,
			      &outer_done, 0);

      /* Store the numeric value of the position.  */
      f->top_pos = toppos;
      f->left_pos = leftpos;

      f->win_gravity = NorthWestGravity;

      /* Actually set that position, and convert to absolute.  */
      if (FRAME_TERMINAL (f)->set_frame_offset_hook)
        FRAME_TERMINAL (f)->set_frame_offset_hook (f, leftpos, toppos, -1);
    }

  if (fullscreen_change)
    {
      Lisp_Object old_value = get_frame_param (f, Qfullscreen);

      frame_size_history_add
	(f, Qx_set_fullscreen, 0, 0, list2 (old_value, fullscreen));

      store_frame_param (f, Qfullscreen, fullscreen);
      if (!EQ (fullscreen, old_value))
	gui_set_fullscreen (f, fullscreen, old_value);
    }


#ifdef HAVE_X_WINDOWS
  if ((!NILP (icon_left) || !NILP (icon_top))
      && ! (icon_left_no_change && icon_top_no_change))
    x_wm_set_icon_position (f, XFIXNUM (icon_left), XFIXNUM (icon_top));
#endif /* HAVE_X_WINDOWS */

  SAFE_FREE ();
}


/* Insert a description of internally-recorded parameters of frame F
   into the parameter alist *ALISTPTR that is to be given to the user.
   Only parameters that are specific to the X window system
   and whose values are not correctly recorded in the frame's
   param_alist need to be considered here.  */

void
gui_report_frame_params (struct frame *f, Lisp_Object *alistptr)
{
  Lisp_Object tem;
  uprintmax_t w;
  char buf[INT_BUFSIZE_BOUND (w)];

  /* Represent negative positions (off the top or left screen edge)
     in a way that Fmodify_frame_parameters will understand correctly.  */
  XSETINT (tem, f->left_pos);
  if (f->left_pos >= 0)
    store_in_alist (alistptr, Qleft, tem);
  else
    store_in_alist (alistptr, Qleft, list2 (Qplus, tem));

  XSETINT (tem, f->top_pos);
  if (f->top_pos >= 0)
    store_in_alist (alistptr, Qtop, tem);
  else
    store_in_alist (alistptr, Qtop, list2 (Qplus, tem));

  store_in_alist (alistptr, Qborder_width,
		  make_fixnum (f->border_width));
  store_in_alist (alistptr, Qinternal_border_width,
		  make_fixnum (FRAME_INTERNAL_BORDER_WIDTH (f)));
  store_in_alist (alistptr, Qright_divider_width,
		  make_fixnum (FRAME_RIGHT_DIVIDER_WIDTH (f)));
  store_in_alist (alistptr, Qbottom_divider_width,
		  make_fixnum (FRAME_BOTTOM_DIVIDER_WIDTH (f)));
  store_in_alist (alistptr, Qleft_fringe,
		  make_fixnum (FRAME_LEFT_FRINGE_WIDTH (f)));
  store_in_alist (alistptr, Qright_fringe,
		  make_fixnum (FRAME_RIGHT_FRINGE_WIDTH (f)));
  store_in_alist (alistptr, Qscroll_bar_width,
		  (FRAME_CONFIG_SCROLL_BAR_WIDTH (f) > 0
		   ? make_fixnum (FRAME_CONFIG_SCROLL_BAR_WIDTH (f))
		   /* nil means "use default width"
		      for non-toolkit scroll bar.
		      ruler-mode.el depends on this.  */
		   : Qnil));
  store_in_alist (alistptr, Qscroll_bar_height,
		  (FRAME_CONFIG_SCROLL_BAR_HEIGHT (f) > 0
		   ? make_fixnum (FRAME_CONFIG_SCROLL_BAR_HEIGHT (f))
		   /* nil means "use default height"
		      for non-toolkit scroll bar.  */
		   : Qnil));
  /* FRAME_NATIVE_WINDOW is not guaranteed to return an integer.
     E.g., on MS-Windows it returns a value whose type is HANDLE,
     which is actually a pointer.  Explicit casting avoids compiler
     warnings.  */
  w = (uintptr_t) FRAME_NATIVE_WINDOW (f);
  store_in_alist (alistptr, Qwindow_id,
		  make_formatted_string (buf, "%"pMu, w));
#ifdef HAVE_X_WINDOWS
#ifdef USE_X_TOOLKIT
  /* Tooltip frame may not have this widget.  */
  if (FRAME_X_OUTPUT (f)->widget)
#endif
    w = (uintptr_t) FRAME_OUTER_WINDOW (f);
  store_in_alist (alistptr, Qouter_window_id,
		  make_formatted_string (buf, "%"pMu, w));
#endif
  store_in_alist (alistptr, Qicon_name, f->icon_name);
  store_in_alist (alistptr, Qvisibility,
		  (FRAME_VISIBLE_P (f) ? Qt
		   : FRAME_ICONIFIED_P (f) ? Qicon : Qnil));
  store_in_alist (alistptr, Qdisplay,
		  XCAR (FRAME_DISPLAY_INFO (f)->name_list_element));

  if (FRAME_OUTPUT_DATA (f)->parent_desc == FRAME_DISPLAY_INFO (f)->root_window)
    tem = Qnil;
  else
    tem = make_fixed_natnum ((uintptr_t) FRAME_OUTPUT_DATA (f)->parent_desc);
  store_in_alist (alistptr, Qexplicit_name, (f->explicit_name ? Qt : Qnil));
  store_in_alist (alistptr, Qparent_id, tem);
  store_in_alist (alistptr, Qtool_bar_position, FRAME_TOOL_BAR_POSITION (f));
}


/* Change the `fullscreen' frame parameter of frame F.  OLD_VALUE is
   the previous value of that parameter, NEW_VALUE is the new value. */

void
gui_set_fullscreen (struct frame *f, Lisp_Object new_value, Lisp_Object old_value)
{
  if (NILP (new_value))
    f->want_fullscreen = FULLSCREEN_NONE;
  else if (EQ (new_value, Qfullboth) || EQ (new_value, Qfullscreen))
    f->want_fullscreen = FULLSCREEN_BOTH;
  else if (EQ (new_value, Qfullwidth))
    f->want_fullscreen = FULLSCREEN_WIDTH;
  else if (EQ (new_value, Qfullheight))
    f->want_fullscreen = FULLSCREEN_HEIGHT;
  else if (EQ (new_value, Qmaximized))
    f->want_fullscreen = FULLSCREEN_MAXIMIZED;

  if (FRAME_TERMINAL (f)->fullscreen_hook != NULL)
    FRAME_TERMINAL (f)->fullscreen_hook (f);
}


/* Change the `line-spacing' frame parameter of frame F.  OLD_VALUE is
   the previous value of that parameter, NEW_VALUE is the new value.  */

void
gui_set_line_spacing (struct frame *f, Lisp_Object new_value, Lisp_Object old_value)
{
  if (NILP (new_value))
    f->extra_line_spacing = 0;
  else if (RANGED_FIXNUMP (0, new_value, INT_MAX))
    f->extra_line_spacing = XFIXNAT (new_value);
  else if (FLOATP (new_value))
    {
      int new_spacing = XFLOAT_DATA (new_value) * FRAME_LINE_HEIGHT (f) + 0.5;

      if (new_spacing >= 0)
	f->extra_line_spacing = new_spacing;
      else
	signal_error ("Invalid line-spacing", new_value);
    }
  else
    signal_error ("Invalid line-spacing", new_value);
  if (FRAME_VISIBLE_P (f))
    redraw_frame (f);
}


/* Change the `screen-gamma' frame parameter of frame F.  OLD_VALUE is
   the previous value of that parameter, NEW_VALUE is the new value.  */

void
gui_set_screen_gamma (struct frame *f, Lisp_Object new_value, Lisp_Object old_value)
{
  Lisp_Object bgcolor;

  if (NILP (new_value))
    f->gamma = 0;
  else if (NUMBERP (new_value) && XFLOATINT (new_value) > 0)
    /* The value 0.4545 is the normal viewing gamma.  */
    f->gamma = 1.0 / (0.4545 * XFLOATINT (new_value));
  else
    signal_error ("Invalid screen-gamma", new_value);

  /* Apply the new gamma value to the frame background.  */
  bgcolor = Fassq (Qbackground_color, f->param_alist);
  if (CONSP (bgcolor) && (bgcolor = XCDR (bgcolor), STRINGP (bgcolor)))
    {
      Lisp_Object parm_index = Fget (Qbackground_color, Qx_frame_parameter);
      if (FIXNATP (parm_index)
	  && XFIXNAT (parm_index) < ARRAYELTS (frame_parms)
	  && FRAME_RIF (f)->frame_parm_handlers[XFIXNAT (parm_index)])
	  (*FRAME_RIF (f)->frame_parm_handlers[XFIXNAT (parm_index)])
	    (f, bgcolor, Qnil);
    }

  clear_face_cache (true);	/* FIXME: Why of all frames?  */
  fset_redisplay (f);
}


void
gui_set_font (struct frame *f, Lisp_Object arg, Lisp_Object oldval)
{
  Lisp_Object font_object;
  int fontset = -1;
#ifdef HAVE_X_WINDOWS
  Lisp_Object font_param = arg;
#endif

  /* Set the frame parameter back to the old value because we may
     fail to use ARG as the new parameter value.  */
  store_frame_param (f, Qfont, oldval);

  /* ARG is a fontset name, a font name, a cons of fontset name and a
     font object, or a font object.  In the last case, this function
     never fail.  */
  if (STRINGP (arg))
    {
      fontset = fs_query_fontset (arg, 0);
      if (fontset < 0)
	{
	  font_object = font_open_by_name (f, arg);
	  if (NILP (font_object))
	    error ("Font `%s' is not defined", SSDATA (arg));
	  arg = AREF (font_object, FONT_NAME_INDEX);
	}
      else if (fontset > 0)
	{
	  font_object = font_open_by_name (f, fontset_ascii (fontset));
	  if (NILP (font_object))
	    error ("Font `%s' is not defined", SDATA (arg));
	  arg = AREF (font_object, FONT_NAME_INDEX);
	}
      else
	error ("The default fontset can't be used for a frame font");
    }
  else if (CONSP (arg) && STRINGP (XCAR (arg)) && FONT_OBJECT_P (XCDR (arg)))
    {
      /* This is the case that the ASCII font of F's fontset XCAR
	 (arg) is changed to the font XCDR (arg) by
	 `set-fontset-font'.  */
      fontset = fs_query_fontset (XCAR (arg), 0);
      if (fontset < 0)
	error ("Unknown fontset: %s", SDATA (XCAR (arg)));
      font_object = XCDR (arg);
      arg = AREF (font_object, FONT_NAME_INDEX);
#ifdef HAVE_X_WINDOWS
      font_param = Ffont_get (font_object, QCname);
#endif
    }
  else if (FONT_OBJECT_P (arg))
    {
      font_object = arg;
#ifdef HAVE_X_WINDOWS
      font_param = Ffont_get (font_object, QCname);
#endif
      /* This is to store the XLFD font name in the frame parameter for
	 backward compatibility.  We should store the font-object
	 itself in the future.  */
      arg = AREF (font_object, FONT_NAME_INDEX);
      fontset = FRAME_FONTSET (f);
      /* Check if we can use the current fontset.  If not, set FONTSET
	 to -1 to generate a new fontset from FONT-OBJECT.  */
      if (fontset >= 0)
	{
	  Lisp_Object ascii_font = fontset_ascii (fontset);
	  Lisp_Object spec = font_spec_from_name (ascii_font);

	  /* SPEC might be nil because ASCII_FONT's name doesn't parse
	     according to stupid XLFD rules, which, for example,
	     disallow font names that include a dash followed by a
	     number.  So in those cases we simply call
	     set_new_font_hook below to generate a new fontset.  */
	  if (NILP (spec) || ! font_match_p (spec, font_object))
	    fontset = -1;
	}
    }
  else
    signal_error ("Invalid font", arg);

  if (! NILP (Fequal (font_object, oldval)))
    return;

  if (FRAME_TERMINAL (f)->set_new_font_hook)
    FRAME_TERMINAL (f)->set_new_font_hook (f, font_object, fontset);
  store_frame_param (f, Qfont, arg);
#ifdef HAVE_X_WINDOWS
  store_frame_param (f, Qfont_parameter, font_param);
#endif
  /* Recalculate toolbar height.  */
  f->n_tool_bar_rows = 0;

  /* Ensure we redraw it.  */
  clear_current_matrices (f);

  /* Attempt to hunt down bug#16028.  */
  SET_FRAME_GARBAGED (f);

  /* This is important if we are called by some Lisp as part of
     redisplaying the frame, see redisplay_internal.  */
  f->fonts_changed = true;

  recompute_basic_faces (f);

  do_pending_window_change (0);

  /* We used to call face-set-after-frame-default here, but it leads to
     recursive calls (since that function can set the `default' face's
     font which in turns changes the frame's `font' parameter).
     Also I don't know what this call is meant to do, but it seems the
     wrong way to do it anyway (it does a lot more work than what seems
     reasonable in response to a change to `font').  */
}


void
gui_set_font_backend (struct frame *f, Lisp_Object new_value, Lisp_Object old_value)
{
  if (! NILP (new_value)
      && !CONSP (new_value))
    {
      char *p0, *p1;

      CHECK_STRING (new_value);
      p0 = p1 = SSDATA (new_value);
      new_value = Qnil;
      while (*p0)
	{
	  while (*p1 && ! c_isspace (*p1) && *p1 != ',') p1++;
	  if (p0 < p1)
	    new_value = Fcons (Fintern (make_string (p0, p1 - p0), Qnil),
			       new_value);
	  if (*p1)
	    {
	      int c;

	      while ((c = *++p1) && c_isspace (c));
	    }
	  p0 = p1;
	}
      new_value = Fnreverse (new_value);
    }

  if (! NILP (old_value) && ! NILP (Fequal (old_value, new_value)))
    return;

  if (FRAME_FONT (f))
    free_all_realized_faces (Qnil);

  new_value = font_update_drivers (f, NILP (new_value) ? Qt : new_value);
  if (NILP (new_value))
    {
      if (NILP (old_value))
	error ("No font backend available");
      font_update_drivers (f, old_value);
      error ("None of specified font backends are available");
    }
  store_frame_param (f, Qfont_backend, new_value);

  if (FRAME_FONT (f))
    {
      Lisp_Object frame;

      XSETFRAME (frame, f);
      gui_set_font (f, Fframe_parameter (frame, Qfont), Qnil);
      face_change = true;
      windows_or_buffers_changed = 18;
    }
}

void
gui_set_left_fringe (struct frame *f, Lisp_Object new_value, Lisp_Object old_value)
{
  int unit = FRAME_COLUMN_WIDTH (f);
  int old_width = FRAME_LEFT_FRINGE_WIDTH (f);
  int new_width;

  new_width = (RANGED_FIXNUMP (-INT_MAX, new_value, INT_MAX)
	       ? eabs (XFIXNUM (new_value)) : 8);

  if (new_width != old_width)
    {
      f->left_fringe_width = new_width;
      f->fringe_cols /* Round up.  */
	= (new_width + FRAME_RIGHT_FRINGE_WIDTH (f) + unit - 1) / unit;

      if (FRAME_NATIVE_WINDOW (f) != 0)
	adjust_frame_size (f, -1, -1, 3, 0, Qleft_fringe);

      SET_FRAME_GARBAGED (f);
    }
}


void
gui_set_right_fringe (struct frame *f, Lisp_Object new_value, Lisp_Object old_value)
{
  int unit = FRAME_COLUMN_WIDTH (f);
  int old_width = FRAME_RIGHT_FRINGE_WIDTH (f);
  int new_width;

  new_width = (RANGED_FIXNUMP (-INT_MAX, new_value, INT_MAX)
	       ? eabs (XFIXNUM (new_value)) : 8);

  if (new_width != old_width)
    {
      f->right_fringe_width = new_width;
      f->fringe_cols /* Round up.  */
	= (new_width + FRAME_LEFT_FRINGE_WIDTH (f) + unit - 1) / unit;

      if (FRAME_NATIVE_WINDOW (f) != 0)
	adjust_frame_size (f, -1, -1, 3, 0, Qright_fringe);

      SET_FRAME_GARBAGED (f);
    }
}


void
gui_set_border_width (struct frame *f, Lisp_Object arg, Lisp_Object oldval)
{
  CHECK_TYPE_RANGED_INTEGER (int, arg);

  if (XFIXNUM (arg) == f->border_width)
    return;

  if (FRAME_NATIVE_WINDOW (f) != 0)
    error ("Cannot change the border width of a frame");

  f->border_width = XFIXNUM (arg);
}

void
gui_set_right_divider_width (struct frame *f, Lisp_Object arg, Lisp_Object oldval)
{
  int old = FRAME_RIGHT_DIVIDER_WIDTH (f);
  CHECK_TYPE_RANGED_INTEGER (int, arg);
  int new = max (0, XFIXNUM (arg));
  if (new != old)
    {
      f->right_divider_width = new;
      adjust_frame_size (f, -1, -1, 4, 0, Qright_divider_width);
      adjust_frame_glyphs (f);
      SET_FRAME_GARBAGED (f);
    }
}

void
gui_set_bottom_divider_width (struct frame *f, Lisp_Object arg, Lisp_Object oldval)
{
  int old = FRAME_BOTTOM_DIVIDER_WIDTH (f);
  CHECK_TYPE_RANGED_INTEGER (int, arg);
  int new = max (0, XFIXNUM (arg));
  if (new != old)
    {
      f->bottom_divider_width = new;
      adjust_frame_size (f, -1, -1, 4, 0, Qbottom_divider_width);
      adjust_frame_glyphs (f);
      SET_FRAME_GARBAGED (f);
    }
}

void
gui_set_visibility (struct frame *f, Lisp_Object value, Lisp_Object oldval)
{
  Lisp_Object frame;
  XSETFRAME (frame, f);

  if (NILP (value))
    Fmake_frame_invisible (frame, Qt);
  else if (EQ (value, Qicon))
    Ficonify_frame (frame);
  else
    Fmake_frame_visible (frame);
}

void
gui_set_autoraise (struct frame *f, Lisp_Object arg, Lisp_Object oldval)
{
  f->auto_raise = !NILP (arg);
}

void
gui_set_autolower (struct frame *f, Lisp_Object arg, Lisp_Object oldval)
{
  f->auto_lower = !NILP (arg);
}

void
gui_set_unsplittable (struct frame *f, Lisp_Object arg, Lisp_Object oldval)
{
  f->no_split = !NILP (arg);
}

void
gui_set_vertical_scroll_bars (struct frame *f, Lisp_Object arg, Lisp_Object oldval)
{
  if ((EQ (arg, Qleft) && FRAME_HAS_VERTICAL_SCROLL_BARS_ON_RIGHT (f))
      || (EQ (arg, Qright) && FRAME_HAS_VERTICAL_SCROLL_BARS_ON_LEFT (f))
      || (NILP (arg) && FRAME_HAS_VERTICAL_SCROLL_BARS (f))
      || (!NILP (arg) && !FRAME_HAS_VERTICAL_SCROLL_BARS (f)))
    {
      FRAME_VERTICAL_SCROLL_BAR_TYPE (f)
	= (NILP (arg)
	   ? vertical_scroll_bar_none
	   : EQ (Qleft, arg)
	   ? vertical_scroll_bar_left
	   : EQ (Qright, arg)
	   ? vertical_scroll_bar_right
	   : EQ (Qleft, Vdefault_frame_scroll_bars)
	   ? vertical_scroll_bar_left
	   : EQ (Qright, Vdefault_frame_scroll_bars)
	   ? vertical_scroll_bar_right
	   : vertical_scroll_bar_none);

      /* We set this parameter before creating the native window for
	 the frame, so we can get the geometry right from the start.
	 However, if the window hasn't been created yet, we shouldn't
	 call set_window_size_hook.  */
      if (FRAME_NATIVE_WINDOW (f))
	adjust_frame_size (f, -1, -1, 3, 0, Qvertical_scroll_bars);

      SET_FRAME_GARBAGED (f);
    }
}

void
gui_set_horizontal_scroll_bars (struct frame *f, Lisp_Object arg, Lisp_Object oldval)
{
#if USE_HORIZONTAL_SCROLL_BARS
  if ((NILP (arg) && FRAME_HAS_HORIZONTAL_SCROLL_BARS (f))
      || (!NILP (arg) && !FRAME_HAS_HORIZONTAL_SCROLL_BARS (f)))
    {
      f->horizontal_scroll_bars = NILP (arg) ? false : true;

      /* We set this parameter before creating the native window for
	 the frame, so we can get the geometry right from the start.
	 However, if the window hasn't been created yet, we shouldn't
	 call set_window_size_hook.  */
      if (FRAME_NATIVE_WINDOW (f))
	adjust_frame_size (f, -1, -1, 3, 0, Qhorizontal_scroll_bars);

      SET_FRAME_GARBAGED (f);
    }
#endif
}

void
gui_set_scroll_bar_width (struct frame *f, Lisp_Object arg, Lisp_Object oldval)
{
  int unit = FRAME_COLUMN_WIDTH (f);

  if (RANGED_FIXNUMP (1, arg, INT_MAX)
      && XFIXNAT (arg) != FRAME_CONFIG_SCROLL_BAR_WIDTH (f))
    {
      FRAME_CONFIG_SCROLL_BAR_WIDTH (f) = XFIXNAT (arg);
      FRAME_CONFIG_SCROLL_BAR_COLS (f) = (XFIXNAT (arg) + unit - 1) / unit;
      if (FRAME_NATIVE_WINDOW (f))
	adjust_frame_size (f, -1, -1, 3, 0, Qscroll_bar_width);

      SET_FRAME_GARBAGED (f);
    }
  else
    {
      if (FRAME_TERMINAL (f)->set_scroll_bar_default_width_hook)
        FRAME_TERMINAL (f)->set_scroll_bar_default_width_hook (f);

      if (FRAME_NATIVE_WINDOW (f))
	adjust_frame_size (f, -1, -1, 3, 0, Qscroll_bar_width);

      SET_FRAME_GARBAGED (f);
    }

  XWINDOW (FRAME_SELECTED_WINDOW (f))->cursor.hpos = 0;
  XWINDOW (FRAME_SELECTED_WINDOW (f))->cursor.x = 0;
}

void
gui_set_scroll_bar_height (struct frame *f, Lisp_Object arg, Lisp_Object oldval)
{
#if USE_HORIZONTAL_SCROLL_BARS
  int unit = FRAME_LINE_HEIGHT (f);

  if (RANGED_FIXNUMP (1, arg, INT_MAX)
      && XFIXNAT (arg) != FRAME_CONFIG_SCROLL_BAR_HEIGHT (f))
    {
      FRAME_CONFIG_SCROLL_BAR_HEIGHT (f) = XFIXNAT (arg);
      FRAME_CONFIG_SCROLL_BAR_LINES (f) = (XFIXNAT (arg) + unit - 1) / unit;
      if (FRAME_NATIVE_WINDOW (f))
	adjust_frame_size (f, -1, -1, 3, 0, Qscroll_bar_height);

      SET_FRAME_GARBAGED (f);
    }
  else
    {
      if (FRAME_TERMINAL (f)->set_scroll_bar_default_height_hook)
        FRAME_TERMINAL (f)->set_scroll_bar_default_height_hook (f);

      if (FRAME_NATIVE_WINDOW (f))
	adjust_frame_size (f, -1, -1, 3, 0, Qscroll_bar_height);

      SET_FRAME_GARBAGED (f);
    }

  XWINDOW (FRAME_SELECTED_WINDOW (f))->cursor.vpos = 0;
  XWINDOW (FRAME_SELECTED_WINDOW (f))->cursor.y = 0;
#endif
}

void
gui_set_alpha (struct frame *f, Lisp_Object arg, Lisp_Object oldval)
{
  double alpha = 1.0;
  double newval[2];
  int i;
  Lisp_Object item;

  for (i = 0; i < 2; i++)
    {
      newval[i] = 1.0;
      if (CONSP (arg))
        {
          item = CAR (arg);
          arg  = CDR (arg);
        }
      else
        item = arg;

      if (NILP (item))
	alpha = - 1.0;
      else if (FLOATP (item))
	{
	  alpha = XFLOAT_DATA (item);
	  if (! (0 <= alpha && alpha <= 1.0))
	    args_out_of_range (make_float (0.0), make_float (1.0));
	}
      else if (FIXNUMP (item))
	{
	  EMACS_INT ialpha = XFIXNUM (item);
	  if (! (0 <= ialpha && ialpha <= 100))
	    args_out_of_range (make_fixnum (0), make_fixnum (100));
	  alpha = ialpha / 100.0;
	}
      else
	wrong_type_argument (Qnumberp, item);
      newval[i] = alpha;
    }

  for (i = 0; i < 2; i++)
    f->alpha[i] = newval[i];

  if (FRAME_TERMINAL (f)->set_frame_alpha_hook)
    {
      block_input ();
      FRAME_TERMINAL (f)->set_frame_alpha_hook (f);
      unblock_input ();
    }
}


/**
 * gui_set_no_special_glyphs:
 *
 * Set frame F's `no-special-glyphs' parameter which, if non-nil,
 * suppresses the display of truncation and continuation glyphs
 * outside fringes.
 */
void
gui_set_no_special_glyphs (struct frame *f, Lisp_Object new_value, Lisp_Object old_value)
{
  if (!EQ (new_value, old_value))
    FRAME_NO_SPECIAL_GLYPHS (f) = !NILP (new_value);
}


#ifndef HAVE_NS

/* Non-zero if mouse is grabbed on DPYINFO
   and we know the frame where it is.  */

bool
gui_mouse_grabbed (Display_Info *dpyinfo)
{
  return (dpyinfo->grabbed
	  && dpyinfo->last_mouse_frame
	  && FRAME_LIVE_P (dpyinfo->last_mouse_frame));
}

/* Re-highlight something with mouse-face properties
   on DPYINFO using saved frame and mouse position.  */

void
gui_redo_mouse_highlight (Display_Info *dpyinfo)
{
  if (dpyinfo->last_mouse_motion_frame
      && FRAME_LIVE_P (dpyinfo->last_mouse_motion_frame))
    note_mouse_highlight (dpyinfo->last_mouse_motion_frame,
			  dpyinfo->last_mouse_motion_x,
			  dpyinfo->last_mouse_motion_y);
}

#endif /* HAVE_NS */

/* Subroutines of creating an X frame.  */

/* Make sure that Vx_resource_name is set to a reasonable value.
   Fix it up, or set it to `emacs' if it is too hopeless.  */

void
validate_x_resource_name (void)
{
  ptrdiff_t len = 0;
  /* Number of valid characters in the resource name.  */
  ptrdiff_t good_count = 0;
  /* Number of invalid characters in the resource name.  */
  ptrdiff_t bad_count = 0;
  Lisp_Object new;
  ptrdiff_t i;

  if (!STRINGP (Vx_resource_class))
    Vx_resource_class = build_string (EMACS_CLASS);

  if (STRINGP (Vx_resource_name))
    {
      unsigned char *p = SDATA (Vx_resource_name);

      len = SBYTES (Vx_resource_name);

      /* Only letters, digits, - and _ are valid in resource names.
	 Count the valid characters and count the invalid ones.  */
      for (i = 0; i < len; i++)
	{
	  int c = p[i];
	  if (! ((c >= 'a' && c <= 'z')
		 || (c >= 'A' && c <= 'Z')
		 || (c >= '0' && c <= '9')
		 || c == '-' || c == '_'))
	    bad_count++;
	  else
	    good_count++;
	}
    }
  else
    /* Not a string => completely invalid.  */
    bad_count = 5, good_count = 0;

  /* If name is valid already, return.  */
  if (bad_count == 0)
    return;

  /* If name is entirely invalid, or nearly so, or is so implausibly
     large that alloca might not work, use `emacs'.  */
  if (good_count < 2 || MAX_ALLOCA - sizeof ".customization" < len)
    {
      Vx_resource_name = build_string ("emacs");
      return;
    }

  /* Name is partly valid.  Copy it and replace the invalid characters
     with underscores.  */

  Vx_resource_name = new = Fcopy_sequence (Vx_resource_name);

  for (i = 0; i < len; i++)
    {
      int c = SREF (new, i);
      if (! ((c >= 'a' && c <= 'z')
	     || (c >= 'A' && c <= 'Z')
	     || (c >= '0' && c <= '9')
	     || c == '-' || c == '_'))
	SSET (new, i, '_');
    }
}

/* Get a GUI resource, like Fx_get_resource, but for display DPYINFO.
   See Fx_get_resource below for other parameters.  */

Lisp_Object
gui_display_get_resource (Display_Info *dpyinfo, Lisp_Object attribute,
                          Lisp_Object class, Lisp_Object component,
                          Lisp_Object subclass)
{
  CHECK_STRING (attribute);
  CHECK_STRING (class);

  if (!NILP (component))
    CHECK_STRING (component);
  if (!NILP (subclass))
    CHECK_STRING (subclass);
  if (NILP (component) != NILP (subclass))
    error ("x-get-resource: must specify both COMPONENT and SUBCLASS or neither");

  validate_x_resource_name ();

  /* Allocate space for the components, the dots which separate them,
     and the final '\0'.  Make them big enough for the worst case.  */
  ptrdiff_t name_keysize = (SBYTES (Vx_resource_name)
			    + (STRINGP (component)
			       ? SBYTES (component) : 0)
			    + SBYTES (attribute)
			    + 3);

  ptrdiff_t class_keysize = (SBYTES (Vx_resource_class)
			     + SBYTES (class)
			     + (STRINGP (subclass)
				? SBYTES (subclass) : 0)
			     + 3);
  USE_SAFE_ALLOCA;
  char *name_key = SAFE_ALLOCA (name_keysize + class_keysize);
  char *class_key = name_key + name_keysize;
  name_key = ptr_bounds_clip (name_key, name_keysize);
  class_key = ptr_bounds_clip (class_key, class_keysize);

  /* Start with emacs.FRAMENAME for the name (the specific one)
     and with `Emacs' for the class key (the general one).  */
  char *nz = lispstpcpy (name_key, Vx_resource_name);
  char *cz = lispstpcpy (class_key, Vx_resource_class);

  *cz++ = '.';
  cz = lispstpcpy (cz, class);

  if (!NILP (component))
    {
      *cz++ = '.';
      lispstpcpy (cz, subclass);

      *nz++ = '.';
      nz = lispstpcpy (nz, component);
    }

  *nz++ = '.';
  lispstpcpy (nz, attribute);

  const char *value =
    dpyinfo->terminal->get_string_resource_hook (&dpyinfo->rdb,
                                                 name_key,
                                                 class_key);
  SAFE_FREE();

  if (value && *value)
    return build_string (value);
  else
    return Qnil;
}


DEFUN ("x-get-resource", Fx_get_resource, Sx_get_resource, 2, 4, 0,
       doc: /* Return the value of ATTRIBUTE, of class CLASS, from the X defaults database.
This uses `INSTANCE.ATTRIBUTE' as the key and `Emacs.CLASS' as the
class, where INSTANCE is the name under which Emacs was invoked, or
the name specified by the `-name' or `-rn' command-line arguments.

The optional arguments COMPONENT and SUBCLASS add to the key and the
class, respectively.  You must specify both of them or neither.
If you specify them, the key is `INSTANCE.COMPONENT.ATTRIBUTE'
and the class is `Emacs.CLASS.SUBCLASS'.  */)
  (Lisp_Object attribute, Lisp_Object class, Lisp_Object component,
   Lisp_Object subclass)
{
  check_window_system (NULL);

  return gui_display_get_resource (check_x_display_info (Qnil),
                                   attribute, class, component, subclass);
}

#if defined HAVE_X_WINDOWS && !defined USE_X_TOOLKIT && !defined USE_GTK
/* Used when C code wants a resource value.  */
/* Called from oldXMenu/Create.c.  */
const char *
x_get_resource_string (const char *attribute, const char *class)
{
  const char *result;
  struct frame *sf = SELECTED_FRAME ();
  ptrdiff_t invocation_namelen = SBYTES (Vinvocation_name);
  USE_SAFE_ALLOCA;

  /* Allocate space for the components, the dots which separate them,
     and the final '\0'.  */
  ptrdiff_t name_keysize = invocation_namelen + strlen (attribute) + 2;
  ptrdiff_t class_keysize = sizeof (EMACS_CLASS) - 1 + strlen (class) + 2;
  char *name_key = SAFE_ALLOCA (name_keysize + class_keysize);
  char *class_key = name_key + name_keysize;
  name_key = ptr_bounds_clip (name_key, name_keysize);
  class_key = ptr_bounds_clip (class_key, class_keysize);

  esprintf (name_key, "%s.%s", SSDATA (Vinvocation_name), attribute);
  sprintf (class_key, "%s.%s", EMACS_CLASS, class);

  result = x_get_string_resource (&FRAME_DISPLAY_INFO (sf)->rdb,
				  name_key, class_key);
  SAFE_FREE ();
  return result;
}
#endif

/* Return the value of parameter PARAM.

   First search ALIST, then Vdefault_frame_alist, then the GUI
   resource database, using ATTRIBUTE as the attribute name and CLASS
   as its class.

   Convert the resource to the type specified by desired_type.

   If no default is specified, return Qunbound.  If you call
   gui_display_get_arg, make sure you deal with Qunbound in a
   reasonable way, and don't let it get stored in any Lisp-visible
   variables!  */

Lisp_Object
gui_display_get_arg (Display_Info *dpyinfo, Lisp_Object alist, Lisp_Object param,
                     const char *attribute, const char *class,
                     enum resource_types type)
{
  Lisp_Object tem;

  tem = Fassq (param, alist);

  if (!NILP (tem))
    {
      /* If we find this parm in ALIST, clear it out
	 so that it won't be "left over" at the end.  */
      Lisp_Object tail;
      XSETCAR (tem, Qnil);
      /* In case the parameter appears more than once in the alist,
	 clear it out.  */
      for (tail = alist; CONSP (tail); tail = XCDR (tail))
	if (CONSP (XCAR (tail))
	    && EQ (XCAR (XCAR (tail)), param))
	  XSETCAR (XCAR (tail), Qnil);
    }
  else
    tem = Fassq (param, Vdefault_frame_alist);

  /* If it wasn't specified in ALIST or the Lisp-level defaults,
     look in the X resources.  */
  if (NILP (tem))
    {
      if (attribute && dpyinfo)
	{
	  AUTO_STRING (at, attribute);
	  AUTO_STRING (cl, class);
	  tem = gui_display_get_resource (dpyinfo, at, cl, Qnil, Qnil);

	  if (NILP (tem))
	    return Qunbound;

	  switch (type)
	    {
	    case RES_TYPE_NUMBER:
	      return make_fixnum (atoi (SSDATA (tem)));

	    case RES_TYPE_BOOLEAN_NUMBER:
	      if (!strcmp (SSDATA (tem), "on")
		  || !strcmp (SSDATA (tem), "true"))
		return make_fixnum (1);
	      return make_fixnum (atoi (SSDATA (tem)));
              break;

	    case RES_TYPE_FLOAT:
	      return make_float (atof (SSDATA (tem)));

	    case RES_TYPE_BOOLEAN:
	      tem = Fdowncase (tem);
	      if (!strcmp (SSDATA (tem), "on")
#ifdef HAVE_NS
                  || !strcmp (SSDATA (tem), "yes")
#endif
		  || !strcmp (SSDATA (tem), "true"))
		return Qt;
	      else
		return Qnil;

	    case RES_TYPE_STRING:
	      return tem;

	    case RES_TYPE_SYMBOL:
	      /* As a special case, we map the values `true' and `on'
		 to Qt, and `false' and `off' to Qnil.  */
	      {
		Lisp_Object lower;
		lower = Fdowncase (tem);
		if (!strcmp (SSDATA (lower), "on")
#ifdef HAVE_NS
                    || !strcmp (SSDATA (lower), "yes")
#endif
		    || !strcmp (SSDATA (lower), "true"))
		  return Qt;
		else if (!strcmp (SSDATA (lower), "off")
#ifdef HAVE_NS
                      || !strcmp (SSDATA (lower), "no")
#endif
		      || !strcmp (SSDATA (lower), "false"))
		  return Qnil;
		else
		  return Fintern (tem, Qnil);
	      }

	    default:
	      emacs_abort ();
	    }
	}
      else
	return Qunbound;
    }
  return Fcdr (tem);
}

static Lisp_Object
gui_frame_get_arg (struct frame *f, Lisp_Object alist, Lisp_Object param,
                   const char *attribute, const char *class,
                   enum resource_types type)
{
  return gui_display_get_arg (FRAME_DISPLAY_INFO (f),
                              alist, param, attribute, class, type);
}

/* Like gui_frame_get_arg, but also record the value in f->param_alist.  */

Lisp_Object
gui_frame_get_and_record_arg (struct frame *f, Lisp_Object alist,
                              Lisp_Object param,
                              const char *attribute, const char *class,
                              enum resource_types type)
{
  Lisp_Object value;

  value = gui_display_get_arg (FRAME_DISPLAY_INFO (f), alist, param,
                               attribute, class, type);
  if (! NILP (value) && ! EQ (value, Qunbound))
    store_frame_param (f, param, value);

  return value;
}


/* Record in frame F the specified or default value according to ALIST
   of the parameter named PROP (a Lisp symbol).
   If no value is specified for PROP, look for an X default for XPROP
   on the frame named NAME.
   If that is not found either, use the value DEFLT.  */

Lisp_Object
gui_default_parameter (struct frame *f, Lisp_Object alist, Lisp_Object prop,
                       Lisp_Object deflt, const char *xprop, const char *xclass,
                       enum resource_types type)
{
  Lisp_Object tem;

  tem = gui_frame_get_arg (f, alist, prop, xprop, xclass, type);
  if (EQ (tem, Qunbound))
    tem = deflt;
  AUTO_FRAME_ARG (arg, prop, tem);
  gui_set_frame_parameters (f, arg);
  return tem;
}


#if !defined (HAVE_X_WINDOWS) && defined (NoValue)

/*
 *    XParseGeometry parses strings of the form
 *   "=<width>x<height>{+-}<xoffset>{+-}<yoffset>", where
 *   width, height, xoffset, and yoffset are unsigned integers.
 *   Example:  "=80x24+300-49"
 *   The equal sign is optional.
 *   It returns a bitmask that indicates which of the four values
 *   were actually found in the string.  For each value found,
 *   the corresponding argument is updated;  for each value
 *   not found, the corresponding argument is left unchanged.
 */

static int
XParseGeometry (char *string,
		int *x, int *y,
		unsigned int *width, unsigned int *height)
{
  int mask = NoValue;
  char *strind;
  unsigned long tempWidth UNINIT, tempHeight UNINIT;
  long int tempX UNINIT, tempY UNINIT;
  char *nextCharacter;

  if (string == NULL || *string == '\0')
    return mask;
  if (*string == '=')
    string++;  /* ignore possible '=' at beg of geometry spec */

  strind = string;
  if (*strind != '+' && *strind != '-' && *strind != 'x')
    {
      tempWidth = strtoul (strind, &nextCharacter, 10);
      if (strind == nextCharacter)
	return 0;
      strind = nextCharacter;
      mask |= WidthValue;
    }

  if (*strind == 'x' || *strind == 'X')
    {
      strind++;
      tempHeight = strtoul (strind, &nextCharacter, 10);
      if (strind == nextCharacter)
	return 0;
      strind = nextCharacter;
      mask |= HeightValue;
    }

  if (*strind == '+' || *strind == '-')
    {
      if (*strind == '-')
	mask |= XNegative;
      tempX = strtol (strind, &nextCharacter, 10);
      if (strind == nextCharacter)
	return 0;
      strind = nextCharacter;
      mask |= XValue;
      if (*strind == '+' || *strind == '-')
	{
	  if (*strind == '-')
	    mask |= YNegative;
	  tempY = strtol (strind, &nextCharacter, 10);
	  if (strind == nextCharacter)
	    return 0;
	  strind = nextCharacter;
	  mask |= YValue;
	}
    }

  /* If strind isn't at the end of the string then it's an invalid
     geometry specification. */

  if (*strind != '\0')
    return 0;

  if (mask & XValue)
    *x = clip_to_bounds (INT_MIN, tempX, INT_MAX);
  if (mask & YValue)
    *y = clip_to_bounds (INT_MIN, tempY, INT_MAX);
  if (mask & WidthValue)
    *width = min (tempWidth, UINT_MAX);
  if (mask & HeightValue)
    *height = min (tempHeight, UINT_MAX);
  return mask;
}

#endif /* !defined (HAVE_X_WINDOWS) && defined (NoValue) */


/* NS used to define x-parse-geometry in ns-win.el, but that confused
   make-docfile: the documentation string in ns-win.el was used for
   x-parse-geometry even in non-NS builds.

   With two definitions of x-parse-geometry in this file, various
   things still get confused (eg M-x apropos documentation), so that
   it is best if the two definitions just share the same doc-string.
*/
DEFUN ("x-parse-geometry", Fx_parse_geometry, Sx_parse_geometry, 1, 1, 0,
       doc: /* Parse a display geometry string STRING.
Returns an alist of the form ((top . TOP), (left . LEFT) ... ).
The properties returned may include `top', `left', `height', and `width'.
For X, the value of `left' or `top' may be an integer,
or a list (+ N) meaning N pixels relative to top/left corner,
or a list (- N) meaning -N pixels relative to bottom/right corner.
On Nextstep, this just calls `ns-parse-geometry'.  */)
  (Lisp_Object string)
{
  int geometry, x, y;
  unsigned int width, height;
  Lisp_Object result;

  CHECK_STRING (string);

#ifdef HAVE_NS
  if (strchr (SSDATA (string), ' ') != NULL)
    return call1 (Qns_parse_geometry, string);
#endif
  geometry = XParseGeometry (SSDATA (string),
			     &x, &y, &width, &height);
  result = Qnil;
  if (geometry & XValue)
    {
      Lisp_Object element;

      if (x >= 0 && (geometry & XNegative))
	element = list3 (Qleft, Qminus, make_fixnum (-x));
      else if (x < 0 && ! (geometry & XNegative))
	element = list3 (Qleft, Qplus, make_fixnum (x));
      else
	element = Fcons (Qleft, make_fixnum (x));
      result = Fcons (element, result);
    }

  if (geometry & YValue)
    {
      Lisp_Object element;

      if (y >= 0 && (geometry & YNegative))
	element = list3 (Qtop, Qminus, make_fixnum (-y));
      else if (y < 0 && ! (geometry & YNegative))
	element = list3 (Qtop, Qplus, make_fixnum (y));
      else
	element = Fcons (Qtop, make_fixnum (y));
      result = Fcons (element, result);
    }

  if (geometry & WidthValue)
    result = Fcons (Fcons (Qwidth, make_fixnum (width)), result);
  if (geometry & HeightValue)
    result = Fcons (Fcons (Qheight, make_fixnum (height)), result);

  return result;
}


/* Calculate the desired size and position of frame F.
   Return the flags saying which aspects were specified.

   Also set the win_gravity and size_hint_flags of F.

   Adjust height for toolbar if TOOLBAR_P is 1.

   This function does not make the coordinates positive.  */

#define DEFAULT_ROWS 36
#define DEFAULT_COLS 80

long
gui_figure_window_size (struct frame *f, Lisp_Object parms, bool toolbar_p,
                        int *x_width, int *x_height)
{
  Lisp_Object height, width, user_size, top, left, user_position;
  long window_prompting = 0;
  Display_Info *dpyinfo = FRAME_DISPLAY_INFO (f);
  int parent_done = -1, outer_done = -1;

  /* Default values if we fall through.
     Actually, if that happens we should get
     window manager prompting.  */
  SET_FRAME_WIDTH (f, DEFAULT_COLS * FRAME_COLUMN_WIDTH (f));
  SET_FRAME_COLS (f, DEFAULT_COLS);
  SET_FRAME_HEIGHT (f, DEFAULT_ROWS * FRAME_LINE_HEIGHT (f));
  SET_FRAME_LINES (f, DEFAULT_ROWS);

  /* Window managers expect that if program-specified
     positions are not (0,0), they're intentional, not defaults.  */
  f->top_pos = 0;
  f->left_pos = 0;

  /* Calculate a tool bar height so that the user gets a text display
     area of the size he specified with -g or via .Xdefaults.  Later
     changes of the tool bar height don't change the frame size.  This
     is done so that users can create tall Emacs frames without having
     to guess how tall the tool bar will get.  */
  if (toolbar_p && FRAME_TOOL_BAR_LINES (f))
    {
      if (frame_default_tool_bar_height)
	FRAME_TOOL_BAR_HEIGHT (f) = frame_default_tool_bar_height;
      else
	{
	  int margin, relief;

	  relief = (tool_bar_button_relief < 0
		    ? DEFAULT_TOOL_BAR_BUTTON_RELIEF
		    : min (tool_bar_button_relief, 1000000));

	  if (RANGED_FIXNUMP (1, Vtool_bar_button_margin, INT_MAX))
	    margin = XFIXNAT (Vtool_bar_button_margin);
	  else if (CONSP (Vtool_bar_button_margin)
		   && RANGED_FIXNUMP (1, XCDR (Vtool_bar_button_margin), INT_MAX))
	    margin = XFIXNAT (XCDR (Vtool_bar_button_margin));
	  else
	    margin = 0;

	  FRAME_TOOL_BAR_HEIGHT (f)
	    = DEFAULT_TOOL_BAR_IMAGE_HEIGHT + 2 * margin + 2 * relief;
	}
    }

  /* Ensure that earlier new_width and new_height settings won't
     override what we specify below.  */
  f->new_width = f->new_height = 0;

  height = gui_display_get_arg (dpyinfo, parms, Qheight, 0, 0, RES_TYPE_NUMBER);
  width = gui_display_get_arg (dpyinfo, parms, Qwidth, 0, 0, RES_TYPE_NUMBER);
  if (!EQ (width, Qunbound) || !EQ (height, Qunbound))
    {
      if (!EQ (width, Qunbound))
	{
	  if (CONSP (width) && EQ (XCAR (width), Qtext_pixels))
	    {
	      CHECK_FIXNUM (XCDR (width));
	      if ((XFIXNUM (XCDR (width)) < 0 || XFIXNUM (XCDR (width)) > INT_MAX))
		xsignal1 (Qargs_out_of_range, XCDR (width));

	      SET_FRAME_WIDTH (f, XFIXNUM (XCDR (width)));
	      f->inhibit_horizontal_resize = true;
	      *x_width = XFIXNUM (XCDR (width));
	    }
	  else if (FLOATP (width))
	    {
	      double d_width = XFLOAT_DATA (width);

	      if (d_width < 0.0 || d_width > 1.0)
		xsignal1 (Qargs_out_of_range, width);
	      else
		{
		  int new_width = frame_float (f, width, FRAME_FLOAT_WIDTH,
					       &parent_done, &outer_done, -1);

		  if (new_width > -1)
		    SET_FRAME_WIDTH (f, new_width);
		}
	    }
	  else
	    {
	      CHECK_FIXNUM (width);
	      if ((XFIXNUM (width) < 0 || XFIXNUM (width) > INT_MAX))
		xsignal1 (Qargs_out_of_range, width);

	      SET_FRAME_WIDTH (f, XFIXNUM (width) * FRAME_COLUMN_WIDTH (f));
	    }
	}

      if (!EQ (height, Qunbound))
	{
	  if (CONSP (height) && EQ (XCAR (height), Qtext_pixels))
	    {
	      CHECK_FIXNUM (XCDR (height));
	      if ((XFIXNUM (XCDR (height)) < 0 || XFIXNUM (XCDR (height)) > INT_MAX))
		xsignal1 (Qargs_out_of_range, XCDR (height));

	      SET_FRAME_HEIGHT (f, XFIXNUM (XCDR (height)));
	      f->inhibit_vertical_resize = true;
	      *x_height = XFIXNUM (XCDR (height));
	    }
	  else if (FLOATP (height))
	    {
	      double d_height = XFLOAT_DATA (height);

	      if (d_height < 0.0 || d_height > 1.0)
		xsignal1 (Qargs_out_of_range, height);
	      else
		{
		  int new_height = frame_float (f, height, FRAME_FLOAT_HEIGHT,
						&parent_done, &outer_done, -1);

		  if (new_height > -1)
		    SET_FRAME_HEIGHT (f, new_height);
		}
	    }
	  else
	    {
	      CHECK_FIXNUM (height);
	      if ((XFIXNUM (height) < 0) || (XFIXNUM (height) > INT_MAX))
		xsignal1 (Qargs_out_of_range, height);

	      SET_FRAME_HEIGHT (f, XFIXNUM (height) * FRAME_LINE_HEIGHT (f));
	    }
	}

      user_size = gui_display_get_arg (dpyinfo, parms, Quser_size, 0, 0,
                                       RES_TYPE_NUMBER);
      if (!NILP (user_size) && !EQ (user_size, Qunbound))
	window_prompting |= USSize;
      else
	window_prompting |= PSize;
    }

  top = gui_display_get_arg (dpyinfo, parms, Qtop, 0, 0, RES_TYPE_NUMBER);
  left = gui_display_get_arg (dpyinfo, parms, Qleft, 0, 0, RES_TYPE_NUMBER);
  user_position = gui_display_get_arg (dpyinfo, parms, Quser_position, 0, 0,
                                       RES_TYPE_NUMBER);
  if (! EQ (top, Qunbound) || ! EQ (left, Qunbound))
    {
      if (EQ (top, Qminus))
	{
	  f->top_pos = 0;
	  window_prompting |= YNegative;
	}
      else if (CONSP (top) && EQ (XCAR (top), Qminus)
	       && CONSP (XCDR (top))
	       && RANGED_FIXNUMP (-INT_MAX, XCAR (XCDR (top)), INT_MAX))
	{
	  f->top_pos = - XFIXNUM (XCAR (XCDR (top)));
	  window_prompting |= YNegative;
	}
      else if (CONSP (top) && EQ (XCAR (top), Qplus)
	       && CONSP (XCDR (top))
	       && TYPE_RANGED_FIXNUMP (int, XCAR (XCDR (top))))
	{
	  f->top_pos = XFIXNUM (XCAR (XCDR (top)));
	}
      else if (FLOATP (top))
	f->top_pos = frame_float (f, top, FRAME_FLOAT_TOP, &parent_done,
				  &outer_done, 0);
      else if (EQ (top, Qunbound))
	f->top_pos = 0;
      else
	{
	  CHECK_TYPE_RANGED_INTEGER (int, top);
	  f->top_pos = XFIXNUM (top);
	  if (f->top_pos < 0)
	    window_prompting |= YNegative;
	}

      if (EQ (left, Qminus))
	{
	  f->left_pos = 0;
	  window_prompting |= XNegative;
	}
      else if (CONSP (left) && EQ (XCAR (left), Qminus)
	       && CONSP (XCDR (left))
	       && RANGED_FIXNUMP (-INT_MAX, XCAR (XCDR (left)), INT_MAX))
	{
	  f->left_pos = - XFIXNUM (XCAR (XCDR (left)));
	  window_prompting |= XNegative;
	}
      else if (CONSP (left) && EQ (XCAR (left), Qplus)
	       && CONSP (XCDR (left))
	       && TYPE_RANGED_FIXNUMP (int, XCAR (XCDR (left))))
	{
	  f->left_pos = XFIXNUM (XCAR (XCDR (left)));
	}
      else if (FLOATP (left))
	f->left_pos = frame_float (f, left, FRAME_FLOAT_LEFT, &parent_done,
				   &outer_done, 0);
      else if (EQ (left, Qunbound))
	f->left_pos = 0;
      else
	{
	  CHECK_TYPE_RANGED_INTEGER (int, left);
	  f->left_pos = XFIXNUM (left);
	  if (f->left_pos < 0)
	    window_prompting |= XNegative;
	}

      if (!NILP (user_position) && ! EQ (user_position, Qunbound))
	window_prompting |= USPosition;
      else
	window_prompting |= PPosition;
    }

  if (window_prompting & XNegative)
    {
      if (window_prompting & YNegative)
	f->win_gravity = SouthEastGravity;
      else
	f->win_gravity = NorthEastGravity;
    }
  else
    {
      if (window_prompting & YNegative)
	f->win_gravity = SouthWestGravity;
      else
	f->win_gravity = NorthWestGravity;
    }

  f->size_hint_flags = window_prompting;

  return window_prompting;
}



#endif /* HAVE_WINDOW_SYSTEM */

void
frame_make_pointer_invisible (struct frame *f)
{
  if (! NILP (Vmake_pointer_invisible))
    {
      if (f && FRAME_LIVE_P (f) && !f->pointer_invisible
          && FRAME_TERMINAL (f)->toggle_invisible_pointer_hook)
        {
          f->mouse_moved = 0;
          FRAME_TERMINAL (f)->toggle_invisible_pointer_hook (f, 1);
          f->pointer_invisible = 1;
        }
    }
}

void
frame_make_pointer_visible (struct frame *f)
{
  /* We don't check Vmake_pointer_invisible here in case the
     pointer was invisible when Vmake_pointer_invisible was set to nil.  */
  if (f && FRAME_LIVE_P (f) && f->pointer_invisible && f->mouse_moved
      && FRAME_TERMINAL (f)->toggle_invisible_pointer_hook)
    {
      FRAME_TERMINAL (f)->toggle_invisible_pointer_hook (f, 0);
      f->pointer_invisible = 0;
    }
}

DEFUN ("frame-pointer-visible-p", Fframe_pointer_visible_p,
       Sframe_pointer_visible_p, 0, 1, 0,
       doc: /* Return t if the mouse pointer displayed on FRAME is visible.
Otherwise it returns nil.  FRAME omitted or nil means the
selected frame.  This is useful when `make-pointer-invisible' is set.  */)
  (Lisp_Object frame)
{
  return decode_any_frame (frame)->pointer_invisible ? Qnil : Qt;
}



/***********************************************************************
			Multimonitor data
 ***********************************************************************/

#ifdef HAVE_WINDOW_SYSTEM

# if (defined USE_GTK || defined HAVE_NS || defined HAVE_XINERAMA \
      || defined HAVE_XRANDR)
void
free_monitors (struct MonitorInfo *monitors, int n_monitors)
{
  int i;
  for (i = 0; i < n_monitors; ++i)
    xfree (monitors[i].name);
  xfree (monitors);
}
# endif

Lisp_Object
make_monitor_attribute_list (struct MonitorInfo *monitors,
                             int n_monitors,
                             int primary_monitor,
                             Lisp_Object monitor_frames,
                             const char *source)
{
  Lisp_Object attributes_list = Qnil;
  Lisp_Object primary_monitor_attributes = Qnil;
  int i;

  for (i = 0; i < n_monitors; ++i)
    {
      Lisp_Object geometry, workarea, attributes = Qnil;
      struct MonitorInfo *mi = &monitors[i];

      if (mi->geom.width == 0) continue;

      workarea = list4i (mi->work.x, mi->work.y,
			 mi->work.width, mi->work.height);
      geometry = list4i (mi->geom.x, mi->geom.y,
			 mi->geom.width, mi->geom.height);
      attributes = Fcons (Fcons (Qsource, build_string (source)),
                          attributes);
      attributes = Fcons (Fcons (Qframes, AREF (monitor_frames, i)),
			  attributes);
      attributes = Fcons (Fcons (Qmm_size,
                                 list2i (mi->mm_width, mi->mm_height)),
                          attributes);
      attributes = Fcons (Fcons (Qworkarea, workarea), attributes);
      attributes = Fcons (Fcons (Qgeometry, geometry), attributes);
      if (mi->name)
        attributes = Fcons (Fcons (Qname, make_string (mi->name,
                                                       strlen (mi->name))),
                            attributes);

      if (i == primary_monitor)
        primary_monitor_attributes = attributes;
      else
        attributes_list = Fcons (attributes, attributes_list);
    }

  if (!NILP (primary_monitor_attributes))
    attributes_list = Fcons (primary_monitor_attributes, attributes_list);
  return attributes_list;
}

#endif /* HAVE_WINDOW_SYSTEM */


/***********************************************************************
				Initialization
 ***********************************************************************/

static void init_frame_once_for_pdumper (void);

void
init_frame_once (void)
{
  staticpro (&Vframe_list);
  staticpro (&selected_frame);
  PDUMPER_IGNORE (last_nonminibuf_frame);
  Vframe_list = Qnil;
  selected_frame = Qnil;
  pdumper_do_now_and_after_load (init_frame_once_for_pdumper);
}

static void
init_frame_once_for_pdumper (void)
{
  PDUMPER_RESET_LV (Vframe_list, Qnil);
  PDUMPER_RESET_LV (selected_frame, Qnil);
}

void
syms_of_frame (void)
{
#include "frame.x"

  DEFSYM (Qframep, "framep");
  DEFSYM (Qframe_live_p, "frame-live-p");
  DEFSYM (Qframe_windows_min_size, "frame-windows-min-size");
  DEFSYM (Qdisplay_monitor_attributes_list, "display-monitor-attributes-list");
  DEFSYM (Qwindow__pixel_to_total, "window--pixel-to-total");
  DEFSYM (Qexplicit_name, "explicit-name");
  DEFSYM (Qheight, "height");
  DEFSYM (Qicon, "icon");
  DEFSYM (Qminibuffer, "minibuffer");
  DEFSYM (Qundecorated, "undecorated");
  DEFSYM (Qno_special_glyphs, "no-special-glyphs");
  DEFSYM (Qparent_frame, "parent-frame");
  DEFSYM (Qskip_taskbar, "skip-taskbar");
  DEFSYM (Qno_focus_on_map, "no-focus-on-map");
  DEFSYM (Qno_accept_focus, "no-accept-focus");
  DEFSYM (Qz_group, "z-group");
  DEFSYM (Qoverride_redirect, "override-redirect");
  DEFSYM (Qdelete_before, "delete-before");
  DEFSYM (Qmodeline, "modeline");
  DEFSYM (Qonly, "only");
  DEFSYM (Qnone, "none");
  DEFSYM (Qwidth, "width");
  DEFSYM (Qtext_pixels, "text-pixels");
  DEFSYM (Qgeometry, "geometry");
  DEFSYM (Qicon_left, "icon-left");
  DEFSYM (Qicon_top, "icon-top");
  DEFSYM (Qtooltip, "tooltip");
  DEFSYM (Quser_position, "user-position");
  DEFSYM (Quser_size, "user-size");
  DEFSYM (Qwindow_id, "window-id");
#ifdef HAVE_X_WINDOWS
  DEFSYM (Qouter_window_id, "outer-window-id");
#endif
  DEFSYM (Qparent_id, "parent-id");
  DEFSYM (Qx, "x");
  DEFSYM (Qw32, "w32");
  DEFSYM (Qpc, "pc");
  DEFSYM (Qns, "ns");
  DEFSYM (Qvisible, "visible");
  DEFSYM (Qbuffer_predicate, "buffer-predicate");
  DEFSYM (Qbuffer_list, "buffer-list");
  DEFSYM (Qburied_buffer_list, "buried-buffer-list");
  DEFSYM (Qdisplay_type, "display-type");
  DEFSYM (Qbackground_mode, "background-mode");
  DEFSYM (Qnoelisp, "noelisp");
  DEFSYM (Qtty_color_mode, "tty-color-mode");
  DEFSYM (Qtty, "tty");
  DEFSYM (Qtty_type, "tty-type");

  DEFSYM (Qface_set_after_frame_default, "face-set-after-frame-default");

  DEFSYM (Qfullwidth, "fullwidth");
  DEFSYM (Qfullheight, "fullheight");
  DEFSYM (Qfullboth, "fullboth");
  DEFSYM (Qmaximized, "maximized");
  DEFSYM (Qx_resource_name, "x-resource-name");
  DEFSYM (Qx_frame_parameter, "x-frame-parameter");

  DEFSYM (Qworkarea, "workarea");
  DEFSYM (Qmm_size, "mm-size");
  DEFSYM (Qframes, "frames");
  DEFSYM (Qsource, "source");

  DEFSYM (Qframe_edges, "frame-edges");
  DEFSYM (Qouter_edges, "outer-edges");
  DEFSYM (Qouter_position, "outer-position");
  DEFSYM (Qouter_size, "outer-size");
  DEFSYM (Qnative_edges, "native-edges");
  DEFSYM (Qinner_edges, "inner-edges");
  DEFSYM (Qexternal_border_size, "external-border-size");
  DEFSYM (Qtitle_bar_size, "title-bar-size");
  DEFSYM (Qmenu_bar_external, "menu-bar-external");
  DEFSYM (Qmenu_bar_size, "menu-bar-size");
  DEFSYM (Qtool_bar_external, "tool-bar-external");
  DEFSYM (Qtool_bar_size, "tool-bar-size");
  /* The following are used for frame_size_history.  */
  DEFSYM (Qadjust_frame_size_1, "adjust-frame-size-1");
  DEFSYM (Qadjust_frame_size_2, "adjust-frame-size-2");
  DEFSYM (Qadjust_frame_size_3, "adjust-frame-size-3");
  DEFSYM (Qx_set_frame_parameters, "x-set-frame-parameters");
  DEFSYM (QEmacsFrameResize, "EmacsFrameResize");
  DEFSYM (Qset_frame_size, "set-frame-size");
  DEFSYM (Qframe_inhibit_resize, "frame-inhibit-resize");
  DEFSYM (Qx_set_fullscreen, "x-set-fullscreen");
  DEFSYM (Qx_check_fullscreen, "x-check-fullscreen");
  DEFSYM (Qxg_frame_resized, "xg-frame-resized");
  DEFSYM (Qxg_frame_set_char_size_1, "xg-frame-set-char-size-1");
  DEFSYM (Qxg_frame_set_char_size_2, "xg-frame-set-char-size-2");
  DEFSYM (Qxg_frame_set_char_size_3, "xg-frame-set-char-size-3");
  DEFSYM (Qx_set_window_size_1, "x-set-window-size-1");
  DEFSYM (Qx_set_window_size_2, "x-set-window-size-2");
  DEFSYM (Qx_set_window_size_3, "x-set-window-size-3");
  DEFSYM (Qxg_change_toolbar_position, "xg-change-toolbar-position");
  DEFSYM (Qx_net_wm_state, "x-net-wm-state");
  DEFSYM (Qx_handle_net_wm_state, "x-handle-net-wm-state");
  DEFSYM (Qtb_size_cb, "tb-size-cb");
  DEFSYM (Qupdate_frame_tool_bar, "update-frame-tool-bar");
  DEFSYM (Qfree_frame_tool_bar, "free-frame-tool-bar");
  DEFSYM (Qx_set_menu_bar_lines, "x-set-menu-bar-lines");
  DEFSYM (Qchange_frame_size, "change-frame-size");
  DEFSYM (Qxg_frame_set_char_size, "xg-frame-set-char-size");
  DEFSYM (Qset_window_configuration, "set-window-configuration");
  DEFSYM (Qx_create_frame_1, "x-create-frame-1");
  DEFSYM (Qx_create_frame_2, "x-create-frame-2");
  DEFSYM (Qterminal_frame, "terminal-frame");

#ifdef HAVE_NS
  DEFSYM (Qns_parse_geometry, "ns-parse-geometry");
#endif
#ifdef NS_IMPL_COCOA
  DEFSYM (Qns_appearance, "ns-appearance");
  DEFSYM (Qns_transparent_titlebar, "ns-transparent-titlebar");
#endif

  DEFSYM (Qalpha, "alpha");
  DEFSYM (Qauto_lower, "auto-lower");
  DEFSYM (Qauto_raise, "auto-raise");
  DEFSYM (Qborder_color, "border-color");
  DEFSYM (Qborder_width, "border-width");
  DEFSYM (Qouter_border_width, "outer-border-width");
  DEFSYM (Qbottom_divider_width, "bottom-divider-width");
  DEFSYM (Qcursor_color, "cursor-color");
  DEFSYM (Qcursor_type, "cursor-type");
  DEFSYM (Qfont_backend, "font-backend");
  DEFSYM (Qfullscreen, "fullscreen");
  DEFSYM (Qhorizontal_scroll_bars, "horizontal-scroll-bars");
  DEFSYM (Qicon_name, "icon-name");
  DEFSYM (Qicon_type, "icon-type");
  DEFSYM (Qinternal_border_width, "internal-border-width");
  DEFSYM (Qleft_fringe, "left-fringe");
  DEFSYM (Qline_spacing, "line-spacing");
  DEFSYM (Qmenu_bar_lines, "menu-bar-lines");
  DEFSYM (Qupdate_frame_menubar, "update-frame-menubar");
  DEFSYM (Qfree_frame_menubar_1, "free-frame-menubar-1");
  DEFSYM (Qfree_frame_menubar_2, "free-frame-menubar-2");
  DEFSYM (Qmouse_color, "mouse-color");
  DEFSYM (Qname, "name");
  DEFSYM (Qright_divider_width, "right-divider-width");
  DEFSYM (Qright_fringe, "right-fringe");
  DEFSYM (Qscreen_gamma, "screen-gamma");
  DEFSYM (Qscroll_bar_background, "scroll-bar-background");
  DEFSYM (Qscroll_bar_foreground, "scroll-bar-foreground");
  DEFSYM (Qscroll_bar_height, "scroll-bar-height");
  DEFSYM (Qscroll_bar_width, "scroll-bar-width");
  DEFSYM (Qsticky, "sticky");
  DEFSYM (Qtitle, "title");
  DEFSYM (Qtool_bar_lines, "tool-bar-lines");
  DEFSYM (Qtool_bar_position, "tool-bar-position");
  DEFSYM (Qunsplittable, "unsplittable");
  DEFSYM (Qvertical_scroll_bars, "vertical-scroll-bars");
  DEFSYM (Qvisibility, "visibility");
  DEFSYM (Qwait_for_wm, "wait-for-wm");
  DEFSYM (Qinhibit_double_buffering, "inhibit-double-buffering");
  DEFSYM (Qno_other_frame, "no-other-frame");
  DEFSYM (Qbelow, "below");
  DEFSYM (Qabove_suspended, "above-suspended");
  DEFSYM (Qmin_width, "min-width");
  DEFSYM (Qmin_height, "min-height");
  DEFSYM (Qmouse_wheel_frame, "mouse-wheel-frame");
  DEFSYM (Qkeep_ratio, "keep-ratio");
  DEFSYM (Qwidth_only, "width-only");
  DEFSYM (Qheight_only, "height-only");
  DEFSYM (Qleft_only, "left-only");
  DEFSYM (Qtop_only, "top-only");
  DEFSYM (Qiconify_top_level, "iconify-top-level");
  DEFSYM (Qmake_invisible, "make-invisible");

  {
    for (int i = 0; i < ARRAYELTS (frame_parms); i++)
      {
	Lisp_Object v = intern_c_string (frame_parms[i].name);
<<<<<<< HEAD
	//Lisp_Object v = (frame_parms[i].sym < 0
	//		 ? intern_c_string (frame_parms[i].name)
	//		 : (frame_parms[i].sym)); // FIX: lav
=======
        //FIX-20230212-LAV: is this needed?
>>>>>>> f79fd9e8
	if (frame_parms[i].variable)
	  {
	    *frame_parms[i].variable = v;
	    staticpro (frame_parms[i].variable);
	  }
<<<<<<< HEAD
	Fput (v, Qx_frame_parameter, make_number (i));
=======
	Fput (v, Qx_frame_parameter, make_fixnum (i));
>>>>>>> f79fd9e8
      }
  }

#ifdef HAVE_WINDOW_SYSTEM
  DEFVAR_LISP ("x-resource-name", Vx_resource_name,
    doc: /* The name Emacs uses to look up X resources.
`x-get-resource' uses this as the first component of the instance name
when requesting resource values.
Emacs initially sets `x-resource-name' to the name under which Emacs
was invoked, or to the value specified with the `-name' or `-rn'
switches, if present.

It may be useful to bind this variable locally around a call
to `x-get-resource'.  See also the variable `x-resource-class'.  */);
  Vx_resource_name = Qnil;

  DEFVAR_LISP ("x-resource-class", Vx_resource_class,
    doc: /* The class Emacs uses to look up X resources.
`x-get-resource' uses this as the first component of the instance class
when requesting resource values.

Emacs initially sets `x-resource-class' to "Emacs".

Setting this variable permanently is not a reasonable thing to do,
but binding this variable locally around a call to `x-get-resource'
is a reasonable practice.  See also the variable `x-resource-name'.  */);
  Vx_resource_class = build_string (EMACS_CLASS);

  DEFVAR_LISP ("frame-alpha-lower-limit", Vframe_alpha_lower_limit,
    doc: /* The lower limit of the frame opacity (alpha transparency).
The value should range from 0 (invisible) to 100 (completely opaque).
You can also use a floating number between 0.0 and 1.0.  */);
  Vframe_alpha_lower_limit = make_fixnum (20);
#endif

  DEFVAR_LISP ("default-frame-alist", Vdefault_frame_alist,
	       doc: /* Alist of default values for frame creation.
These may be set in your init file, like this:
  (setq default-frame-alist \\='((width . 80) (height . 55) (menu-bar-lines . 1)))
These override values given in window system configuration data,
 including X Windows' defaults database.
For values specific to the first Emacs frame, see `initial-frame-alist'.
For window-system specific values, see `window-system-default-frame-alist'.
For values specific to the separate minibuffer frame, see
 `minibuffer-frame-alist'.
The `menu-bar-lines' element of the list controls whether new frames
 have menu bars; `menu-bar-mode' works by altering this element.
Setting this variable does not affect existing frames, only new ones.  */);
  Vdefault_frame_alist = Qnil;

  DEFVAR_LISP ("default-frame-scroll-bars", Vdefault_frame_scroll_bars,
	       doc: /* Default position of vertical scroll bars on this window-system.  */);
#ifdef HAVE_WINDOW_SYSTEM
#if defined (HAVE_NTGUI) || defined (NS_IMPL_COCOA) || (defined (USE_GTK) && defined (USE_TOOLKIT_SCROLL_BARS))
  /* MS-Windows, macOS, and GTK have scroll bars on the right by
     default.  */
  Vdefault_frame_scroll_bars = Qright;
#else
  Vdefault_frame_scroll_bars = Qleft;
#endif
#else
  Vdefault_frame_scroll_bars = Qnil;
#endif

  DEFVAR_BOOL ("scroll-bar-adjust-thumb-portion",
               scroll_bar_adjust_thumb_portion_p,
               doc: /* Adjust thumb for overscrolling for Gtk+ and MOTIF.
Non-nil means adjust the thumb in the scroll bar so it can be dragged downwards
even if the end of the buffer is shown (i.e. overscrolling).
Set to nil if you want the thumb to be at the bottom when the end of the buffer
is shown.  Also, the thumb fills the whole scroll bar when the entire buffer
is visible.  In this case you can not overscroll.  */);
  scroll_bar_adjust_thumb_portion_p = 1;

  DEFVAR_LISP ("terminal-frame", Vterminal_frame,
               doc: /* The initial frame-object, which represents Emacs's stdout.  */);

  DEFVAR_LISP ("mouse-position-function", Vmouse_position_function,
	       doc: /* If non-nil, function to transform normal value of `mouse-position'.
`mouse-position' and `mouse-pixel-position' call this function, passing their
usual return value as argument, and return whatever this function returns.
This abnormal hook exists for the benefit of packages like `xt-mouse.el'
which need to do mouse handling at the Lisp level.  */);
  Vmouse_position_function = Qnil;

  DEFVAR_LISP ("mouse-highlight", Vmouse_highlight,
	       doc: /* If non-nil, clickable text is highlighted when mouse is over it.
If the value is an integer, highlighting is only shown after moving the
mouse, while keyboard input turns off the highlight even when the mouse
is over the clickable text.  However, the mouse shape still indicates
when the mouse is over clickable text.  */);
  Vmouse_highlight = Qt;

  DEFVAR_LISP ("make-pointer-invisible", Vmake_pointer_invisible,
               doc: /* If non-nil, make pointer invisible while typing.
The pointer becomes visible again when the mouse is moved.  */);
  Vmake_pointer_invisible = Qt;

  DEFVAR_LISP ("move-frame-functions", Vmove_frame_functions,
               doc: /* Functions run after a frame was moved.
The functions are run with one arg, the frame that moved.  */);
  Vmove_frame_functions = Qnil;

  DEFVAR_LISP ("delete-frame-functions", Vdelete_frame_functions,
	       doc: /* Functions run before deleting a frame.
The functions are run with one arg, the frame to be deleted.
See `delete-frame'.

Note that functions in this list may be called just before the frame is
actually deleted, or some time later (or even both when an earlier function
in `delete-frame-functions' (indirectly) calls `delete-frame'
recursively).  */);
  Vdelete_frame_functions = Qnil;
  DEFSYM (Qdelete_frame_functions, "delete-frame-functions");

  DEFVAR_LISP ("after-delete-frame-functions",
               Vafter_delete_frame_functions,
               doc: /* Functions run after deleting a frame.
The functions are run with one arg, the frame that was deleted and
which is now dead.  */);
  Vafter_delete_frame_functions = Qnil;
  DEFSYM (Qafter_delete_frame_functions, "after-delete-frame-functions");

  DEFVAR_LISP ("menu-bar-mode", Vmenu_bar_mode,
               doc: /* Non-nil if Menu-Bar mode is enabled.
See the command `menu-bar-mode' for a description of this minor mode.
Setting this variable directly does not take effect;
either customize it (see the info node `Easy Customization')
or call the function `menu-bar-mode'.  */);
  Vmenu_bar_mode = Qt;

  DEFVAR_LISP ("tool-bar-mode", Vtool_bar_mode,
               doc: /* Non-nil if Tool-Bar mode is enabled.
See the command `tool-bar-mode' for a description of this minor mode.
Setting this variable directly does not take effect;
either customize it (see the info node `Easy Customization')
or call the function `tool-bar-mode'.  */);
#ifdef HAVE_WINDOW_SYSTEM
  Vtool_bar_mode = Qt;
#else
  Vtool_bar_mode = Qnil;
#endif

  DEFVAR_KBOARD ("default-minibuffer-frame", Vdefault_minibuffer_frame,
		 doc: /* Minibuffer-less frames by default use this frame's minibuffer.
Emacs consults this variable only when creating a minibuffer-less frame
and no explicit minibuffer window has been specified for that frame via
the `minibuffer' frame parameter.  Once such a frame has been created,
setting this variable does not change that frame's previous association.

This variable is local to the current terminal and cannot be buffer-local.  */);

  DEFVAR_LISP ("resize-mini-frames", resize_mini_frames,
    doc: /* Non-nil means resize minibuffer-only frames automatically.
If this is nil, do not resize minibuffer-only frames automatically.

If this is a function, call that function with the minibuffer-only
frame that shall be resized as sole argument.  The buffer of the root
window of that frame is the buffer whose text will be eventually shown
in the minibuffer window.

Any other non-nil value means to resize minibuffer-only frames by
calling `fit-frame-to-buffer'.  */);
  resize_mini_frames = Qnil;

  DEFVAR_LISP ("focus-follows-mouse", focus_follows_mouse,
	       doc: /* Non-nil if window system changes focus when you move the mouse.
You should set this variable to tell Emacs how your window manager
handles focus, since there is no way in general for Emacs to find out
automatically.

There are three meaningful values:

- The default nil should be used when your window manager follows a
  "click-to-focus" policy where you have to click the mouse inside of a
  frame in order for that frame to get focus.

- The value t should be used when your window manager has the focus
  automatically follow the position of the mouse pointer but a window
  that gains focus is not raised automatically.

- The value `auto-raise' should be used when your window manager has the
  focus automatically follow the position of the mouse pointer and a
  window that gains focus is raised automatically.

If this option is non-nil, Emacs moves the mouse pointer to the frame
selected by `select-frame-set-input-focus'.  This function is used by a
number of commands like, for example, `other-frame' and `pop-to-buffer'.
If this option is nil and your focus follows mouse window manager does
not autonomously move the mouse pointer to the newly selected frame, the
previously selected window manager window might get reselected instead
immediately.

The distinction between the values t and `auto-raise' is not needed for
"normal" frames because the window manager takes care of raising them.
Setting this to `auto-raise' will, however, override the standard
behavior of a window manager that does not automatically raise the frame
that gets focus.  Setting this to `auto-raise' is also necessary to
automatically raise child frames which are usually left alone by the
window manager.

Note that this option does not distinguish "sloppy" focus (where the
frame that previously had focus retains focus as long as the mouse
pointer does not move into another window manager window) from "strict"
focus (where a frame immediately loses focus when it's left by the mouse
pointer).

In order to extend a "focus follows mouse" policy to individual Emacs
windows, customize the variable `mouse-autoselect-window'.  */);
  focus_follows_mouse = Qnil;

  DEFVAR_BOOL ("frame-resize-pixelwise", frame_resize_pixelwise,
	       doc: /* Non-nil means resize frames pixelwise.
If this option is nil, resizing a frame rounds its sizes to the frame's
current values of `frame-char-height' and `frame-char-width'.  If this
is non-nil, no rounding occurs, hence frame sizes can increase/decrease
by one pixel.

With some window managers you may have to set this to non-nil in order
to set the size of a frame in pixels, to maximize frames or to make them
fullscreen.  To resize your initial frame pixelwise, set this option to
a non-nil value in your init file.  */);
  frame_resize_pixelwise = 0;

  DEFVAR_LISP ("frame-inhibit-implied-resize", frame_inhibit_implied_resize,
	       doc: /* Whether frames should be resized implicitly.
If this option is nil, setting font, menu bar, tool bar, internal
borders, fringes or scroll bars of a specific frame may resize the frame
in order to preserve the number of columns or lines it displays.  If
this option is t, no such resizing is done.  Note that the size of
fullscreen and maximized frames, the height of fullheight frames and the
width of fullwidth frames never change implicitly.

The value of this option can be also be a list of frame parameters.  In
this case, resizing is inhibited when changing a parameter that appears
in that list.  The parameters currently handled by this option include
`font', `font-backend', `internal-border-width', `menu-bar-lines' and
`tool-bar-lines'.

Changing any of the parameters `scroll-bar-width', `scroll-bar-height',
`vertical-scroll-bars', `horizontal-scroll-bars', `left-fringe' and
`right-fringe' is handled as if the frame contained just one live
window.  This means, for example, that removing vertical scroll bars on
a frame containing several side by side windows will shrink the frame
width by the width of one scroll bar provided this option is nil and
keep it unchanged if this option is either t or a list containing
`vertical-scroll-bars'.

The default value is \\='(tool-bar-lines) on Lucid, Motif and Windows
\(which means that adding/removing a tool bar does not change the frame
height), nil on all other window systems including GTK+ (which means
that changing any of the parameters listed above may change the size of
the frame), and t otherwise (which means the frame size never changes
implicitly when there's no window system support).

Note that when a frame is not large enough to accommodate a change of
any of the parameters listed above, Emacs may try to enlarge the frame
even if this option is non-nil.  */);
#if defined (HAVE_WINDOW_SYSTEM)
#if defined (USE_LUCID) || defined (USE_MOTIF) || defined (HAVE_NTGUI)
  frame_inhibit_implied_resize = list1 (Qtool_bar_lines);
#else
  frame_inhibit_implied_resize = Qnil;
#endif
#else
  frame_inhibit_implied_resize = Qt;
#endif

  DEFVAR_LISP ("frame-size-history", frame_size_history,
               doc: /* History of frame size adjustments.
If non-nil, list recording frame size adjustment.  Adjustments are
recorded only if the first element of this list is a positive number.
Adding an adjustment decrements that number by one.

The remaining elements are the adjustments.  Each adjustment is a list
of four elements `frame', `function', `sizes' and `more'.  `frame' is
the affected frame and `function' the invoking function.  `sizes' is
usually a list of four elements `old-width', `old-height', `new-width'
and `new-height' representing the old and new sizes recorded/requested
by `function'.  `more' is a list with additional information.

The function `frame--size-history' displays the value of this variable
in a more readable form.  */);
    frame_size_history = Qnil;

  DEFVAR_BOOL ("tooltip-reuse-hidden-frame", tooltip_reuse_hidden_frame,
	       doc: /* Non-nil means reuse hidden tooltip frames.
When this is nil, delete a tooltip frame when hiding the associated
tooltip.  When this is non-nil, make the tooltip frame invisible only,
so it can be reused when the next tooltip is shown.

Setting this to non-nil may drastically reduce the consing overhead
incurred by creating new tooltip frames.  However, a value of non-nil
means also that intermittent changes of faces or `default-frame-alist'
are not applied when showing a tooltip in a reused frame.

This variable is effective only with the X toolkit (and there only when
Gtk+ tooltips are not used) and on Windows.  */);
  tooltip_reuse_hidden_frame = false;

  DEFVAR_LISP ("iconify-child-frame", iconify_child_frame,
	       doc: /* How to handle iconification of child frames.
This variable tells Emacs how to proceed when it is asked to iconify a
child frame.  If it is nil, `iconify-frame' will do nothing when invoked
on a child frame.  If it is `iconify-top-level', Emacs will try to
iconify the top level frame associated with this child frame instead.
If it is `make-invisible', Emacs will try to make this child frame
invisible instead.

Any other value means to try iconifying the child frame.  Since such an
attempt is not honored by all window managers and may even lead to
making the child frame unresponsive to user actions, the default is to
iconify the top level frame instead.  */);
  iconify_child_frame = Qiconify_top_level;

  staticpro (&Vframe_list);
}<|MERGE_RESOLUTION|>--- conflicted
+++ resolved
@@ -5947,23 +5947,13 @@
     for (int i = 0; i < ARRAYELTS (frame_parms); i++)
       {
 	Lisp_Object v = intern_c_string (frame_parms[i].name);
-<<<<<<< HEAD
-	//Lisp_Object v = (frame_parms[i].sym < 0
-	//		 ? intern_c_string (frame_parms[i].name)
-	//		 : (frame_parms[i].sym)); // FIX: lav
-=======
         //FIX-20230212-LAV: is this needed?
->>>>>>> f79fd9e8
 	if (frame_parms[i].variable)
 	  {
 	    *frame_parms[i].variable = v;
 	    staticpro (frame_parms[i].variable);
 	  }
-<<<<<<< HEAD
-	Fput (v, Qx_frame_parameter, make_number (i));
-=======
 	Fput (v, Qx_frame_parameter, make_fixnum (i));
->>>>>>> f79fd9e8
       }
   }
 
