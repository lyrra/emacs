--- conflicted
+++ resolved
@@ -8543,20 +8543,5 @@
 
 Note that this optimization can cause the portion of the buffer
 displayed after a scrolling operation to be somewhat inaccurate.  */);
-<<<<<<< HEAD
-  Vfast_but_imprecise_scrolling = false;
-}
-
-void
-keys_of_window (void)
-{
-  initial_define_key (control_x_map, '<', "scroll-left");
-  initial_define_key (control_x_map, '>', "scroll-right");
-
-  initial_define_key (global_map, Ctl ('V'), "scroll-up-command");
-  initial_define_key (meta_map, Ctl ('V'), "scroll-other-window");
-  initial_define_key (meta_map, 'v', "scroll-down-command");
-=======
   fast_but_imprecise_scrolling = false;
->>>>>>> 9adc93e6
 }