--- conflicted
+++ resolved
@@ -2369,11 +2369,7 @@
     }
 
   dynwind_end();
-<<<<<<< HEAD
-  return make_number (it.vpos);
-=======
   return make_fixnum (it.vpos);
->>>>>>> f79fd9e8
 }
 
 
