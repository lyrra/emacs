/* Interface to zlib.
   Copyright (C) 2013-2019 Free Software Foundation, Inc.

This file is part of GNU Emacs.

GNU Emacs is free software: you can redistribute it and/or modify
it under the terms of the GNU General Public License as published by
the Free Software Foundation, either version 3 of the License, or (at
your option) any later version.

GNU Emacs is distributed in the hope that it will be useful,
but WITHOUT ANY WARRANTY; without even the implied warranty of
MERCHANTABILITY or FITNESS FOR A PARTICULAR PURPOSE.  See the
GNU General Public License for more details.

You should have received a copy of the GNU General Public License
along with GNU Emacs.  If not, see <https://www.gnu.org/licenses/>.  */

#include <config.h>

#ifdef HAVE_ZLIB

#include <zlib.h>

#include "lisp.h"
#include "buffer.h"
#include "composite.h"

#include <verify.h>

#ifdef WINDOWSNT
# include <windows.h>
# include "w32common.h"
# include "w32.h"

DEF_DLL_FN (int, inflateInit2_,
	    (z_streamp strm, int windowBits, const char *version,
	     int stream_size));
DEF_DLL_FN (int, inflate, (z_streamp strm, int flush));
DEF_DLL_FN (int, inflateEnd, (z_streamp strm));

static bool zlib_initialized;

static bool
init_zlib_functions (void)
{
  HMODULE library = w32_delayed_load (Qzlib);

  if (!library)
    return false;

  LOAD_DLL_FN (library, inflateInit2_);
  LOAD_DLL_FN (library, inflate);
  LOAD_DLL_FN (library, inflateEnd);
  return true;
}

# undef inflate
# undef inflateEnd
# undef inflateInit2_

# define inflate fn_inflate
# define inflateEnd fn_inflateEnd
# define inflateInit2_ fn_inflateInit2_

#endif	/* WINDOWSNT */


struct decompress_unwind_data
{
  ptrdiff_t old_point, orig, start, nbytes;
  z_stream *stream;
};

static void
unwind_decompress (void *ddata)
{
  struct decompress_unwind_data *data = ddata;
  inflateEnd (data->stream);

  /* Delete any uncompressed data already inserted on error, but
     without calling the change hooks.  */
  if (data->start)
    {
      del_range_2 (data->start, data->start, /* byte, char offsets the same */
                   data->start + data->nbytes, data->start + data->nbytes,
                   0);
      update_compositions (data->start, data->start, CHECK_HEAD);
      /* "Balance" the before-change-functions call, which would
         otherwise be left "hanging". */
      signal_after_change (data->orig, data->start - data->orig,
                           data->start - data->orig);
    }
  /* Put point where it was, or if the buffer has shrunk because the
     compressed data is bigger than the uncompressed, at
     point-max.  */
  SET_PT (min (data->old_point, ZV));
}

DEFUN ("zlib-available-p", Fzlib_available_p, Szlib_available_p, 0, 0, 0,
       doc: /* Return t if zlib decompression is available in this instance of Emacs.  */)
     (void)
{
#ifdef WINDOWSNT
  Lisp_Object found = Fassq (Qzlib, Vlibrary_cache);
  if (CONSP (found))
    return XCDR (found);
  else
    {
      Lisp_Object status;
      zlib_initialized = init_zlib_functions ();
      status = zlib_initialized ? Qt : Qnil;
      Vlibrary_cache = Fcons (Fcons (Qzlib, status), Vlibrary_cache);
      return status;
    }
#else
  return Qt;
#endif
}

DEFUN ("zlib-decompress-region", Fzlib_decompress_region,
       Szlib_decompress_region,
       2, 3, 0,
       doc: /* Decompress a gzip- or zlib-compressed region.
Replace the text in the region by the decompressed data.

If optional parameter ALLOW-PARTIAL is nil or omitted, then on
failure, return nil and leave the data in place.  Otherwise, return
the number of bytes that were not decompressed and replace the region
text by whatever data was successfully decompressed (similar to gzip).
If decompression is completely successful return t.

This function can be called only in unibyte buffers.  */)
  (Lisp_Object start, Lisp_Object end, Lisp_Object allow_partial)
{
  ptrdiff_t istart, iend, pos_byte;
  z_stream stream;
  int inflate_status;
  struct decompress_unwind_data unwind_data;
<<<<<<< HEAD
=======
  ptrdiff_t count = SPECPDL_INDEX ();
>>>>>>> f79fd9e8
  dynwind_begin ();

  validate_region (&start, &end);

  if (! NILP (BVAR (current_buffer, enable_multibyte_characters)))
    error ("This function can be called only in unibyte buffers");

#ifdef WINDOWSNT
  if (!zlib_initialized)
    zlib_initialized = init_zlib_functions ();
  if (!zlib_initialized)
    {
      dynwind_end ();
      message1 ("zlib library not found");
      return Qnil;
    }
#endif

  /* This is a unibyte buffer, so character positions and bytes are
     the same.  */
  istart = XFIXNUM (start);
  iend = XFIXNUM (end);

  /* Do the following before manipulating the gap. */
  modify_text (istart, iend);

  move_gap_both (iend, iend);

  stream.zalloc = Z_NULL;
  stream.zfree = Z_NULL;
  stream.opaque = Z_NULL;
  stream.avail_in = 0;
  stream.next_in = Z_NULL;

  /* The magic number 32 apparently means "autodetect both the gzip and
     zlib formats" according to zlib.h.  */
  if (inflateInit2 (&stream, MAX_WBITS + 32) != Z_OK) {
    dynwind_end ();
    return Qnil;
  }

  unwind_data.orig = istart;
  unwind_data.start = iend;
  unwind_data.stream = &stream;
  unwind_data.old_point = PT;
  unwind_data.nbytes = 0;
  record_unwind_protect_ptr (unwind_decompress, &unwind_data);

  /* Insert the decompressed data at the end of the compressed data.  */
  SET_PT (iend);

  pos_byte = istart;

  /* Keep calling 'inflate' until it reports an error or end-of-input.  */
  do
    {
      /* Maximum number of bytes that one 'inflate' call should read and write.
	 Do not make avail_out too large, as that might unduly delay C-g.
	 zlib requires that avail_in and avail_out not exceed UINT_MAX.  */
      ptrdiff_t avail_in = min (iend - pos_byte, UINT_MAX);
      int avail_out = 16 * 1024;
      int decompressed;

      if (GAP_SIZE < avail_out)
	make_gap (avail_out - GAP_SIZE);
      stream.next_in = BYTE_POS_ADDR (pos_byte);
      stream.avail_in = avail_in;
      stream.next_out = GPT_ADDR;
      stream.avail_out = avail_out;
      inflate_status = inflate (&stream, Z_NO_FLUSH);
      pos_byte += avail_in - stream.avail_in;
      decompressed = avail_out - stream.avail_out;
      insert_from_gap (decompressed, decompressed, 0);
      unwind_data.nbytes += decompressed;
      maybe_quit ();
    }
  while (inflate_status == Z_OK);

<<<<<<< HEAD
  if (inflate_status != Z_STREAM_END){
      dynwind_end ();
      return Qnil;
=======
  Lisp_Object ret = Qt;
  if (inflate_status != Z_STREAM_END)
    {
      if (!NILP (allow_partial))
        ret = make_int (iend - pos_byte);
      else
        {
          dynwind_end ();
          return unbind_to (count, Qnil);
        }
>>>>>>> f79fd9e8
    }

  unwind_data.start = 0;

  /* Delete the compressed data.  */
  del_range_2 (istart, istart, /* byte and char offsets are the same. */
               iend, iend, 0);

<<<<<<< HEAD
  dynwind_end ();
  return Qt;
=======
  signal_after_change (istart, iend - istart, unwind_data.nbytes);
  update_compositions (istart, istart, CHECK_HEAD);

  dynwind_end ();
  return unbind_to (count, ret);
>>>>>>> f79fd9e8
}


/***********************************************************************
			    Initialization
 ***********************************************************************/
void
syms_of_decompress (void)
{
#include "decompress.x"
<<<<<<< HEAD
=======

>>>>>>> f79fd9e8
  DEFSYM (Qzlib_dll, "zlib");
}

#endif /* HAVE_ZLIB */<|MERGE_RESOLUTION|>--- conflicted
+++ resolved
@@ -138,10 +138,7 @@
   z_stream stream;
   int inflate_status;
   struct decompress_unwind_data unwind_data;
-<<<<<<< HEAD
-=======
   ptrdiff_t count = SPECPDL_INDEX ();
->>>>>>> f79fd9e8
   dynwind_begin ();
 
   validate_region (&start, &end);
@@ -220,11 +217,6 @@
     }
   while (inflate_status == Z_OK);
 
-<<<<<<< HEAD
-  if (inflate_status != Z_STREAM_END){
-      dynwind_end ();
-      return Qnil;
-=======
   Lisp_Object ret = Qt;
   if (inflate_status != Z_STREAM_END)
     {
@@ -235,7 +227,6 @@
           dynwind_end ();
           return unbind_to (count, Qnil);
         }
->>>>>>> f79fd9e8
     }
 
   unwind_data.start = 0;
@@ -244,16 +235,11 @@
   del_range_2 (istart, istart, /* byte and char offsets are the same. */
                iend, iend, 0);
 
-<<<<<<< HEAD
-  dynwind_end ();
-  return Qt;
-=======
   signal_after_change (istart, iend - istart, unwind_data.nbytes);
   update_compositions (istart, istart, CHECK_HEAD);
 
   dynwind_end ();
   return unbind_to (count, ret);
->>>>>>> f79fd9e8
 }
 
 @@ -265,10 +251,7 @@
 syms_of_decompress (void)
 {
 #include "decompress.x"
-<<<<<<< HEAD
-=======
-
->>>>>>> f79fd9e8
+
   DEFSYM (Qzlib_dll, "zlib");
 }
 
