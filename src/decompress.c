--- conflicted
+++ resolved
@@ -241,10 +241,6 @@
   z_stream stream;
   int inflate_status;
   struct decompress_unwind_data unwind_data;
-<<<<<<< HEAD
-  ptrdiff_t count = SPECPDL_INDEX ();
-=======
->>>>>>> 9adc93e6
   dynwind_begin ();
 
   validate_region (&start, &end);
@@ -331,11 +327,7 @@
       else
         {
           dynwind_end ();
-<<<<<<< HEAD
-          return unbind_to (count, Qnil);
-=======
           return Qnil;
->>>>>>> 9adc93e6
         }
     }
 
@@ -349,11 +341,7 @@
   update_compositions (istart, istart, CHECK_HEAD);
 
   dynwind_end ();
-<<<<<<< HEAD
-  return unbind_to (count, ret);
-=======
   return ret;
->>>>>>> 9adc93e6
 }
 
 