# Copyright (C) 1992-1998, 2000-2022 Free Software Foundation, Inc.
#
# This file is part of GNU Emacs.
#
# GNU Emacs is free software; you can redistribute it and/or modify
# it under the terms of the GNU General Public License as published by
# the Free Software Foundation; either version 3, or (at your option)
# any later version.
#
# GNU Emacs is distributed in the hope that it will be useful,
# but WITHOUT ANY WARRANTY; without even the implied warranty of
# MERCHANTABILITY or FITNESS FOR A PARTICULAR PURPOSE.  See the
# GNU General Public License for more details.
#
# You should have received a copy of the GNU General Public License
# along with GNU Emacs.  If not, see <https://www.gnu.org/licenses/>.

# Force loading of symbols, enough to give us VALBITS etc.
set $dummy = main + 8
# With some compilers, we need this to give us struct Lisp_Symbol etc.:
set $dummy = Fmake_symbol + 8

# Find lwlib source files too.
dir ../lwlib
#dir /gd/gnu/lesstif-0.89.9/lib/Xm

# Don't enter GDB when user types C-g to quit.
# This has one unfortunate effect: you can't type C-c
# at the GDB to stop Emacs, when using X.
# However, C-z works just as well in that case.
handle 2 noprint pass

# Make it work like SIGINT normally does.
handle SIGTSTP nopass

# Pass on user signals
handle SIGUSR1 noprint pass
handle SIGUSR2 noprint pass

# Don't pass SIGALRM to Emacs.  This makes problems when
# debugging.
handle SIGALRM ignore

# Use $bugfix so that the value isn't a constant.
# Using a constant runs into GDB bugs sometimes.
define xgetptr
  if (CHECK_LISP_OBJECT_TYPE)
    set $bugfix = $arg0.i
  else
    set $bugfix = $arg0
  end
  set $ptr = (EMACS_INT) $bugfix & VALMASK
end

define xgetint
  if (CHECK_LISP_OBJECT_TYPE)
    set $bugfix = $arg0.i
  else
    set $bugfix = $arg0
  end
  set $int = (EMACS_INT) $bugfix << (USE_LSB_TAG ? 0 : INTTYPEBITS) >> INTTYPEBITS
end

define xgettype
  if (CHECK_LISP_OBJECT_TYPE)
    set $bugfix = $arg0.i
  else
    set $bugfix = $arg0
  end
  set $type = (enum Lisp_Type) (USE_LSB_TAG ? (EMACS_INT) $bugfix & (1 << GCTYPEBITS) - 1 : (EMACS_UINT) $bugfix >> VALBITS)
end

define xgetsym
  xgetptr $arg0
  set $ptr = ((struct Lisp_Symbol *) ((char *) &lispsym + $ptr))
end

# Access the name of a symbol
define xsymname
  xgetsym $arg0
  set $symname = $ptr->u.s.name
end

# Set up something to print out s-expressions.
# We save and restore print_output_debug_flag to prevent the w32 port
# from calling OutputDebugString, which causes GDB to display each
# character twice (yuk!).
define pr
  pp $
end
document pr
Print the emacs s-expression which is $.
Works only when an inferior emacs is executing.
end

# Print out s-expressions
define pp
  set $tmp = $arg0
  set $output_debug = print_output_debug_flag
  set print_output_debug_flag = 0
  call safe_debug_print ($tmp)
  set print_output_debug_flag = $output_debug
end
document pp
Print the argument as an emacs s-expression
Works only when an inferior emacs is executing.
end

# Print value of lisp variable
define pv
  set $tmp = "$arg0"
  set $output_debug = print_output_debug_flag
  set print_output_debug_flag = 0
  call safe_debug_print (find_symbol_value (intern ($tmp)))
  set print_output_debug_flag = $output_debug
end
document pv
Print the value of the lisp variable given as argument.
Works only when an inferior emacs is executing.
end

# Format the value and print it as a string. Works in
# an rr session and during live debugging. Calls into lisp.
define xfmt
  printf "%s\n", debug_format("%S", $arg0)
end

# Print out current buffer point and boundaries
define ppt
  set $b = current_buffer
  set $t = $b->text
  printf "BUF PT: %d", $b->pt
  if ($b->pt != $b->pt_byte)
    printf "[%d]", $b->pt_byte
  end
  printf " of 1..%d", $t->z
  if ($t->z != $t->z_byte)
    printf "[%d]", $t->z_byte
  end
  if ($b->begv != 1 || $b->zv != $t->z)
    printf " NARROW=%d..%d", $b->begv, $b->zv
    if ($b->begv != $b->begv_byte || $b->zv != $b->zv_byte)
      printf " [%d..%d]", $b->begv_byte, $b->zv_byte
    end
  end
  printf " GAP: %d", $t->gpt
  if ($t->gpt != $t->gpt_byte)
    printf "[%d]", $t->gpt_byte
  end
  printf " SZ=%d\n", $t->gap_size
end
document ppt
Print current buffer's point and boundaries.
Prints values of point, beg, end, narrow, and gap for current buffer.
end

define pitmethod
  set $itmethod = $arg0
  # output $itmethod
  if ($itmethod == 0)
    printf "GET_FROM_BUFFER"
  end
  if ($itmethod == 1)
    printf "GET_FROM_DISPLAY_VECTOR"
  end
  if ($itmethod == 2)
    printf "GET_FROM_STRING"
  end
  if ($itmethod == 3)
    printf "GET_FROM_C_STRING"
  end
  if ($itmethod == 4)
    printf "GET_FROM_IMAGE"
  end
  if ($itmethod == 5)
    printf "GET_FROM_STRETCH"
  end
  if ($itmethod < 0 || $itmethod > 5)
    output $itmethod
  end
end
document pitmethod
Pretty print it->method given as first arg
end

# Print out iterator given as first arg
define pitx
  set $it = $arg0
  printf "cur=%d", $it->current.pos.charpos
  if ($it->current.pos.charpos != $it->current.pos.bytepos)
    printf "[%d]", $it->current.pos.bytepos
  end
  printf " pos=%d", $it->position.charpos
  if ($it->position.charpos != $it->position.bytepos)
    printf "[%d]", $it->position.bytepos
  end
  printf " start=%d", $it->start.pos.charpos
  if ($it->start.pos.charpos != $it->start.pos.bytepos)
    printf "[%d]", $it->start.pos.bytepos
  end
  printf " end=%d", $it->end_charpos
  printf " stop=%d", $it->stop_charpos
  printf " face=%d", $it->face_id
  if ($it->multibyte_p)
    printf " MB"
  end
  if ($it->header_line_p)
    printf " HL"
  end
  if ($it->n_overlay_strings > 0)
    printf " nov=%d", $it->n_overlay_strings
  end
  if ($it->sp != 0)
    printf " sp=%d", $it->sp
  end
  # IT_CHARACTER
  if ($it->what == 0)
    if ($it->len == 1 && $it->c >= ' ' && it->c < 255)
      printf " ch='%c'", $it->c
    else
      printf " ch=[%d,%d]", $it->c, $it->len
    end
  else
    printf " "
    # output $it->what
    if ($it->what == 0)
      printf "IT_CHARACTER"
    end
    if ($it->what == 1)
      printf "IT_COMPOSITION"
    end
    if ($it->what == 2)
      printf "IT_IMAGE"
    end
    if ($it->what == 3)
      printf "IT_STRETCH"
    end
    if ($it->what == 4)
      printf "IT_EOB"
    end
    if ($it->what == 5)
      printf "IT_TRUNCATION"
    end
    if ($it->what == 6)
      printf "IT_CONTINUATION"
    end
    if ($it->what < 0 || $it->what > 6)
      output $it->what
    end
  end
  if ($it->method != 0)
    # !GET_FROM_BUFFER
    printf " next="
    pitmethod $it->method
    if ($it->method == 2)
      # GET_FROM_STRING
      printf "[%d]", $it->current.string_pos.charpos
    end
    if ($it->method == 4)
      # GET_FROM_IMAGE
      printf "[%d]", $it->image_id
    end
  end
  printf "\n"
  if ($it->bidi_p)
    printf "BIDI: base_stop=%d prev_stop=%d level=%d\n", $it->base_level_stop, $it->prev_stop, $it->bidi_it.resolved_level
  end
  if ($it->region_beg_charpos >= 0)
    printf "reg=%d-%d ", $it->region_beg_charpos, $it->region_end_charpos
  end
  printf "vpos=%d hpos=%d", $it->vpos, $it->hpos,
  printf " y=%d lvy=%d", $it->current_y, $it->last_visible_y
  printf " x=%d vx=%d-%d", $it->current_x, $it->first_visible_x, $it->last_visible_x
  printf " w=%d", $it->pixel_width
  printf " a+d=%d+%d=%d", $it->ascent, $it->descent, $it->ascent+$it->descent
  printf " max=%d+%d=%d", $it->max_ascent, $it->max_descent, $it->max_ascent+$it->max_descent
  printf "\n"
  set $i = 0
  while ($i < $it->sp && $i < 4)
    set $e = $it->stack[$i]
    printf "stack[%d]: ", $i
    pitmethod $e.method
    printf "[%d]", $e.position.charpos
    printf "\n"
    set $i = $i + 1
  end
end
document pitx
Pretty print a display iterator.
Take one arg, an iterator object or pointer.
end

define pit
  pitx it
end
document pit
Pretty print the display iterator it.
end

define prowx
  set $row = $arg0
  printf "y=%d x=%d pwid=%d", $row->y, $row->x, $row->pixel_width
  printf " a+d=%d+%d=%d", $row->ascent, $row->height-$row->ascent, $row->height
  printf " phys=%d+%d=%d", $row->phys_ascent, $row->phys_height-$row->phys_ascent, $row->phys_height
  printf " vis=%d\n", $row->visible_height
  printf "used=(LMargin=%d,Text=%d,RMargin=%d) Hash=%d\n", $row->used[0], $row->used[1], $row->used[2], $row->hash
  printf "start=%d end=%d", $row->start.pos.charpos, $row->end.pos.charpos
  if ($row->enabled_p)
    printf " ENA"
  end
  if ($row->displays_text_p)
    printf " DISP"
  end
  if ($row->mode_line_p)
    printf " MODEL"
  end
  if ($row->continued_p)
    printf " CONT"
  end
  if ($row-> truncated_on_left_p)
    printf " TRUNC:L"
  end
  if ($row-> truncated_on_right_p)
    printf " TRUNC:R"
  end
  if ($row->starts_in_middle_of_char_p)
    printf " STARTMID"
  end
  if ($row->ends_in_middle_of_char_p)
    printf " ENDMID"
  end
  if ($row->ends_in_newline_from_string_p)
    printf " ENDNLFS"
  end
  if ($row->ends_at_zv_p)
    printf " ENDZV"
  end
  if ($row->overlapped_p)
    printf " OLAPD"
  end
  if ($row->overlapping_p)
    printf " OLAPNG"
  end
  printf "\n"
end
document prowx
Pretty print information about glyph_row.
Takes one argument, a row object or pointer.
end

define prow
  prowx row
end
document prow
Pretty print information about glyph_row in row.
end


define pcursorx
  set $cp = $arg0
  printf "y=%d x=%d vpos=%d hpos=%d", $cp.y, $cp.x, $cp.vpos, $cp.hpos
end
document pcursorx
Pretty print a window cursor.
end

define pcursor
  printf "output: "
  pcursorx output_cursor
  printf "\n"
end
document pcursor
Pretty print the output_cursor.
end

define pwinx
  set $w = $arg0
  if ($w->mini != 0)
    printf "Mini "
  end
  printf "Window %d ", $w->sequence_number
  xgetptr $w->contents
  set $tem = (struct buffer *) $ptr
  xgetptr $tem->name_
  printf "%s", $ptr ? (char *) ((struct Lisp_String *) $ptr)->u.s.data : "DEAD"
  printf "\n"
  xgetptr $w->start
  set $tem = (struct Lisp_Marker *) $ptr
  printf "start=%d end:", $tem->charpos
  if ($w->window_end_valid != 0)
    printf "pos=%d", $w->window_end_pos
    printf " vpos=%d", $w->window_end_vpos
  else
    printf "invalid"
  end
  printf " vscroll=%d", $w->vscroll
  if ($w->force_start != 0)
    printf " FORCE_START"
  end
  if ($w->must_be_updated_p)
    printf " MUST_UPD"
  end
  printf "\n"
  printf "cursor: "
  pcursorx $w->cursor
  printf "  phys: "
  pcursorx $w->phys_cursor
  if ($w->phys_cursor_on_p)
    printf " ON"
  else
    printf " OFF"
  end
  printf " blk="
  if ($w->last_cursor_off_p != $w->cursor_off_p)
    if ($w->last_cursor_off_p)
      printf "ON->"
    else
      printf "OFF->"
    end
  end
  if ($w->cursor_off_p)
    printf "ON"
  else
    printf "OFF"
  end
  printf "\n"
end
document pwinx
Pretty print a window structure.
Takes one argument, a pointer to a window structure.
end

define pwin
  pwinx w
end
document pwin
Pretty print window structure w.
end

define pbiditype
  if ($arg0 == 0)
    printf "UNDEF"
  end
  if ($arg0 == 1)
    printf "L"
  end
  if ($arg0 == 2)
    printf "R"
  end
  if ($arg0 == 3)
    printf "EN"
  end
  if ($arg0 == 4)
    printf "AN"
  end
  if ($arg0 == 5)
    printf "BN"
  end
  if ($arg0 == 6)
    printf "B"
  end
  if ($arg0 < 0 || $arg0 > 6)
    printf "%d??", $arg0
  end
end
document pbiditype
Print textual description of bidi type given as first argument.
end

define pgx
  set $g = $arg0
  # CHAR_GLYPH
  if ($g.type == 0)
    if ($g.u.ch >= ' ' && $g.u.ch < 127)
      printf "CHAR[%c]", $g.u.ch
    else
      printf "CHAR[0x%x]", $g.u.ch
    end
  end
  # COMPOSITE_GLYPH
  if ($g.type == 1)
    printf "COMP[%d (%d..%d)]", $g.u.cmp.id, $g.slice.cmp.from, $g.slice.cmp.to
  end
  # GLYPHLESS_GLYPH
  if ($g.type == 2)
    printf "G-LESS["
    if ($g.u.glyphless.method == 0)
      printf "THIN;0x%x]", $g.u.glyphless.ch
    end
    if ($g.u.glyphless.method == 1)
      printf "EMPTY;0x%x]", $g.u.glyphless.ch
    end
    if ($g.u.glyphless.method == 2)
      printf "ACRO;0x%x]", $g.u.glyphless.ch
    end
    if ($g.u.glyphless.method == 3)
      printf "HEX;0x%x]", $g.u.glyphless.ch
    end
  end
  # IMAGE_GLYPH
  if ($g.type == 3)
    printf "IMAGE[%d]", $g.u.img_id
    if ($g.slice.img.x || $g.slice.img.y || $g.slice.img.width || $g.slice.img.height)
      printf " slice=%d,%d,%d,%d" ,$g.slice.img.x, $g.slice.img.y, $g.slice.img.width, $g.slice.img.height
    end
  end
  # STRETCH_GLYPH
  if ($g.type == 4)
    printf "STRETCH[%d+%d]", $g.u.stretch.height, $g.u.stretch.ascent
  end
  xgettype ($g.object)
  if ($type == Lisp_String)
    xgetptr $g.object
    if ($ptr)
      printf " str=0x%x", ((struct Lisp_String *)$ptr)->u.s.data
    else
      printf " str=DEAD"
    end
    printf "[%d]", $g.charpos
  else
    printf " pos=%d", $g.charpos
  end
  # For characters, print their resolved level and bidi type
  if ($g.type == 0 || $g.type == 2)
    printf " blev=%d,btyp=", $g.resolved_level
    pbiditype $g.bidi_type
  end
  printf " w=%d a+d=%d+%d", $g.pixel_width, $g.ascent, $g.descent
  # If not DEFAULT_FACE_ID
  if ($g.face_id != 0)
    printf " face=%d", $g.face_id
  end
  if ($g.voffset)
    printf " vof=%d", $g.voffset
  end
  if ($g.multibyte_p)
    printf " MB"
  end
  if ($g.padding_p)
    printf " PAD"
  end
  if ($g.glyph_not_available_p)
    printf " N/A"
  end
  if ($g.overlaps_vertically_p)
    printf " OVL"
  end
  if ($g.avoid_cursor_p)
    printf " AVOID"
  end
  if ($g.left_box_line_p)
    printf " ["
  end
  if ($g.right_box_line_p)
    printf " ]"
  end
  printf "\n"
end
document pgx
Pretty print a glyph structure.
Takes one argument, a pointer to a glyph structure.
end

define pg
  set $pgidx = 0
  pgx glyph
end
document pg
Pretty print glyph structure glyph.
end

define pgi
  set $pgidx = $arg0
  pgx (&glyph[$pgidx])
end
document pgi
Pretty print glyph structure glyph[I].
Takes one argument, an integer I.
end

define pgn
  set $pgidx = $pgidx + 1
  pgx (&glyph[$pgidx])
end
document pgn
Pretty print next glyph structure.
end

define pgrowx
  set $row = $arg0
  set $area = 0
  set $xofs = $row->x
  while ($area < 3)
    set $used = $row->used[$area]
    if ($used > 0)
      set $gl0 = $row->glyphs[$area]
      set $pgidx = 0
      printf "%s: %d glyphs\n", ($area == 0 ? "LEFT" : $area == 2 ? "RIGHT" : "TEXT"), $used
      while ($pgidx < $used)
	printf "%3d %4d: ", $pgidx, $xofs
	pgx $gl0[$pgidx]
	set $xofs = $xofs + $gl0[$pgidx]->pixel_width
	set $pgidx = $pgidx + 1
      end
    end
    set $area = $area + 1
  end
end
document pgrowx
Pretty print all glyphs in a row structure.
Takes one argument, a pointer to a row structure.
end

define pgrow
  pgrowx row
end
document pgrow
Pretty print all glyphs in row structure row.
end

define pgrowit
  pgrowx it->glyph_row
end
document pgrowit
Pretty print all glyphs in it->glyph_row.
end

define prowlims
  printf "edges=(%d,%d),enb=%d,r2l=%d,cont=%d,trunc=(%d,%d),at_zv=%d\n", $arg0->minpos.charpos, $arg0->maxpos.charpos, $arg0->enabled_p, $arg0->reversed_p, $arg0->continued_p, $arg0->truncated_on_left_p, $arg0->truncated_on_right_p, $arg0->ends_at_zv_p
end
document prowlims
Print important attributes of a glyph_row structure.
Takes one argument, a pointer to a glyph_row structure.
end

define pmtxrows
  set $mtx = $arg0
  set $gl = $mtx->rows
  set $glend = $mtx->rows + $mtx->nrows - 1
  set $i = 0
  while ($gl < $glend)
    printf "%d: ", $i
    prowlims $gl
    set $gl = $gl + 1
    set $i = $i + 1
  end
end
document pmtxrows
Print data about glyph rows in a glyph matrix.
Takes one argument, a pointer to a glyph_matrix structure.
end

define xtype
  xgettype $
  output $type
  echo \n
  if $type == Lisp_Vectorlike
    xvectype
  end
end
document xtype
Print the type of $, assuming it is an Emacs Lisp value.
If the first type printed is Lisp_Vectorlike,
a second line gives the more precise type.
end

define pvectype
  set $size = ((struct Lisp_Vector *) $arg0)->header.size
  if ($size & PSEUDOVECTOR_FLAG)
    output (enum pvec_type) (($size & PVEC_TYPE_MASK) >> PSEUDOVECTOR_AREA_BITS)
  else
    output PVEC_NORMAL_VECTOR
  end
  echo \n
end
document pvectype
Print the subtype of vectorlike object.
Takes one argument, a pointer to an object.
end

define xvectype
  xgetptr $
  pvectype $ptr
end
document xvectype
Print the subtype of vectorlike object.
This command assumes that $ is a Lisp_Object.
end

define pvecsize
  set $size = ((struct Lisp_Vector *) $arg0)->header.size
  if ($size & PSEUDOVECTOR_FLAG)
    output ($size & PSEUDOVECTOR_SIZE_MASK)
    echo \n
    output (($size & PSEUDOVECTOR_REST_MASK) >> PSEUDOVECTOR_SIZE_BITS)
  else
    output $size
  end
  echo \n
end
document pvecsize
Print the size of vectorlike object.
Takes one argument, a pointer to an object.
end

define xvecsize
  xgetptr $
  pvecsize $ptr
end
document xvecsize
Print the size of $
This command assumes that $ is a Lisp_Object.
end

define xint
  xgetint $
  print $int
end
document xint
Print $ as an Emacs Lisp integer.  This gets the sign right.
end

define xptr
  xgetptr $
  print (void *) $ptr
end
document xptr
Print the pointer portion of an Emacs Lisp value in $.
end

define xmarker
  xgetptr $
  print (struct Lisp_Marker *) $ptr
end
document xmarker
Print $ as a marker pointer.
This command assumes that $ is an Emacs Lisp marker value.
end

define xoverlay
  xgetptr $
  print (struct Lisp_Overlay *) $ptr
end
document xoverlay
Print $ as a overlay pointer.
This command assumes that $ is an Emacs Lisp overlay value.
end

define xsymbol
  set $sym = $
  xgetsym $sym
  print (struct Lisp_Symbol *) $ptr
  xprintsym $sym
  echo \n
end
document xsymbol
Print the name and address of the symbol $.
This command assumes that $ is an Emacs Lisp symbol value.
end

define xstring
  xgetptr $
  print (struct Lisp_String *) $ptr
  xprintstr $
  echo \n
end
document xstring
Print the contents and address of the string $.
This command assumes that $ is an Emacs Lisp string value.
end

define xvector
  xgetptr $
  print (struct Lisp_Vector *) $ptr
  output ($->header.size > 50) ? 0 : ($->contents[0])@($->header.size)
echo \n
end
document xvector
Print the contents and address of the vector $.
This command assumes that $ is an Emacs Lisp vector value.
end

define xprocess
  xgetptr $
  print (struct Lisp_Process *) $ptr
  output *$
  echo \n
end
document xprocess
Print the address of the struct Lisp_process to which $ points.
This command assumes that $ is a Lisp_Object.
end

define xframe
  xgetptr $
  print (struct frame *) $ptr
  xgetptr $->name
  set $ptr = (struct Lisp_String *) $ptr
  xprintstr $ptr
  echo \n
end
document xframe
Print $ as a frame pointer.
This command assumes $ is an Emacs Lisp frame value.
end

define xcompiled
  xgetptr $
  print (struct Lisp_Vector *) $ptr
  output ($->contents[0])@($->header.size & 0xff)
  echo \n
end
document xcompiled
Print $ as a compiled function pointer.
This command assumes that $ is an Emacs Lisp compiled value.
end

define xwindow
  xgetptr $
  print (struct window *) $ptr
  set $window = (struct window *) $ptr
  printf "%dx%d+%d+%d\n", $window->total_cols, $window->total_lines, $window->left_col, $window->top_line
end
document xwindow
Print $ as a window pointer, assuming it is an Emacs Lisp window value.
Print the window's position as "WIDTHxHEIGHT+LEFT+TOP".
end

define xwinconfig
  xgetptr $
  print (struct save_window_data *) $ptr
end
document xwinconfig
Print $ as a window configuration pointer.
This command assumes that $ is an Emacs Lisp window configuration value.
end

define xsubr
  xgetptr $
  print (struct Lisp_Subr *) $ptr
  output *$
  echo \n
end
document xsubr
Print the address of the subr which the Lisp_Object $ points to.
end

define xchartable
  xgetptr $
  print (struct Lisp_Char_Table *) $ptr
  printf "Purpose: "
  xprintsym $->purpose
  printf "  %d extra slots", ($->header.size & 0x1ff) - 68
  echo \n
end
document xchartable
Print the address of the char-table $, and its purpose.
This command assumes that $ is an Emacs Lisp char-table value.
end

define xsubchartable
  xgetptr $
  print (struct Lisp_Sub_Char_Table *) $ptr
  set $subchartab = (struct Lisp_Sub_Char_Table *) $ptr
  printf "Depth: %d, Min char: %d (0x%x)\n", $subchartab->depth, $subchartab->min_char, $subchartab->min_char
end
document xsubchartable
Print the address of the sub-char-table $, its depth and min-char.
This command assumes that $ is an Emacs Lisp sub-char-table value.
end

define xboolvector
  xgetptr $
  print (struct Lisp_Bool_Vector *) $ptr
  output ($->size > 256) ? 0 : ($->data[0])@(($->size + BOOL_VECTOR_BITS_PER_CHAR - 1)/ BOOL_VECTOR_BITS_PER_CHAR)
  echo \n
end
document xboolvector
Print the contents and address of the bool-vector $.
This command assumes that $ is an Emacs Lisp bool-vector value.
end

define xbuffer
  xgetptr $
  print (struct buffer *) $ptr
  xgetptr $->name_
  output $ptr ? (char *) ((struct Lisp_String *) $ptr)->u.s.data : "DEAD"
  echo \n
end
document xbuffer
Set $ as a buffer pointer and the name of the buffer.
This command assumes $ is an Emacs Lisp buffer value.
end

define xhashtable
  xgetptr $
  print (struct Lisp_Hash_Table *) $ptr
end
document xhashtable
Set $ as a hash table pointer.
This command assumes that $ is an Emacs Lisp hash table value.
end

define xcons
  xgetptr $
  print (struct Lisp_Cons *) $ptr
  output/x *$
  echo \n
end
document xcons
Print the contents of $ as an Emacs Lisp cons.
end

define nextcons
  p $.u.cdr
  xcons
end
document nextcons
Print the contents of the next cell in a list.
This command assumes that the last thing you printed was a cons cell contents
(type struct Lisp_Cons) or a pointer to one.
end
define xcar
  xgetptr $
  xgettype $
  print/x ($type == Lisp_Cons ? ((struct Lisp_Cons *) $ptr)->u.s.car : 0)
end
document xcar
Assume that $ is an Emacs Lisp pair and print its car.
end

define xcdr
  xgetptr $
  xgettype $
  print/x ($type == Lisp_Cons ? ((struct Lisp_Cons *) $ptr)->u.s.u.cdr : 0)
end
document xcdr
Assume that $ is an Emacs Lisp pair and print its cdr.
end

define xlist
  xgetptr $
  set $cons = (struct Lisp_Cons *) $ptr
  xgetptr Qnil
  set $nil = $ptr
  set $i = 0
  while $cons != $nil && $i < 10
    p/x $cons->u.s.car
    xpr
    xgetptr $cons->u.s.u.cdr
    set $cons = (struct Lisp_Cons *) $ptr
    set $i = $i + 1
    printf "---\n"
  end
  if $cons == $nil
    printf "nil\n"
  else
    printf "...\n"
    p $ptr
  end
end
document xlist
Print $ assuming it is a list.
end

define xfloat
  xgetptr $
  print ((struct Lisp_Float *) $ptr)->u.data
end
document xfloat
Print $ assuming it is a lisp floating-point number.
end

define xscrollbar
  xgetptr $
  print (struct scrollbar *) $ptr
output *$
echo \n
end
document xscrollbar
Print $ as a scrollbar pointer.
end

define xpr
  xtype
  if $type == Lisp_Int0 || $type == Lisp_Int1
    xint
  end
  if $type == Lisp_Symbol
    xsymbol
  end
  if $type == Lisp_String
    xstring
  end
  if $type == Lisp_Cons
    xcons
  end
  if $type == Lisp_Float
    xfloat
  end
  if $type == Lisp_Vectorlike
    set $size = ((struct Lisp_Vector *) $ptr)->header.size
    if ($size & PSEUDOVECTOR_FLAG)
      set $vec = (enum pvec_type) (($size & PVEC_TYPE_MASK) >> PSEUDOVECTOR_AREA_BITS)
      if $vec == PVEC_NORMAL_VECTOR
	xvector
      end
      if $vec == PVEC_MARKER
        xmarker
      end
      if $vec == PVEC_OVERLAY
        xoverlay
      end
      if $vec == PVEC_PROCESS
	xprocess
      end
      if $vec == PVEC_FRAME
	xframe
      end
      if $vec == PVEC_COMPILED
	xcompiled
      end
      if $vec == PVEC_WINDOW
	xwindow
      end
      if $vec == PVEC_WINDOW_CONFIGURATION
	xwinconfig
      end
      if $vec == PVEC_SUBR
	xsubr
      end
      if $vec == PVEC_CHAR_TABLE
	xchartable
      end
      if $vec == PVEC_BOOL_VECTOR
	xboolvector
      end
      if $vec == PVEC_BUFFER
	xbuffer
      end
      if $vec == PVEC_HASH_TABLE
	xhashtable
      end
    else
      xvector
    end
  end
end
document xpr
Print $ as a lisp object of any type.
end

define xprintstr
<<<<<<< HEAD
  set $data = (char *) $arg0->u.s.data
  set $strsize = ($arg0->u.s.size_byte < 0) ?  $arg0->u.s.size : $arg0->u.s.size_byte
  # GDB doesn't like zero repetition counts
  if $strsize == 0
    output ""
=======
  if (! $arg0)
    output "DEAD"
>>>>>>> 9adc93e6
  else
    set $data = (char *) $arg0->u.s.data
    set $strsize = ($arg0->u.s.size_byte < 0) ? ($arg0->u.s.size & ~ARRAY_MARK_FLAG) : $arg0->u.s.size_byte
    # GDB doesn't like zero repetition counts
    if $strsize == 0
      output ""
    else
      output ($arg0->u.s.size > 1000) ? 0 : ($data[0])@($strsize)
    end
  end
end

define xprintsym
  xsymname $arg0
  xgetptr $symname
  if $ptr != 0
    set $sym_name = (struct Lisp_String *) $ptr
    xprintstr $sym_name
  end
end
document xprintsym
  Print argument as a symbol.
end

define xcoding
  set $tmp = (struct Lisp_Hash_Table *) (Vcoding_system_hash_table & VALMASK)
  set $tmp = (struct Lisp_Vector *) ($tmp->key_and_value & VALMASK)
  set $name = $tmp->contents[$arg0 * 2]
  print $name
  pr
  print $tmp->contents[$arg0 * 2 + 1]
  pr
end
document xcoding
  Print the name and attributes of coding system that has ID (argument).
end

define xcharset
  set $tmp = (struct Lisp_Hash_Table *) (Vcharset_hash_table & VALMASK)
  set $tmp = (struct Lisp_Vector *) ($tmp->key_and_value & VALMASK)
  p $tmp->contents[charset_table[$arg0].hash_index * 2]
  pr
end
document xcharset
  Print the name of charset that has ID (argument).
end

define xfontset
  xgetptr $
  set $tbl = (struct Lisp_Char_Table *) $ptr
  print $tbl
  xgetint $tbl->extras[0]
  printf " ID:%d", $int
  xgettype $tbl->extras[1]
  xgetptr $tbl->extras[1]
  if $type == Lisp_String
    set $ptr = (struct Lisp_String *) $ptr
    printf " Name:"
    xprintstr $ptr
  else
    xgetptr $tbl->extras[2]
    set $ptr = (struct Lisp_Char_Table *) $ptr
    xgetptr $ptr->extras[1]
    set $ptr = (struct Lisp_String *) $ptr
    printf " Realized from:"
    xprintstr $ptr
  end
  echo \n
end

define xfont
  xgetptr $
  set $size = (((struct Lisp_Vector *) $ptr)->header.size & 0x1FF)
  if $size == FONT_SPEC_MAX
    print (struct font_spec *) $ptr
  else
    if $size == FONT_ENTITY_MAX
      print (struct font_entity *) $ptr
    else
      print (struct font *) $ptr
    end
  end
end
document xfont
Print $ assuming it is a list font (font-spec, font-entity, or font-object).
end

define xbacktrace
  set $bt = backtrace_top ()
  while backtrace_p ($bt)
    set $fun = backtrace_function ($bt)
    xgettype $fun
    if $type == Lisp_Symbol
      xprintsym $fun
      printf " (0x%x)\n", backtrace_args ($bt)
    else
      xgetptr $fun
      printf "0x%x ", $ptr
      if $type == Lisp_Vectorlike
	xgetptr $fun
        set $size = ((struct Lisp_Vector *) $ptr)->header.size
        if ($size & PSEUDOVECTOR_FLAG)
	  output (enum pvec_type) (($size & PVEC_TYPE_MASK) >> PSEUDOVECTOR_AREA_BITS)
	else
	  output $size
	end
      else
        printf "Lisp type %d", $type
      end
      echo \n
    end
    set $bt = backtrace_next ($bt)
  end
end
document xbacktrace
  Print a backtrace of Lisp function calls from backtrace_list.
  Set a breakpoint at Fsignal and call this to see from where
  an error was signaled.
end

define xprintbytestr
  set $data = (char *) $arg0->data
  set $bstrsize = ($arg0->size_byte < 0) ? $arg0->size : $arg0->size_byte
  printf "Bytecode: "
  if $bstrsize > 0
    output/u ($arg0->size > 1000) ? 0 : ($data[0])@($bvsize)
  else
    printf ""
  end
end
document xprintbytestr
  Print a string of byte code.
end

define xwhichsymbols
  set $output_debug = print_output_debug_flag
  set print_output_debug_flag = 0
  call safe_debug_print (which_symbols ($arg0, $arg1))
  set print_output_debug_flag = $output_debug
end
document xwhichsymbols
  Print symbols which references a given lisp object
  either as its symbol value or symbol function.
  Call with two arguments: the lisp object and the
  maximum number of symbols referencing it to produce.
end

# Show Lisp backtrace after normal backtrace.
define hookpost-backtrace
  set $bt = backtrace_top ()
  if backtrace_p ($bt)
    echo \n
    echo Lisp Backtrace:\n
    xbacktrace
  end
end

# Flush display (X only)
define ff
  set x_flush (0)
end
document ff
Flush pending X window display updates to screen.
Works only when an inferior emacs is executing.
end


set print pretty on
set print sevenbit-strings

show environment DISPLAY
show environment TERM

# When debugging, it is handy to be able to "return" from
# terminate_due_to_signal when an assertion failure is non-fatal.
break terminate_due_to_signal

# x_error_quitter is defined only if defined_HAVE_X_WINDOWS.
# If we are running in synchronous mode, we want a chance to look
# around before Emacs exits.  Perhaps we should put the break
# somewhere else instead...
if defined_HAVE_X_WINDOWS
  break x_error_quitter
end


# Put the Python code at the end of .gdbinit so that if GDB does not
# support Python, GDB will do all the above initializations before
# reporting an error.

python

# Python 3 compatibility.
try:
  long
except:
  long = int

# Omit pretty-printing in older (pre-7.3) GDBs that lack it.
if hasattr(gdb, 'printing'):

  class Emacs_Pretty_Printers (gdb.printing.RegexpCollectionPrettyPrinter):
    """A collection of pretty-printers.  This is like GDB's
       RegexpCollectionPrettyPrinter except when printing Lisp_Object."""
    def __call__ (self, val):
      """Look up the pretty-printer for the provided value."""
      type = val.type.unqualified ()
      typename = type.tag or type.name
      basic_type = gdb.types.get_basic_type (type)
      basic_typename = basic_type.tag or basic_type.name
      for printer in self.subprinters:
        if (printer.enabled
            and ((printer.regexp == '^Lisp_Object$'
                  and typename == 'Lisp_Object')
                 or (basic_typename
                     and printer.compiled_re.search (basic_typename)))):
          return printer.gen_printer (val)
      return None

  class Lisp_Object_Printer:
    "A printer for Lisp_Object values."
    def __init__ (self, val):
      self.val = val

    def to_string (self):
      "Yield a string that can be fed back into GDB."

      # This implementation should work regardless of C compiler, and
      # it should not attempt to run any code in the inferior.

      # If the macros EMACS_INT_WIDTH and USE_LSB_TAG are not in the
      # symbol table, guess reasonable defaults.
      sym = gdb.lookup_symbol ("EMACS_INT_WIDTH")[0]
      if sym:
        EMACS_INT_WIDTH = long (sym.value ())
      else:
        sym = gdb.lookup_symbol ("EMACS_INT")[0]
        EMACS_INT_WIDTH = 8 * sym.type.sizeof
      sym = gdb.lookup_symbol ("USE_LSB_TAG")[0]
      if sym:
        USE_LSB_TAG = long (sym.value ())
      else:
        USE_LSB_TAG = 1

      GCTYPEBITS = 3
      VALBITS = EMACS_INT_WIDTH - GCTYPEBITS
      Lisp_Int0 = 2
      Lisp_Int1 = 6 if USE_LSB_TAG else 3

      val = self.val
      basic_type = gdb.types.get_basic_type (val.type)

      # Unpack VAL from its containing structure, if necessary.
      if (basic_type.code == gdb.TYPE_CODE_STRUCT
          and gdb.types.has_field (basic_type, "i")):
        val = val["i"]

      # Convert VAL to a Python integer.  Convert by hand, as this is
      # simpler and works regardless of whether VAL is a pointer or
      # integer.  Also, val.cast (gdb.lookup.type ("EMACS_UINT"))
      # would have problems with GDB 7.12.1; see
      # <https://patchwork.sourceware.org/patch/11557/>
      ival = long (val)

      # For nil, yield "XIL(0)", which is easier to read than "XIL(0x0)".
      if not ival:
        return "XIL(0)"

      # Extract the integer representation of the value and its Lisp type.
      itype = ival >> (0 if USE_LSB_TAG else VALBITS)
      itype = itype & ((1 << GCTYPEBITS) - 1)

      # For a Lisp fixnum N, yield "make_fixnum(N)".
      if itype == Lisp_Int0 or itype == Lisp_Int1:
        if USE_LSB_TAG:
          ival = ival >> (GCTYPEBITS - 1)
        if (ival >> VALBITS) & 1:
          ival = ival | (-1 << VALBITS)
        else:
          ival = ival & ((1 << VALBITS) - 1)
        return "make_fixnum(%d)" % ival

      # For non-integers other than nil yield "XIL(N)", where N is a C integer.
      # This helps humans distinguish Lisp_Object values from ordinary
      # integers even when Lisp_Object is an integer.
      # Perhaps some day the pretty-printing could be fancier.
      # Prefer the unsigned representation to negative values, converting
      # by hand as val.cast does not work in GDB 7.12.1 as noted above.
      if ival < 0:
        ival = ival + (1 << EMACS_INT_WIDTH)
      return "XIL(0x%x)" % ival

  def build_pretty_printer ():
    pp = Emacs_Pretty_Printers ("Emacs")
    pp.add_printer ('Lisp_Object', '^Lisp_Object$', Lisp_Object_Printer)
    return pp

  gdb.printing.register_pretty_printer (gdb.current_objfile (),
                                        build_pretty_printer (), True)
end

# GDB mishandles indentation with leading tabs when feeding it to Python.
# Local Variables:
# indent-tabs-mode: nil
# End:<|MERGE_RESOLUTION|>--- conflicted
+++ resolved
@@ -1051,16 +1051,8 @@
 end
 
 define xprintstr
-<<<<<<< HEAD
-  set $data = (char *) $arg0->u.s.data
-  set $strsize = ($arg0->u.s.size_byte < 0) ?  $arg0->u.s.size : $arg0->u.s.size_byte
-  # GDB doesn't like zero repetition counts
-  if $strsize == 0
-    output ""
-=======
   if (! $arg0)
     output "DEAD"
->>>>>>> 9adc93e6
   else
     set $data = (char *) $arg0->u.s.data
     set $strsize = ($arg0->u.s.size_byte < 0) ? ($arg0->u.s.size & ~ARRAY_MARK_FLAG) : $arg0->u.s.size_byte
