--- conflicted
+++ resolved
@@ -1293,14 +1293,7 @@
      [emacs_cv_sanitize_address=yes],
      [emacs_cv_sanitize_address=no])])
 
-<<<<<<< HEAD
-dnl The function dump-emacs will not be defined and temacs will do
-dnl (load "loadup") automatically unless told otherwise.
-AC_DEFINE(CANNOT_DUMP, 1, [Define if Emacs cannot be dumped on your system.])
-AC_SUBST(CANNOT_DUMP, yes)
-=======
-
->>>>>>> f79fd9e8
+
 
 LD_SWITCH_SYSTEM=
 case "$opsys" in
