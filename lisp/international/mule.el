--- conflicted
+++ resolved
@@ -1694,16 +1694,10 @@
 (defcustom auto-coding-alist
   ;; .exe and .EXE are added to support archive-mode looking at DOS
   ;; self-extracting exe archives.
-<<<<<<< HEAD
-  (purecopy '(("\\.\\(\
+  (mapcar (lambda (arg) (cons (purecopy (car arg)) (cdr arg)))
+	  '(("\\.\\(\
 arc\\|zip\\|lzh\\|lha\\|zoo\\|[jew]ar\\|xpi\\|rar\\|7z\\|\
 ARC\\|ZIP\\|LZH\\|LHA\\|ZOO\\|[JEW]AR\\|XPI\\|RAR\\|7Z\\)\\'"
-=======
-  (mapcar (lambda (arg) (cons (purecopy (car arg)) (cdr arg)))
-	  '(("\\.\\(\
-arc\\|zip\\|lzh\\|lha\\|zoo\\|[jew]ar\\|xpi\\|rar\\|\
-ARC\\|ZIP\\|LZH\\|LHA\\|ZOO\\|[JEW]AR\\|XPI\\|RAR\\)\\'"
->>>>>>> 19ae0deb
      . no-conversion-multibyte)
     ("\\.\\(exe\\|EXE\\)\\'" . no-conversion)
     ("\\.\\(sx[dmicw]\\|odt\\|tar\\|tgz\\)\\'" . no-conversion)
