--- conflicted
+++ resolved
@@ -1919,23 +1919,11 @@
   (goto-char (- (point-max) (- 22 18)))
   (search-backward-regexp "[P]K\005\006")
   (let ((p (archive-l-e (+ (point) 16) 4))
-<<<<<<< HEAD
         files)
-    (when (= p -1)
-      ;; If the offset of end-of-central-directory is -1, this is a
-      ;; Zip64 extended ZIP file format, and we need to glean the info
-      ;; from Zip64 records instead.
-=======
-        (maxlen 8)
-	(totalsize 0)
-        files
-	visual
-        emacs-int-has-32bits)
     (when (or (= p #xffffffff) (= p -1))
       ;; If the offset of end-of-central-directory is 0xFFFFFFFF, this
       ;; is a Zip64 extended ZIP file format, and we need to glean the
       ;; info from Zip64 records instead.
->>>>>>> f31c6792
       ;;
       ;; First, find the Zip64 end-of-central-directory locator.
       (search-backward "PK\006\007")
