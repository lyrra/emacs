;;; version.el --- record version number of Emacs  -*- lexical-binding:t -*-

;; Copyright (C) 1985, 1992, 1994-1995, 1999-2022 Free Software
;; Foundation, Inc.

;; Maintainer: emacs-devel@gnu.org
;; Keywords: internal
;; Package: emacs

;; This file is part of GNU Emacs.

;; GNU Emacs is free software: you can redistribute it and/or modify
;; it under the terms of the GNU General Public License as published by
;; the Free Software Foundation, either version 3 of the License, or
;; (at your option) any later version.

;; GNU Emacs is distributed in the hope that it will be useful,
;; but WITHOUT ANY WARRANTY; without even the implied warranty of
;; MERCHANTABILITY or FITNESS FOR A PARTICULAR PURPOSE.  See the
;; GNU General Public License for more details.

;; You should have received a copy of the GNU General Public License
;; along with GNU Emacs.  If not, see <https://www.gnu.org/licenses/>.

;;; Commentary:

;;; Code:

(defconst emacs-major-version
  (progn (string-match "^[0-9]+" emacs-version)
         (string-to-number (match-string 0 emacs-version)))
  "Major version number of this version of Emacs.")

(defconst emacs-minor-version
  (progn (string-match "^[0-9]+\\.\\([0-9]+\\)" emacs-version)
         (string-to-number (match-string 1 emacs-version)))
  "Minor version number of this version of Emacs.")

(defconst emacs-build-system (system-name)
  "Name of the system on which Emacs was built, or nil if not available.")

(defconst emacs-build-time (if emacs-build-system (current-time))
  "Time at which Emacs was dumped out, or nil if not available.")

(defconst emacs-build-number 1          ; loadup.el may increment this
  "The build number of this version of Emacs.
This is an integer that increments each time Emacs is built in a given
directory (without cleaning).  This is likely to only be relevant when
developing Emacs.")

(defvar motif-version-string)
(defvar gtk-version-string)
(defvar ns-version-string)
(defvar cairo-version-string)

(defun emacs-version (&optional here)
  "Display the version of Emacs that is running in this session.
With a prefix argument, insert the Emacs version string at point
instead of displaying it.
If called from Lisp, by default return the version string; but
if the optional argument HERE is non-nil, insert the string at
point instead.

Don't use this function in programs to choose actions according
to the system configuration; look at `system-configuration' instead."
  (interactive "P")
  (let ((version-string
         (format "GNU Emacs %s (build %s, %s%s%s%s)%s"
                 emacs-version
                 emacs-build-number
		 system-configuration
		 (cond ((featurep 'motif)
			(concat ", " (substring motif-version-string 4)))
		       ((featurep 'gtk)
			(concat ", GTK+ Version " gtk-version-string))
		       ((featurep 'x-toolkit) ", X toolkit")
		       ((featurep 'ns)
			(format ", NS %s" ns-version-string))
		       (t ""))
		 (if (featurep 'cairo)
		     (format ", cairo version %s" cairo-version-string)
		   "")
		 (if (and (boundp 'x-toolkit-scroll-bars)
			  (memq x-toolkit-scroll-bars '(xaw xaw3d)))
		     (format ", %s scroll bars"
			     (capitalize (symbol-name x-toolkit-scroll-bars)))
		   "")
		 (if emacs-build-time
		     (format-time-string (concat
					  (if (called-interactively-p
					       'interactive)
					      "" "\n")
					  " of %Y-%m-%d")
					 emacs-build-time)
		   ""))))
    (if here
        (insert version-string)
      (if (called-interactively-p 'interactive)
          (message "%s" version-string)
        version-string))))

;; We hope that this alias is easier for people to find.
(defalias 'version 'emacs-version)

(define-obsolete-variable-alias 'emacs-bzr-version
                                'emacs-repository-version "24.4")

;; Set during dumping, this is a defvar so that it can be setq'd.
(defvar emacs-repository-version nil
  "String giving the repository revision from which this Emacs was built.
Value is nil if Emacs was not built from a repository checkout,
or if we could not determine the revision.")

(define-obsolete-function-alias 'emacs-bzr-get-version
                                'emacs-repository-get-version "24.4")

(defun emacs-repository-version-git (dir)
  "Ask git itself for the version information for directory DIR."
  (message "Waiting for git...")
  (with-temp-buffer
    (let ((default-directory (file-name-as-directory dir)))
      (and (eq 0
	       (with-demoted-errors "Error running git rev-parse: %S"
		 (call-process "git" nil '(t nil) nil "rev-parse" "HEAD")))
	   (progn (goto-char (point-min))
		  (looking-at "[[:xdigit:]]\\{40\\}"))
	   (match-string 0)))))

(defun emacs-repository-get-version (&optional dir _external)
  "Try to return as a string the repository revision of the Emacs sources.
The format of the returned string is dependent on the VCS in use.
Value is nil if the sources do not seem to be under version
control, or if we could not determine the revision.  Note that
this reports on the current state of the sources, which may not
correspond to the running Emacs.

Optional argument DIR is a directory to use instead of `source-directory'.
Optional argument EXTERNAL is ignored."
  (emacs-repository-version-git (or dir source-directory)))

(defvar emacs-repository-branch nil
  "String giving the repository branch from which this Emacs was built.
Value is nil if Emacs was not built from a repository checkout,
or if we could not determine the branch.")

(defun emacs-repository-branch-git (dir)
  "Ask git itself for the branch information for directory DIR."
  (message "Waiting for git...")
  (with-temp-buffer
    (let ((default-directory (file-name-as-directory dir)))
      (and (zerop
	    (with-demoted-errors "Error running git rev-parse --abbrev-ref: %S"
	      (call-process "git" nil '(t nil) nil
                            "rev-parse" "--abbrev-ref" "HEAD")))
           (goto-char (point-min))
           (buffer-substring (point) (line-end-position))))))

(defun emacs-repository-get-branch (&optional dir)
  "Try to return as a string the repository branch of the Emacs sources.
The format of the returned string is dependent on the VCS in use.
Value is nil if the sources do not seem to be under version
control, or if we could not determine the branch.  Note that
this reports on the current state of the sources, which may not
correspond to the running Emacs.

Optional argument DIR is a directory to use instead of `source-directory'."
  (emacs-repository-branch-git (or dir source-directory)))

<<<<<<< HEAD

=======
>>>>>>> 9adc93e6
;;; version.el ends here<|MERGE_RESOLUTION|>--- conflicted
+++ resolved
@@ -166,8 +166,4 @@
 Optional argument DIR is a directory to use instead of `source-directory'."
   (emacs-repository-branch-git (or dir source-directory)))
 
-<<<<<<< HEAD
-
-=======
->>>>>>> 9adc93e6
 ;;; version.el ends here