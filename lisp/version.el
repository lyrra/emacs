;;; version.el --- record version number of Emacs

;; Copyright (C) 1985, 1992, 1994-1995, 1999-2019 Free Software
;; Foundation, Inc.

;; Maintainer: emacs-devel@gnu.org
;; Keywords: internal
;; Package: emacs

;; This file is part of GNU Emacs.

;; GNU Emacs is free software: you can redistribute it and/or modify
;; it under the terms of the GNU General Public License as published by
;; the Free Software Foundation, either version 3 of the License, or
;; (at your option) any later version.

;; GNU Emacs is distributed in the hope that it will be useful,
;; but WITHOUT ANY WARRANTY; without even the implied warranty of
;; MERCHANTABILITY or FITNESS FOR A PARTICULAR PURPOSE.  See the
;; GNU General Public License for more details.

;; You should have received a copy of the GNU General Public License
;; along with GNU Emacs.  If not, see <https://www.gnu.org/licenses/>.

;;; Commentary:

;;; Code:

(defconst emacs-major-version
  (progn (string-match "^[0-9]+" emacs-version)
         (string-to-number (match-string 0 emacs-version)))
  "Major version number of this version of Emacs.
This variable first existed in version 19.23.")

(defconst emacs-minor-version
  (progn (string-match "^[0-9]+\\.\\([0-9]+\\)" emacs-version)
         (string-to-number (match-string 1 emacs-version)))
  "Minor version number of this version of Emacs.
This variable first existed in version 19.23.")

(defconst emacs-build-system (system-name)
  "Name of the system on which Emacs was built, or nil if not available.")

(defconst emacs-build-time (if emacs-build-system (current-time))
  "Time at which Emacs was dumped out, or nil if not available.")

(defconst emacs-build-number 1          ; loadup.el may increment this
  "The build number of this version of Emacs.
This is an integer that increments each time Emacs is built in a given
directory (without cleaning).  This is likely to only be relevant when
developing Emacs.")

(defvar motif-version-string)
(defvar gtk-version-string)
(defvar ns-version-string)
(defvar cairo-version-string)

(defun emacs-version (&optional here)
  "Return string describing the version of Emacs that is running.
If optional argument HERE is non-nil, insert string at point.
Don't use this function in programs to choose actions according
to the system configuration; look at `system-configuration' instead."
  (interactive "P")
  (let ((version-string
         (format "GNU Emacs %s (build %s, %s%s%s%s)%s"
                 emacs-version
                 emacs-build-number
		 system-configuration
		 (cond ((featurep 'motif)
			(concat ", " (substring motif-version-string 4)))
		       ((featurep 'gtk)
			(concat ", GTK+ Version " gtk-version-string))
		       ((featurep 'x-toolkit) ", X toolkit")
		       ((featurep 'ns)
			(format ", NS %s" ns-version-string))
		       (t ""))
		 (if (featurep 'cairo)
		     (format ", cairo version %s" cairo-version-string)
		   "")
		 (if (and (boundp 'x-toolkit-scroll-bars)
			  (memq x-toolkit-scroll-bars '(xaw xaw3d)))
		     (format ", %s scroll bars"
			     (capitalize (symbol-name x-toolkit-scroll-bars)))
		   "")
		 (if emacs-build-time
		     (format-time-string (concat
					  (if (called-interactively-p
					       'interactive)
					      "" "\n")
					  " of %Y-%m-%d")
					 emacs-build-time)
		   ""))))
    (if here
        (insert version-string)
      (if (called-interactively-p 'interactive)
          (message "%s" version-string)
        version-string))))

;; We hope that this alias is easier for people to find.
(defalias 'version 'emacs-version)

(define-obsolete-variable-alias 'emacs-bzr-version
                                'emacs-repository-version "24.4")

;; Set during dumping, this is a defvar so that it can be setq'd.
(defvar emacs-repository-version nil
  "String giving the repository revision from which this Emacs was built.
Value is nil if Emacs was not built from a repository checkout,
or if we could not determine the revision.")

(define-obsolete-function-alias 'emacs-bzr-get-version
                                'emacs-repository-get-version "24.4")

(defun emacs-repository-version-git (dir)
  "Ask git itself for the version information for directory DIR."
  (message "Waiting for git...")
  (with-temp-buffer
    (let ((default-directory (file-name-as-directory dir)))
      (and (eq 0
	       (with-demoted-errors "Error running git rev-parse: %S"
		 (call-process "git" nil '(t nil) nil "rev-parse" "HEAD")))
	   (progn (goto-char (point-min))
		  (looking-at "[0-9a-fA-F]\\{40\\}"))
	   (match-string 0)))))

(defun emacs-repository-get-version (&optional dir external)
  "Try to return as a string the repository revision of the Emacs sources.
The format of the returned string is dependent on the VCS in use.
Value is nil if the sources do not seem to be under version
control, or if we could not determine the revision.  Note that
this reports on the current state of the sources, which may not
correspond to the running Emacs.

Optional argument DIR is a directory to use instead of `source-directory'.
Optional argument EXTERNAL is ignored."
  (emacs-repository-version-git (or dir source-directory)))

<<<<<<< HEAD
=======
(defvar emacs-repository-branch nil
  "String giving the repository branch from which this Emacs was built.
Value is nil if Emacs was not built from a repository checkout,
or if we could not determine the branch.")

(defun emacs-repository-branch-git (dir)
  "Ask git itself for the branch information for directory DIR."
  (message "Waiting for git...")
  (with-temp-buffer
    (let ((default-directory (file-name-as-directory dir)))
      (and (zerop
	    (with-demoted-errors "Error running git rev-parse --abbrev-ref: %S"
	      (call-process "git" nil '(t nil) nil
                            "rev-parse" "--abbrev-ref" "HEAD")))
           (goto-char (point-min))
           (buffer-substring (point) (line-end-position))))))

(defun emacs-repository-get-branch (&optional dir)
  "Try to return as a string the repository branch of the Emacs sources.
The format of the returned string is dependent on the VCS in use.
Value is nil if the sources do not seem to be under version
control, or if we could not determine the branch.  Note that
this reports on the current state of the sources, which may not
correspond to the running Emacs.

Optional argument DIR is a directory to use instead of `source-directory'."
  (emacs-repository-branch-git (or dir source-directory)))


>>>>>>> f79fd9e8
;;; version.el ends here<|MERGE_RESOLUTION|>--- conflicted
+++ resolved
@@ -135,8 +135,6 @@
 Optional argument EXTERNAL is ignored."
   (emacs-repository-version-git (or dir source-directory)))
 
-<<<<<<< HEAD
-=======
 (defvar emacs-repository-branch nil
   "String giving the repository branch from which this Emacs was built.
 Value is nil if Emacs was not built from a repository checkout,
@@ -166,5 +164,4 @@
   (emacs-repository-branch-git (or dir source-directory)))
 
 
->>>>>>> f79fd9e8
 ;;; version.el ends here