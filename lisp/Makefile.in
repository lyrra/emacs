--- conflicted
+++ resolved
@@ -30,41 +30,14 @@
 # limitation.
 XARGS_LIMIT = @XARGS_LIMIT@
 
-<<<<<<< HEAD
-# 'make' verbosity.
-AM_DEFAULT_VERBOSITY = @AM_DEFAULT_VERBOSITY@
-
 HAVE_NATIVE_COMP = @HAVE_NATIVE_COMP@
-
-AM_V_ELC = $(am__v_ELC_@AM_V@)
-am__v_ELC_ = $(am__v_ELC_@AM_DEFAULT_V@)
 ifeq ($(HAVE_NATIVE_COMP),yes)
-ifeq ($(NATIVE_DISABLED),1)
-am__v_ELC_0 = @echo "  ELC     " $@;
-else
-am__v_ELC_0 = @echo " ELC+ELN  " $@;
-endif
 ifndef NATIVE_FULL_AOT
 NATIVE_SKIP_NONDUMP = 1
 endif
-else
-am__v_ELC_0 = @echo "  ELC     " $@;
 endif
-am__v_ELC_1 =
-
-AM_V_GEN = $(am__v_GEN_@AM_V@)
-am__v_GEN_ = $(am__v_GEN_@AM_DEFAULT_V@)
-am__v_GEN_0 = @echo "  GEN     " $@;
-am__v_GEN_1 =
-
-AM_V_at = $(am__v_at_@AM_V@)
-am__v_at_ = $(am__v_at_@AM_DEFAULT_V@)
-am__v_at_0 = @
-am__v_at_1 =
-
-=======
+
 -include ${top_builddir}/src/verbose.mk
->>>>>>> a0854f93
 
 FIND_DELETE = @FIND_DELETE@
 
