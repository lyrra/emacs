;;; byte-run.el --- byte-compiler support for inlining  -*- lexical-binding: t -*-

;; Copyright (C) 1992, 2001-2019 Free Software Foundation, Inc.

;; Author: Jamie Zawinski <jwz@lucid.com>
;;	Hallvard Furuseth <hbf@ulrik.uio.no>
;; Maintainer: emacs-devel@gnu.org
;; Keywords: internal
;; Package: emacs

;; This file is part of GNU Emacs.

;; GNU Emacs is free software: you can redistribute it and/or modify
;; it under the terms of the GNU General Public License as published by
;; the Free Software Foundation, either version 3 of the License, or
;; (at your option) any later version.

;; GNU Emacs is distributed in the hope that it will be useful,
;; but WITHOUT ANY WARRANTY; without even the implied warranty of
;; MERCHANTABILITY or FITNESS FOR A PARTICULAR PURPOSE.  See the
;; GNU General Public License for more details.

;; You should have received a copy of the GNU General Public License
;; along with GNU Emacs.  If not, see <https://www.gnu.org/licenses/>.

;;; Commentary:

;; interface to selectively inlining functions.
;; This only happens when source-code optimization is turned on.

;;; Code:

(defalias 'function-put
  ;; We don't want people to just use `put' because we can't conveniently
  ;; hook into `put' to remap old properties to new ones.  But for now, there's
  ;; no such remapping, so we just call `put'.
  #'(lambda (function prop value)
      "Set FUNCTION's property PROP to VALUE.
The namespace for PROP is shared with symbols.
So far, FUNCTION can only be a symbol, not a lambda expression."
      (put function prop value)))
(function-put 'defmacro 'doc-string-elt 3)
(function-put 'defmacro 'lisp-indent-function 2)

;; `macro-declaration-function' are both obsolete (as marked at the end of this
;; file) but used in many .elc files.

;; We don't use #' here, because it's an obsolete function, and we
;; can't use `with-suppressed-warnings' here due to how this file is
;; used in the bootstrapping process.
(defvar macro-declaration-function 'macro-declaration-function
  "Function to process declarations in a macro definition.
The function will be called with two args MACRO and DECL.
MACRO is the name of the macro being defined.
DECL is a list `(declare ...)' containing the declarations.
The value the function returns is not used.")

(defalias 'macro-declaration-function
  #'(lambda (macro decl)
      "Process a declaration found in a macro definition.
This is set as the value of the variable `macro-declaration-function'.
MACRO is the name of the macro being defined.
DECL is a list `(declare ...)' containing the declarations.
The return value of this function is not used."
      ;; We can't use `dolist' or `cadr' yet for bootstrapping reasons.
      (let (d)
        ;; Ignore the first element of `decl' (it's always `declare').
        (while (setq decl (cdr decl))
          (setq d (car decl))
          (if (and (consp d)
                   (listp (cdr d))
                   (null (cdr (cdr d))))
              (cond ((eq (car d) 'indent)
                     (put macro 'lisp-indent-function (car (cdr d))))
                    ((eq (car d) 'debug)
                     (put macro 'edebug-form-spec (car (cdr d))))
                    ((eq (car d) 'doc-string)
                     (put macro 'doc-string-elt (car (cdr d))))
                    (t
                     (message "Unknown declaration %s" d)))
            (message "Invalid declaration %s" d))))))

;; We define macro-declaration-alist here because it is needed to
;; handle declarations in macro definitions and this is the first file
;; loaded by loadup.el that uses declarations in macros.

;; Add any new entries to info node `(elisp)Declare Form'.
(eval-and-compile
  (defvar defun-declarations-alist
    (list
     ;; We can only use backquotes inside the lambdas and not for those
     ;; properties that are used by functions loaded before backquote.el.
     (list 'advertised-calling-convention
           #'(lambda (f _args arglist when)
               (list 'set-advertised-calling-convention
                     (list 'quote f) (list 'quote arglist) (list 'quote when))))
     (list 'obsolete
           #'(lambda (f _args new-name when)
               (list 'make-obsolete
                     (list 'quote f) (list 'quote new-name) (list 'quote when))))
     (list 'interactive-only
           #'(lambda (f _args instead)
               (list 'function-put (list 'quote f)
                     ''interactive-only (list 'quote instead))))
     ;; FIXME: Merge `pure' and `side-effect-free'.
     (list 'pure
           #'(lambda (f _args val)
               (list 'function-put (list 'quote f)
                     ''pure (list 'quote val)))
           "If non-nil, the compiler can replace calls with their return value.
This may shift errors from run-time to compile-time.")
     (list 'side-effect-free
           #'(lambda (f _args val)
               (list 'function-put (list 'quote f)
                     ''side-effect-free (list 'quote val)))
           "If non-nil, calls can be ignored if their value is unused.
If `error-free', drop calls even if `byte-compile-delete-errors' is nil.")
     (list 'compiler-macro
           #'(lambda (f args compiler-function)
               (if (not (eq (car-safe compiler-function) 'lambda))
                   `(eval-and-compile
                      (function-put ',f 'compiler-macro #',compiler-function))
<<<<<<< HEAD
                 (let ((cfname (intern (concat (symbol-name f) "--anon-cmacro"))))
=======
                 (let ((cfname (intern (concat (symbol-name f) "--anon-cmacro")))
                       ;; Avoid cadr/cddr so we can use `compiler-macro' before
                       ;; defining cadr/cddr.
                       (data (cdr compiler-function)))
>>>>>>> f79fd9e8
                   `(progn
                      (eval-and-compile
                        (function-put ',f 'compiler-macro #',cfname))
                      ;; Don't autoload the compiler-macro itself, since the
                      ;; macroexpander will find this file via `f's autoload,
                      ;; if needed.
                      :autoload-end
                      (eval-and-compile
<<<<<<< HEAD
                        (defun ,cfname (,@(cadr compiler-function) ,@args)
                          ,@(cddr compiler-function))))))))
=======
                        (defun ,cfname (,@(car data) ,@args)
                          ,@(cdr data))))))))
>>>>>>> f79fd9e8
     (list 'doc-string
           #'(lambda (f _args pos)
               (list 'function-put (list 'quote f)
                     ''doc-string-elt (list 'quote pos))))
     (list 'indent
           #'(lambda (f _args val)
               (list 'function-put (list 'quote f)
                     ''lisp-indent-function (list 'quote val)))))
    "List associating function properties to their macro expansion.
Each element of the list takes the form (PROP FUN) where FUN is
a function.  For each (PROP . VALUES) in a function's declaration,
the FUN corresponding to PROP is called with the function name,
the function's arglist, and the VALUES and should return the code to use
to set this property.

This is used by `declare'.")

  (defvar macro-declarations-alist
    (cons
     (list 'debug
           #'(lambda (name _args spec)
               (list 'progn :autoload-end
                     (list 'put (list 'quote name)
                           ''edebug-form-spec (list 'quote spec)))))
     (cons
      (list 'no-font-lock-keyword
            #'(lambda (name _args val)
            (list 'function-put (list 'quote name)
                  ''no-font-lock-keyword (list 'quote val))))
      defun-declarations-alist))
    "List associating properties of macros to their macro expansion.
Each element of the list takes the form (PROP FUN) where FUN is a function.
For each (PROP . VALUES) in a macro's declaration, the FUN corresponding
to PROP is called with the macro name, the macro's arglist, and the VALUES
and should return the code to use to set this property.
This is used by `declare'."))


(defalias 'defmacro
  (cons
   'macro
   #'(lambda (name arglist &optional docstring &rest body)
       "Define NAME as a macro.
When the macro is called, as in (NAME ARGS...),
the function (lambda ARGLIST BODY...) is applied to
the list ARGS... as it appears in the expression,
and the result should be a form to be evaluated instead of the original.
DECL is a declaration, optional, of the form (declare DECLS...) where
DECLS is a list of elements of the form (PROP . VALUES).  These are
interpreted according to `macro-declarations-alist'.
The return value is undefined.

\(fn NAME ARGLIST &optional DOCSTRING DECL &rest BODY)"
       ;; We can't just have `decl' as an &optional argument, because we need
       ;; to distinguish
       ;;    (defmacro foo (arg) (bar) nil)
       ;; from
       ;;    (defmacro foo (arg) (bar)).
       (let ((decls (cond
		     ((eq (car-safe docstring) 'declare)
		      (prog1 (cdr docstring) (setq docstring nil)))
		     ((and (stringp docstring)
			   (eq (car-safe (car body)) 'declare))
		      (prog1 (cdr (car body)) (setq body (cdr body)))))))
	 (if docstring (setq body (cons docstring body))
	   (if (null body) (setq body '(nil))))
	 ;; Can't use backquote because it's not defined yet!
	 (let* ((fun (list 'function (cons 'lambda (cons arglist body))))
		(def (list 'defalias
			   (list 'quote name)
			   (list 'cons ''macro fun)))
		(declarations
		 (mapcar
		  #'(lambda (x)
		      (let ((f (cdr (assq (car x) macro-declarations-alist))))
			(if f (apply (car f) name arglist (cdr x))
			  (message "Warning: Unknown macro property %S in %S"
				   (car x) name))))
		  decls)))
	   ;; Refresh font-lock if this is a new macro, or it is an
	   ;; existing macro whose 'no-font-lock-keyword declaration
	   ;; has changed.
	   (if (and
		;; If lisp-mode hasn't been loaded, there's no reason
		;; to flush.
		(fboundp 'lisp--el-font-lock-flush-elisp-buffers)
		(or (not (fboundp name)) ;; new macro
		    (and (fboundp name)  ;; existing macro
			 (member `(function-put ',name 'no-font-lock-keyword
						',(get name 'no-font-lock-keyword))
				 declarations))))
	       (lisp--el-font-lock-flush-elisp-buffers))
           (list 'progn
                 (list 'eval-when '(:compile-toplevel :load-toplevel :execute)
                       def
                       (cons 'progn declarations))
                 (list 'quote name)))))))

;; Now that we defined defmacro we can use it!
;; FIX: aren't we replacing some kind of primordial defun (see boot.el)?
;;      if so we might want to say so here.
(defmacro defun (name arglist &optional docstring &rest body)
  "Define NAME as a function.
The definition is (lambda ARGLIST [DOCSTRING] BODY...).
See also the function `interactive'.
DECL is a declaration, optional, of the form (declare DECLS...) where
DECLS is a list of elements of the form (PROP . VALUES).  These are
interpreted according to `defun-declarations-alist'.
The return value is undefined.

\(fn NAME ARGLIST &optional DOCSTRING DECL &rest BODY)"
  ;; We can't just have `decl' as an &optional argument, because we need
  ;; to distinguish
  ;;    (defun foo (arg) (toto) nil)
  ;; from
  ;;    (defun foo (arg) (toto)).
  (declare (doc-string 3) (indent 2))
  (or name (error "Cannot define '%s' as a function" name))
  (if (null
       (and (listp arglist)
            (null (delq t (mapcar #'symbolp arglist)))))
      (error "Malformed arglist: %s" arglist))
  (let ((decls (cond
                ((eq (car-safe docstring) 'declare)
                 (prog1 (cdr docstring) (setq docstring nil)))
                ((and (stringp docstring)
		      (eq (car-safe (car body)) 'declare))
                 (prog1 (cdr (car body)) (setq body (cdr body)))))))
    (if docstring (setq body (cons docstring body))
      (if (null body) (setq body '(nil))))
    (let ((declarations
           (mapcar
            #'(lambda (x)
                (let ((f (cdr (assq (car x) defun-declarations-alist))))
                  (cond
                   (f (apply (car f) name arglist (cdr x)))
                   ;; Yuck!!
                   ((and (featurep 'cl)
                         (memq (car x)  ;C.f. cl-do-proclaim.
                               '(special inline notinline optimize warn)))
                    (setq body (cons (list 'declare x) body))
                    nil)
                   (t (message "Warning: Unknown defun property `%S' in %S"
                               (car x) name)))))
                   decls))
          (def (list 'defalias
                     (list 'quote name)
                     (list 'function
                           (cons 'lambda
                                 (cons arglist body))))))
      (list 'progn
            def
            (cons 'progn declarations)
            :autoload-end
            (list 'funcall
                  (list '@ '(guile) 'set-procedure-property!)
                  (list 'symbol-function (list 'quote name))
                  (list 'quote 'name)
                  (list 'quote name))
            (list 'quote name)))))

;; Redefined in byte-optimize.el.
;; This is not documented--it's not clear that we should promote it.

;; Redefined in byte-opt.el.
;; This was undocumented and unused for decades.
; FIX: 20190627 LAV, which version is correct?
;(defalias 'inline 'progn
;  "Like `progn', but when compiled inline top-level function calls in body.
;You don't need this.  (See bytecomp.el commentary for more details.)
;
;\(fn BODY...)")
(defmacro inline (&rest body)
  (cons 'progn body))

;;; Interface to inline functions.

;; (defmacro proclaim-inline (&rest fns)
;;   "Cause the named functions to be open-coded when called from compiled code.
;; They will only be compiled open-coded when byte-compile-optimize is true."
;;   (cons 'eval-and-compile
;; 	(mapcar (lambda (x)
;; 		   (or (memq (get x 'byte-optimizer)
;; 			     '(nil byte-compile-inline-expand))
;; 		       (error
;; 			"%s already has a byte-optimizer, can't make it inline"
;; 			x))
;; 		   (list 'put (list 'quote x)
;; 			 ''byte-optimizer ''byte-compile-inline-expand))
;; 		fns)))

;; (defmacro proclaim-notinline (&rest fns)
;;   "Cause the named functions to no longer be open-coded."
;;   (cons 'eval-and-compile
;; 	(mapcar (lambda (x)
;; 		   (if (eq (get x 'byte-optimizer) 'byte-compile-inline-expand)
;; 		       (put x 'byte-optimizer nil))
;; 		   (list 'if (list 'eq (list 'get (list 'quote x) ''byte-optimizer)
;; 				   ''byte-compile-inline-expand)
;; 			 (list 'put x ''byte-optimizer nil)))
;; 		fns)))

(defvar advertised-signature-table (make-hash-table :test 'eq :weakness 'key))

(defun set-advertised-calling-convention (function signature _when)
  "Set the advertised SIGNATURE of FUNCTION.
This will allow the byte-compiler to warn the programmer when she uses
an obsolete calling convention.  WHEN specifies since when the calling
convention was modified."
  (puthash (indirect-function function) signature
           advertised-signature-table))

(defun make-obsolete (obsolete-name current-name &optional when)
  "Make the byte-compiler warn that function OBSOLETE-NAME is obsolete.
OBSOLETE-NAME should be a function name or macro name (a symbol).

The warning will say that CURRENT-NAME should be used instead.
If CURRENT-NAME is a string, that is the `use instead' message
\(it should end with a period, and not start with a capital).
WHEN should be a string indicating when the function
was first made obsolete, for example a date or a release number."
  (declare (advertised-calling-convention
            ;; New code should always provide the `when' argument.
            (obsolete-name current-name when) "23.1"))
  (put obsolete-name 'byte-obsolete-info
       ;; The second entry used to hold the `byte-compile' handler, but
       ;; is not used any more nowadays.
       (purecopy (list current-name nil when)))
  obsolete-name)

(defmacro define-obsolete-function-alias (obsolete-name current-name
						   &optional when docstring)
  "Set OBSOLETE-NAME's function definition to CURRENT-NAME and mark it obsolete.

\(define-obsolete-function-alias \\='old-fun \\='new-fun \"22.1\" \"old-fun's doc.\")

is equivalent to the following two lines of code:

\(defalias \\='old-fun \\='new-fun \"old-fun's doc.\")
\(make-obsolete \\='old-fun \\='new-fun \"22.1\")

If provided, WHEN should be a string indicating when the function
was first made obsolete, for example a date or a release number.

See the docstrings of `defalias' and `make-obsolete' for more details."
  (declare (doc-string 4)
           (advertised-calling-convention
            ;; New code should always provide the `when' argument.
            (obsolete-name current-name when &optional docstring) "23.1"))
  `(progn
     (defalias ,obsolete-name ,current-name ,docstring)
     (make-obsolete ,obsolete-name ,current-name ,when)))

(defun make-obsolete-variable (obsolete-name current-name &optional when access-type)
  "Make the byte-compiler warn that OBSOLETE-NAME is obsolete.
The warning will say that CURRENT-NAME should be used instead.
If CURRENT-NAME is a string, that is the `use instead' message.
WHEN should be a string indicating when the variable
was first made obsolete, for example a date or a release number.
ACCESS-TYPE if non-nil should specify the kind of access that will trigger
  obsolescence warnings; it can be either `get' or `set'."
  (declare (advertised-calling-convention
            ;; New code should always provide the `when' argument.
            (obsolete-name current-name when &optional access-type) "23.1"))
  (put obsolete-name 'byte-obsolete-variable
       (purecopy (list current-name access-type when)))
  obsolete-name)


(defmacro define-obsolete-variable-alias (obsolete-name current-name
						 &optional when docstring)
  "Make OBSOLETE-NAME a variable alias for CURRENT-NAME and mark it obsolete.
This uses `defvaralias' and `make-obsolete-variable' (which see).
See the Info node `(elisp)Variable Aliases' for more details.

If CURRENT-NAME is a defcustom or a defvar (more generally, any variable
where OBSOLETE-NAME may be set, e.g. in an init file, before the
alias is defined), then the define-obsolete-variable-alias
statement should be evaluated before the defcustom, if user
customizations are to be respected.  The simplest way to achieve
this is to place the alias statement before the defcustom (this
is not necessary for aliases that are autoloaded, or in files
dumped with Emacs).  This is so that any user customizations are
applied before the defcustom tries to initialize the
variable (this is due to the way `defvaralias' works).

If provided, WHEN should be a string indicating when the variable
was first made obsolete, for example a date or a release number.

For the benefit of Customize, if OBSOLETE-NAME has
any of the following properties, they are copied to
CURRENT-NAME, if it does not already have them:
`saved-value', `saved-variable-comment'."
  (declare (doc-string 4)
           (advertised-calling-convention
            ;; New code should always provide the `when' argument.
            (obsolete-name current-name when &optional docstring) "23.1"))
  `(progn
     (defvaralias ,obsolete-name ,current-name ,docstring)
     ;; See Bug#4706.
     (dolist (prop '(saved-value saved-variable-comment))
       (and (get ,obsolete-name prop)
            (null (get ,current-name prop))
            (put ,current-name prop (get ,obsolete-name prop))))
     (make-obsolete-variable ,obsolete-name ,current-name ,when)))

;; FIXME This is only defined in this file because the variable- and
;; function- versions are too.  Unlike those two, this one is not used
;; by the byte-compiler (would be nice if it could warn about obsolete
;; faces, but it doesn't really do anything special with faces).
;; It only really affects M-x describe-face output.
(defmacro define-obsolete-face-alias (obsolete-face current-face when)
  "Make OBSOLETE-FACE a face alias for CURRENT-FACE and mark it obsolete.
If provided, WHEN should be a string indicating when the face
was first made obsolete, for example a date or a release number."
  `(progn
     (put ,obsolete-face 'face-alias ,current-face)
     ;; Used by M-x describe-face.
     (put ,obsolete-face 'obsolete-face (or (purecopy ,when) t))))

(defmacro dont-compile (&rest body)
  "Like `progn', but the body always runs interpreted (not compiled).
If you think you need this, you're probably making a mistake somewhere."
  (declare (debug t) (indent 0) (obsolete nil "24.4"))
  (list 'eval (list 'quote (if (cdr body) (cons 'progn body) (car body)))))


(defun with-no-warnings (&rest body)
  "Like `progn', but prevents compiler warnings in the body."
  (declare (indent 0))
  ;; The implementation for the interpreter is basically trivial.
  (car (last body)))

(defmacro with-suppressed-warnings (warnings &rest body)
  "Like `progn', but prevents compiler WARNINGS in BODY.

WARNINGS is an associative list where the first element of each
item is a warning type, and the rest of the elements in each item
are symbols they apply to.  For instance, if you want to suppress
byte compilation warnings about the two obsolete functions `foo'
and `bar', as well as the function `zot' being called with the
wrong number of parameters, say

\(with-suppressed-warnings ((obsolete foo bar)
                           (callargs zot))
  (foo (bar))
  (zot 1 2))

The warnings that can be suppressed are a subset of the warnings
in `byte-compile-warning-types'; see this variable for a fuller
explanation of the warning types.  The types that can be
suppressed with this macro are `free-vars', `callargs',
`redefine', `obsolete', `interactive-only', `lexical', `mapcar',
`constants' and `suspicious'.

For the `mapcar' case, only the `mapcar' function can be used in
the symbol list.  For `suspicious', only `set-buffer' can be used."
  ;; Note: during compilation, this definition is overridden by the one in
  ;; byte-compile-initial-macro-environment.
  (declare (debug (sexp &optional body)) (indent 1))
  (if (not (and (featurep 'macroexp)
                (boundp 'byte-compile--suppressed-warnings)))
      ;; If `macroexp' is not yet loaded, we're in the middle of
      ;; bootstrapping, so better risk emitting too many warnings
      ;; than risk breaking the bootstrap.
      `(progn ,@body)
    ;; We need to let-bind byte-compile--suppressed-warnings here, so as to
    ;; silence warnings emitted during macro-expansion performed outside of
    ;; byte-compilation.
    (let ((byte-compile--suppressed-warnings
           (append warnings byte-compile--suppressed-warnings)))
      (macroexpand-all (macroexp-progn body)
                       macroexpand-all-environment))))

(defun byte-run--unescaped-character-literals-warning ()
  "Return a warning about unescaped character literals.
If there were any unescaped character literals in the last form
read, return an appropriate warning message as a string.
Otherwise, return nil.  For internal use only."
  ;; This is called from lread.c and therefore needs to be preloaded.
  (if lread--unescaped-character-literals
      (let ((sorted (sort lread--unescaped-character-literals #'<)))
        (format-message "unescaped character literals %s detected, %s expected!"
                        (mapconcat (lambda (char) (format "`?%c'" char))
                                   sorted ", ")
                        (mapconcat (lambda (char) (format "`?\\%c'" char))
                                   sorted ", ")))))

(defun byte-compile-info-string (&rest args)
  "Format ARGS in a way that looks pleasing in the compilation output."
  (format "  %-9s%s" "INFO" (apply #'format args)))

(defun byte-compile-info-message (&rest args)
  "Message format ARGS in a way that looks pleasing in the compilation output."
  (message "%s" (apply #'byte-compile-info-string args)))


;; I nuked this because it's not a good idea for users to think of using it.
;; These options are a matter of installation preference, and have nothing to
;; with particular source files; it's a mistake to suggest to users
;; they should associate these with particular source files.
;; There is hardly any reason to change these parameters, anyway.
;; --rms.

;; (put 'byte-compiler-options 'lisp-indent-function 0)
;; (defmacro byte-compiler-options (&rest args)
;;   "Set some compilation-parameters for this file.  This will affect only the
;; file in which it appears; this does nothing when evaluated, and when loaded
;; from a .el file.
;;
;; Each argument to this macro must be a list of a key and a value.
;;
;;   Keys:		  Values:		Corresponding variable:
;;
;;   verbose	  t, nil		byte-compile-verbose
;;   optimize	  t, nil, source, byte	byte-compile-optimize
;;   warnings	  list of warnings	byte-compile-warnings
;; 		      Valid elements: (callargs redefine free-vars unresolved)
;;   file-format	  emacs18, emacs19	byte-compile-compatibility
;;
;; For example, this might appear at the top of a source file:
;;
;;     (byte-compiler-options
;;       (optimize t)
;;       (warnings (- free-vars))		; Don't warn about free variables
;;       (file-format emacs19))"
;;   nil)

(make-obsolete-variable 'macro-declaration-function
                        'macro-declarations-alist "24.3")
(make-obsolete 'macro-declaration-function
               'macro-declarations-alist "24.3")

;;; byte-run.el ends here<|MERGE_RESOLUTION|>--- conflicted
+++ resolved
@@ -120,14 +120,10 @@
                (if (not (eq (car-safe compiler-function) 'lambda))
                    `(eval-and-compile
                       (function-put ',f 'compiler-macro #',compiler-function))
-<<<<<<< HEAD
-                 (let ((cfname (intern (concat (symbol-name f) "--anon-cmacro"))))
-=======
                  (let ((cfname (intern (concat (symbol-name f) "--anon-cmacro")))
                        ;; Avoid cadr/cddr so we can use `compiler-macro' before
                        ;; defining cadr/cddr.
                        (data (cdr compiler-function)))
->>>>>>> f79fd9e8
                    `(progn
                       (eval-and-compile
                         (function-put ',f 'compiler-macro #',cfname))
@@ -136,13 +132,8 @@
                       ;; if needed.
                       :autoload-end
                       (eval-and-compile
-<<<<<<< HEAD
-                        (defun ,cfname (,@(cadr compiler-function) ,@args)
-                          ,@(cddr compiler-function))))))))
-=======
                         (defun ,cfname (,@(car data) ,@args)
                           ,@(cdr data))))))))
->>>>>>> f79fd9e8
      (list 'doc-string
            #'(lambda (f _args pos)
                (list 'function-put (list 'quote f)
