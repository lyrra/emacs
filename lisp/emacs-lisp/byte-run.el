;;; byte-run.el --- byte-compiler support for inlining  -*- lexical-binding: t -*-

;; Copyright (C) 1992, 2001-2022 Free Software Foundation, Inc.

;; Author: Jamie Zawinski <jwz@lucid.com>
;;	Hallvard Furuseth <hbf@ulrik.uio.no>
;; Maintainer: emacs-devel@gnu.org
;; Keywords: internal
;; Package: emacs

;; This file is part of GNU Emacs.

;; GNU Emacs is free software: you can redistribute it and/or modify
;; it under the terms of the GNU General Public License as published by
;; the Free Software Foundation, either version 3 of the License, or
;; (at your option) any later version.

;; GNU Emacs is distributed in the hope that it will be useful,
;; but WITHOUT ANY WARRANTY; without even the implied warranty of
;; MERCHANTABILITY or FITNESS FOR A PARTICULAR PURPOSE.  See the
;; GNU General Public License for more details.

;; You should have received a copy of the GNU General Public License
;; along with GNU Emacs.  If not, see <https://www.gnu.org/licenses/>.

;;; Commentary:

;; interface to selectively inlining functions.
;; This only happens when source-code optimization is turned on.

;;; Code:

(defalias 'function-put
  ;; We don't want people to just use `put' because we can't conveniently
  ;; hook into `put' to remap old properties to new ones.  But for now, there's
  ;; no such remapping, so we just call `put'.
  #'(lambda (function prop value)
      "Set FUNCTION's property PROP to VALUE.
The namespace for PROP is shared with symbols.
So far, FUNCTION can only be a symbol, not a lambda expression."
      (put function prop value)))
(function-put 'defmacro 'doc-string-elt 3)
(function-put 'defmacro 'lisp-indent-function 2)

;; `macro-declaration-function' are both obsolete (as marked at the end of this
;; file) but used in many .elc files.

;; We don't use #' here, because it's an obsolete function, and we
;; can't use `with-suppressed-warnings' here due to how this file is
;; used in the bootstrapping process.
(defvar macro-declaration-function 'macro-declaration-function
  "Function to process declarations in a macro definition.
The function will be called with two args MACRO and DECL.
MACRO is the name of the macro being defined.
DECL is a list `(declare ...)' containing the declarations.
The value the function returns is not used.")

(defalias 'macro-declaration-function
  #'(lambda (macro decl)
      "Process a declaration found in a macro definition.
This is set as the value of the variable `macro-declaration-function'.
MACRO is the name of the macro being defined.
DECL is a list `(declare ...)' containing the declarations.
The return value of this function is not used."
      ;; We can't use `dolist' or `cadr' yet for bootstrapping reasons.
      (let (d)
        ;; Ignore the first element of `decl' (it's always `declare').
        (while (setq decl (cdr decl))
          (setq d (car decl))
          (if (and (consp d)
                   (listp (cdr d))
                   (null (cdr (cdr d))))
              (cond ((eq (car d) 'indent)
                     (put macro 'lisp-indent-function (car (cdr d))))
                    ((eq (car d) 'debug)
                     (put macro 'edebug-form-spec (car (cdr d))))
                    ((eq (car d) 'doc-string)
                     (put macro 'doc-string-elt (car (cdr d))))
                    (t
                     (message "Unknown declaration %s" d)))
            (message "Invalid declaration %s" d))))))

;; We define macro-declaration-alist here because it is needed to
;; handle declarations in macro definitions and this is the first file
;; loaded by loadup.el that uses declarations in macros.  We specify
;; the values as named aliases so that `describe-variable' prints
;; something useful; cf. Bug#40491.  We can only use backquotes inside
;; the lambdas and not for those properties that are used by functions
;; loaded before backquote.el.

(defalias 'byte-run--set-advertised-calling-convention
  #'(lambda (f _args arglist when)
      (list 'set-advertised-calling-convention
            (list 'quote f) (list 'quote arglist) (list 'quote when))))

(defalias 'byte-run--set-obsolete
  #'(lambda (f _args new-name when)
      (list 'make-obsolete
            (list 'quote f) (list 'quote new-name) (list 'quote when))))

(defalias 'byte-run--set-interactive-only
  #'(lambda (f _args instead)
      (list 'function-put (list 'quote f)
            ''interactive-only (list 'quote instead))))

(defalias 'byte-run--set-pure
  #'(lambda (f _args val)
      (list 'function-put (list 'quote f)
            ''pure (list 'quote val))))

(defalias 'byte-run--set-side-effect-free
  #'(lambda (f _args val)
      (list 'function-put (list 'quote f)
            ''side-effect-free (list 'quote val))))

(put 'compiler-macro 'edebug-declaration-spec
     '(&or symbolp ("lambda" &define lambda-list lambda-doc def-body)))

(defalias 'byte-run--set-compiler-macro
  #'(lambda (f args compiler-function)
      (if (not (eq (car-safe compiler-function) 'lambda))
          `(eval-and-compile
             (function-put ',f 'compiler-macro #',compiler-function))
        (let ((cfname (intern (concat (symbol-name f) "--anon-cmacro")))
              ;; Avoid cadr/cddr so we can use `compiler-macro' before
              ;; defining cadr/cddr.
              (data (cdr compiler-function)))
          `(progn
             (eval-and-compile
               (function-put ',f 'compiler-macro #',cfname))
             ;; Don't autoload the compiler-macro itself, since the
             ;; macroexpander will find this file via `f's autoload,
             ;; if needed.
             :autoload-end
             (eval-and-compile
               (defun ,cfname (,@(car data) ,@args)
                 ,@(cdr data))))))))

(defalias 'byte-run--set-doc-string
  #'(lambda (f _args pos)
      (list 'function-put (list 'quote f)
            ''doc-string-elt (list 'quote pos))))

(defalias 'byte-run--set-indent
  #'(lambda (f _args val)
      (list 'function-put (list 'quote f)
            ''lisp-indent-function (list 'quote val))))

(defalias 'byte-run--set-speed
  #'(lambda (f _args val)
      (list 'function-put (list 'quote f)
            ''speed (list 'quote val))))

(defalias 'byte-run--set-completion
  #'(lambda (f _args val)
      (list 'function-put (list 'quote f)
            ''completion-predicate (list 'function val))))

(defalias 'byte-run--set-modes
  #'(lambda (f _args &rest val)
      (list 'function-put (list 'quote f)
            ''command-modes (list 'quote val))))

;; Add any new entries to info node `(elisp)Declare Form'.
(eval-and-compile
<<<<<<< HEAD
  (defvar defun-declarations-alist
    (list
     ;; We can only use backquotes inside the lambdas and not for those
     ;; properties that are used by functions loaded before backquote.el.
     (list 'advertised-calling-convention
           #'(lambda (f _args arglist when)
               (list 'set-advertised-calling-convention
                     (list 'quote f) (list 'quote arglist) (list 'quote when))))
     (list 'obsolete
           #'(lambda (f _args new-name when)
               (list 'make-obsolete
                     (list 'quote f) (list 'quote new-name) (list 'quote when))))
     (list 'interactive-only
           #'(lambda (f _args instead)
               (list 'function-put (list 'quote f)
                     ''interactive-only (list 'quote instead))))
     ;; FIXME: Merge `pure' and `side-effect-free'.
     (list 'pure
           #'(lambda (f _args val)
               (list 'function-put (list 'quote f)
                     ''pure (list 'quote val)))
           "If non-nil, the compiler can replace calls with their return value.
This may shift errors from run-time to compile-time.")
     (list 'side-effect-free
           #'(lambda (f _args val)
               (list 'function-put (list 'quote f)
                     ''side-effect-free (list 'quote val)))
           "If non-nil, calls can be ignored if their value is unused.
If `error-free', drop calls even if `byte-compile-delete-errors' is nil.")
     (list 'compiler-macro
           #'(lambda (f args compiler-function)
               (if (not (eq (car-safe compiler-function) 'lambda))
                   `(eval-and-compile
                      (function-put ',f 'compiler-macro #',compiler-function))
                 (let ((cfname (intern (concat (symbol-name f) "--anon-cmacro")))
                       ;; Avoid cadr/cddr so we can use `compiler-macro' before
                       ;; defining cadr/cddr.
                       (data (cdr compiler-function)))
                   `(progn
                      (eval-and-compile
                        (function-put ',f 'compiler-macro #',cfname))
                      ;; Don't autoload the compiler-macro itself, since the
                      ;; macroexpander will find this file via `f's autoload,
                      ;; if needed.
                      :autoload-end
                      (eval-and-compile
                        (defun ,cfname (,@(car data) ,@args)
                          ,@(cdr data))))))))
     (list 'doc-string
           #'(lambda (f _args pos)
               (list 'function-put (list 'quote f)
                     ''doc-string-elt (list 'quote pos))))
     (list 'indent
           #'(lambda (f _args val)
               (list 'function-put (list 'quote f)
                     ''lisp-indent-function (list 'quote val)))))
    "List associating function properties to their macro expansion.
=======
(defvar defun-declarations-alist
  (list
   (list 'advertised-calling-convention
         #'byte-run--set-advertised-calling-convention)
   (list 'obsolete #'byte-run--set-obsolete)
   (list 'interactive-only #'byte-run--set-interactive-only)
   ;; FIXME: Merge `pure' and `side-effect-free'.
   (list 'pure #'byte-run--set-pure
         "If non-nil, the compiler can replace calls with their return value.
This may shift errors from run-time to compile-time.")
   (list 'side-effect-free #'byte-run--set-side-effect-free
         "If non-nil, calls can be ignored if their value is unused.
If `error-free', drop calls even if `byte-compile-delete-errors' is nil.")
   (list 'compiler-macro #'byte-run--set-compiler-macro)
   (list 'doc-string #'byte-run--set-doc-string)
   (list 'indent #'byte-run--set-indent)
   (list 'speed #'byte-run--set-speed)
   (list 'completion #'byte-run--set-completion)
   (list 'modes #'byte-run--set-modes))
  "List associating function properties to their macro expansion.
>>>>>>> 9adc93e6
Each element of the list takes the form (PROP FUN) where FUN is
a function.  For each (PROP . VALUES) in a function's declaration,
the FUN corresponding to PROP is called with the function name,
the function's arglist, and the VALUES and should return the code to use
to set this property.

This is used by `declare'.")

<<<<<<< HEAD
  (defvar macro-declarations-alist
    (cons
     (list 'debug
           #'(lambda (name _args spec)
               (list 'progn :autoload-end
                     (list 'put (list 'quote name)
                           ''edebug-form-spec (list 'quote spec)))))
     (cons
      (list 'no-font-lock-keyword
            #'(lambda (name _args val)
            (list 'function-put (list 'quote name)
                  ''no-font-lock-keyword (list 'quote val))))
      defun-declarations-alist))
    "List associating properties of macros to their macro expansion.
=======
(defalias 'byte-run--set-debug
  #'(lambda (name _args spec)
      (list 'progn :autoload-end
	    (list 'put (list 'quote name)
		  ''edebug-form-spec (list 'quote spec)))))

(defalias 'byte-run--set-no-font-lock-keyword
  #'(lambda (name _args val)
      (list 'function-put (list 'quote name)
	    ''no-font-lock-keyword (list 'quote val))))

(defvar macro-declarations-alist
  (cons
   (list 'debug #'byte-run--set-debug)
   (cons
    (list 'no-font-lock-keyword #'byte-run--set-no-font-lock-keyword)
    defun-declarations-alist))
  "List associating properties of macros to their macro expansion.
>>>>>>> 9adc93e6
Each element of the list takes the form (PROP FUN) where FUN is a function.
For each (PROP . VALUES) in a macro's declaration, the FUN corresponding
to PROP is called with the macro name, the macro's arglist, and the VALUES
and should return the code to use to set this property.
This is used by `declare'."))


(defalias 'defmacro
  (cons
   'macro
   #'(lambda (name arglist &optional docstring &rest body)
       "Define NAME as a macro.
When the macro is called, as in (NAME ARGS...),
the function (lambda ARGLIST BODY...) is applied to
the list ARGS... as it appears in the expression,
and the result should be a form to be evaluated instead of the original.
DECL is a declaration, optional, of the form (declare DECLS...) where
DECLS is a list of elements of the form (PROP . VALUES).  These are
interpreted according to `macro-declarations-alist'.
The return value is undefined.

\(fn NAME ARGLIST &optional DOCSTRING DECL &rest BODY)"
       ;; We can't just have `decl' as an &optional argument, because we need
       ;; to distinguish
       ;;    (defmacro foo (arg) (bar) nil)
       ;; from
       ;;    (defmacro foo (arg) (bar)).
       (let ((decls (cond
		     ((eq (car-safe docstring) 'declare)
		      (prog1 (cdr docstring) (setq docstring nil)))
		     ((and (stringp docstring)
			   (eq (car-safe (car body)) 'declare))
		      (prog1 (cdr (car body)) (setq body (cdr body)))))))
	 (if docstring (setq body (cons docstring body))
	   (if (null body) (setq body '(nil))))
	 ;; Can't use backquote because it's not defined yet!
	 (let* ((fun (list 'function (cons 'lambda (cons arglist body))))
		(def (list 'defalias
			   (list 'quote name)
			   (list 'cons ''macro fun)))
		(declarations
		 (mapcar
		  #'(lambda (x)
		      (let ((f (cdr (assq (car x) macro-declarations-alist))))
			(if f (apply (car f) name arglist (cdr x))
			  (macroexp-warn-and-return
			   (format-message
			    "Unknown macro property %S in %S"
			    (car x) name)
			   nil))))
		  decls)))
	   ;; Refresh font-lock if this is a new macro, or it is an
	   ;; existing macro whose 'no-font-lock-keyword declaration
	   ;; has changed.
	   (if (and
		;; If lisp-mode hasn't been loaded, there's no reason
		;; to flush.
		(fboundp 'lisp--el-font-lock-flush-elisp-buffers)
		(or (not (fboundp name)) ;; new macro
		    (and (fboundp name)  ;; existing macro
			 (member `(function-put ',name 'no-font-lock-keyword
						',(get name 'no-font-lock-keyword))
				 declarations))))
	       (lisp--el-font-lock-flush-elisp-buffers))
           (list 'progn
                 (list 'eval-when '(:compile-toplevel :load-toplevel :execute)
                       def
                       (cons 'progn declarations))
                 (list 'quote name)))))))

;; Now that we defined defmacro we can use it!
;; FIX: aren't we replacing some kind of primordial defun (see boot.el)?
;;      if so we might want to say so here.
(defmacro defun (name arglist &optional docstring &rest body)
  "Define NAME as a function.
The definition is (lambda ARGLIST [DOCSTRING] BODY...).
See also the function `interactive'.
DECL is a declaration, optional, of the form (declare DECLS...) where
DECLS is a list of elements of the form (PROP . VALUES).  These are
interpreted according to `defun-declarations-alist'.
The return value is undefined.

\(fn NAME ARGLIST &optional DOCSTRING DECL &rest BODY)"
  ;; We can't just have `decl' as an &optional argument, because we need
  ;; to distinguish
  ;;    (defun foo (arg) (toto) nil)
  ;; from
  ;;    (defun foo (arg) (toto)).
  (declare (doc-string 3) (indent 2))
  (or name (error "Cannot define '%s' as a function" name))
  (if (null
       (and (listp arglist)
            (null (delq t (mapcar #'symbolp arglist)))))
      (error "Malformed arglist: %s" arglist))
  (let ((decls (cond
                ((eq (car-safe docstring) 'declare)
                 (prog1 (cdr docstring) (setq docstring nil)))
                ((and (stringp docstring)
		      (eq (car-safe (car body)) 'declare))
                 (prog1 (cdr (car body)) (setq body (cdr body)))))))
    (if docstring (setq body (cons docstring body))
      (if (null body) (setq body '(nil))))
    (let ((declarations
           (mapcar
            #'(lambda (x)
                (let ((f (cdr (assq (car x) defun-declarations-alist))))
                  (cond
                   (f (apply (car f) name arglist (cdr x)))
                   ;; Yuck!!
                   ((and (featurep 'cl)
                         (memq (car x)  ;C.f. cl-do-proclaim.
                               '(special inline notinline optimize warn)))
                    (setq body (cons (list 'declare x) body))
                    nil)
                   (t
                    (macroexp-warn-and-return
                     (format-message "Unknown defun property `%S' in %S"
                                     (car x) name)
                     nil)))))
            decls))
          (def (list 'defalias
                     (list 'quote name)
                     (list 'function
                           (cons 'lambda
                                 (cons arglist body))))))
      (list 'progn
            def
            (cons 'progn declarations)
            :autoload-end
            (list 'funcall
                  (list '@ '(guile) 'set-procedure-property!)
                  (list 'symbol-function (list 'quote name))
                  (list 'quote 'name)
                  (list 'quote name))
            (list 'quote name)))))

;; Redefined in byte-optimize.el.
;; This is not documented--it's not clear that we should promote it.

;; Redefined in byte-opt.el.
;; This was undocumented and unused for decades.
; FIX: 20190627 LAV, which version is correct?
;(defalias 'inline 'progn
;  "Like `progn', but when compiled inline top-level function calls in body.
;You don't need this.  (See bytecomp.el commentary for more details.)
;
;\(fn BODY...)")
(defmacro inline (&rest body)
  (cons 'progn body))

;;; Interface to inline functions.

;; (defmacro proclaim-inline (&rest fns)
;;   "Cause the named functions to be open-coded when called from compiled code.
;; They will only be compiled open-coded when byte-compile-optimize is true."
;;   (cons 'eval-and-compile
;; 	(mapcar (lambda (x)
;; 		   (or (memq (get x 'byte-optimizer)
;; 			     '(nil byte-compile-inline-expand))
;; 		       (error
;; 			"%s already has a byte-optimizer, can't make it inline"
;; 			x))
;; 		   (list 'put (list 'quote x)
;; 			 ''byte-optimizer ''byte-compile-inline-expand))
;; 		fns)))

;; (defmacro proclaim-notinline (&rest fns)
;;   "Cause the named functions to no longer be open-coded."
;;   (cons 'eval-and-compile
;; 	(mapcar (lambda (x)
;; 		   (if (eq (get x 'byte-optimizer) 'byte-compile-inline-expand)
;; 		       (put x 'byte-optimizer nil))
;; 		   (list 'if (list 'eq (list 'get (list 'quote x) ''byte-optimizer)
;; 				   ''byte-compile-inline-expand)
;; 			 (list 'put x ''byte-optimizer nil)))
;; 		fns)))

(defvar advertised-signature-table (make-hash-table :test 'eq :weakness 'key))

(defun set-advertised-calling-convention (function signature _when)
  "Set the advertised SIGNATURE of FUNCTION.
This will allow the byte-compiler to warn the programmer when she uses
an obsolete calling convention.  WHEN specifies since when the calling
convention was modified."
  (puthash (indirect-function function) signature
           advertised-signature-table))

(defun make-obsolete (obsolete-name current-name when)
  "Make the byte-compiler warn that function OBSOLETE-NAME is obsolete.
OBSOLETE-NAME should be a function name or macro name (a symbol).

The warning will say that CURRENT-NAME should be used instead.
If CURRENT-NAME is a string, that is the `use instead' message
\(it should end with a period, and not start with a capital).
WHEN should be a string indicating when the function
was first made obsolete, for example a date or a release number."
  (put obsolete-name 'byte-obsolete-info
       ;; The second entry used to hold the `byte-compile' handler, but
       ;; is not used any more nowadays.
       (purecopy (list current-name nil when)))
  obsolete-name)

(defmacro define-obsolete-function-alias ( obsolete-name current-name when
                                           &optional docstring)
  "Set OBSOLETE-NAME's function definition to CURRENT-NAME and mark it obsolete.

\(define-obsolete-function-alias \\='old-fun \\='new-fun \"28.1\" \
\"old-fun's doc.\")

is equivalent to the following two lines of code:

\(defalias \\='old-fun \\='new-fun \"old-fun's doc.\")
\(make-obsolete \\='old-fun \\='new-fun \"28.1\")

WHEN should be a string indicating when the function was first
made obsolete, for example a date or a release number.

See the docstrings of `defalias' and `make-obsolete' for more details."
  (declare (doc-string 4))
  `(progn
     (defalias ,obsolete-name ,current-name ,docstring)
     (make-obsolete ,obsolete-name ,current-name ,when)))

(defun make-obsolete-variable ( obsolete-name current-name when
                                &optional access-type)
  "Make the byte-compiler warn that OBSOLETE-NAME is obsolete.
The warning will say that CURRENT-NAME should be used instead.
If CURRENT-NAME is a string, that is the `use instead' message.
WHEN should be a string indicating when the variable
was first made obsolete, for example a date or a release number.
ACCESS-TYPE if non-nil should specify the kind of access that will trigger
  obsolescence warnings; it can be either `get' or `set'."
  (put obsolete-name 'byte-obsolete-variable
       (purecopy (list current-name access-type when)))
  obsolete-name)


(defmacro define-obsolete-variable-alias ( obsolete-name current-name when
                                           &optional docstring)
  "Make OBSOLETE-NAME a variable alias for CURRENT-NAME and mark it obsolete.

WHEN should be a string indicating when the variable was first
made obsolete, for example a date or a release number.

This macro evaluates all its parameters, and both OBSOLETE-NAME
and CURRENT-NAME should be symbols, so a typical usage would look like:

  (define-obsolete-variable-alias 'foo-thing 'bar-thing \"28.1\")

This macro uses `defvaralias' and `make-obsolete-variable' (which see).
See the Info node `(elisp)Variable Aliases' for more details.

If CURRENT-NAME is a defcustom or a defvar (more generally, any variable
where OBSOLETE-NAME may be set, e.g. in an init file, before the
alias is defined), then the define-obsolete-variable-alias
statement should be evaluated before the defcustom, if user
customizations are to be respected.  The simplest way to achieve
this is to place the alias statement before the defcustom (this
is not necessary for aliases that are autoloaded, or in files
dumped with Emacs).  This is so that any user customizations are
applied before the defcustom tries to initialize the
variable (this is due to the way `defvaralias' works).

For the benefit of Customize, if OBSOLETE-NAME has
any of the following properties, they are copied to
CURRENT-NAME, if it does not already have them:
`saved-value', `saved-variable-comment'."
  (declare (doc-string 4))
  `(progn
     (defvaralias ,obsolete-name ,current-name ,docstring)
     ;; See Bug#4706.
     (dolist (prop '(saved-value saved-variable-comment))
       (and (get ,obsolete-name prop)
            (null (get ,current-name prop))
            (put ,current-name prop (get ,obsolete-name prop))))
     (make-obsolete-variable ,obsolete-name ,current-name ,when)))

;; FIXME This is only defined in this file because the variable- and
;; function- versions are too.  Unlike those two, this one is not used
;; by the byte-compiler (would be nice if it could warn about obsolete
;; faces, but it doesn't really do anything special with faces).
;; It only really affects M-x describe-face output.
(defmacro define-obsolete-face-alias (obsolete-face current-face when)
  "Make OBSOLETE-FACE a face alias for CURRENT-FACE and mark it obsolete.
WHEN should be a string indicating when the face was first made
obsolete, for example a date or a release number."
  `(progn
     (put ,obsolete-face 'face-alias ,current-face)
     ;; Used by M-x describe-face.
     (put ,obsolete-face 'obsolete-face (or (purecopy ,when) t))))

(defmacro dont-compile (&rest body)
  "Like `progn', but the body always runs interpreted (not compiled).
If you think you need this, you're probably making a mistake somewhere."
  (declare (debug t) (indent 0) (obsolete nil "24.4"))
  (list 'eval (list 'quote (if (cdr body) (cons 'progn body) (car body)))))


(defun with-no-warnings (&rest body)
  "Like `progn', but prevents compiler warnings in the body."
  (declare (indent 0))
  ;; The implementation for the interpreter is basically trivial.
  (car (last body)))

(defmacro with-suppressed-warnings (warnings &rest body)
  "Like `progn', but prevents compiler WARNINGS in BODY.

WARNINGS is an associative list where the first element of each
item is a warning type, and the rest of the elements in each item
are symbols they apply to.  For instance, if you want to suppress
byte compilation warnings about the two obsolete functions `foo'
and `bar', as well as the function `zot' being called with the
wrong number of parameters, say

\(with-suppressed-warnings ((obsolete foo bar)
                           (callargs zot))
  (foo (bar))
  (zot 1 2))

The warnings that can be suppressed are a subset of the warnings
in `byte-compile-warning-types'; see the variable
`byte-compile-warnings' for a fuller explanation of the warning
types.  The types that can be suppressed with this macro are
`free-vars', `callargs', `redefine', `obsolete',
`interactive-only', `lexical', `mapcar', `constants' and
`suspicious'.

For the `mapcar' case, only the `mapcar' function can be used in
the symbol list.  For `suspicious', only `set-buffer' can be used."
  ;; Note: during compilation, this definition is overridden by the one in
  ;; byte-compile-initial-macro-environment.
  (declare (debug (sexp &optional body)) (indent 1))
  (if (not (and (featurep 'macroexp)
                (boundp 'byte-compile--suppressed-warnings)))
      ;; If `macroexp' is not yet loaded, we're in the middle of
      ;; bootstrapping, so better risk emitting too many warnings
      ;; than risk breaking the bootstrap.
      `(progn ,@body)
    ;; We need to let-bind byte-compile--suppressed-warnings here, so as to
    ;; silence warnings emitted during macro-expansion performed outside of
    ;; byte-compilation.
    (let ((byte-compile--suppressed-warnings
           (append warnings byte-compile--suppressed-warnings)))
      (macroexpand-all (macroexp-progn body)
                       macroexpand-all-environment))))

(defun byte-run--unescaped-character-literals-warning ()
  "Return a warning about unescaped character literals.
If there were any unescaped character literals in the last form
read, return an appropriate warning message as a string.
Otherwise, return nil.  For internal use only."
  ;; This is called from lread.c and therefore needs to be preloaded.
  (if lread--unescaped-character-literals
      (let ((sorted (sort lread--unescaped-character-literals #'<)))
        (format-message "unescaped character literals %s detected, %s expected!"
                        (mapconcat (lambda (char) (format "`?%c'" char))
                                   sorted ", ")
                        (mapconcat (lambda (char) (format "`?\\%c'" char))
                                   sorted ", ")))))

(defun byte-compile-info (string &optional message type)
  "Format STRING in a way that looks pleasing in the compilation output.
If MESSAGE, output the message, too.

If TYPE, it should be a string that says what the information
type is.  This defaults to \"INFO\"."
  (let ((string (format "  %-9s%s" (or type "INFO") string)))
    (when message
      (message "%s" string))
    string))

(defun byte-compile-info-string (&rest args)
  "Format ARGS in a way that looks pleasing in the compilation output."
  (declare (obsolete byte-compile-info "28.1"))
  (byte-compile-info (apply #'format args)))

(defun byte-compile-info-message (&rest args)
  "Message format ARGS in a way that looks pleasing in the compilation output."
  (declare (obsolete byte-compile-info "28.1"))
  (byte-compile-info (apply #'format args) t))


;; I nuked this because it's not a good idea for users to think of using it.
;; These options are a matter of installation preference, and have nothing to
;; with particular source files; it's a mistake to suggest to users
;; they should associate these with particular source files.
;; There is hardly any reason to change these parameters, anyway.
;; --rms.

;; (put 'byte-compiler-options 'lisp-indent-function 0)
;; (defmacro byte-compiler-options (&rest args)
;;   "Set some compilation-parameters for this file.  This will affect only the
;; file in which it appears; this does nothing when evaluated, and when loaded
;; from a .el file.
;;
;; Each argument to this macro must be a list of a key and a value.
;;
;;   Keys:		  Values:		Corresponding variable:
;;
;;   verbose	  t, nil		byte-compile-verbose
;;   optimize	  t, nil, source, byte	byte-compile-optimize
;;   warnings	  list of warnings	byte-compile-warnings
;; 		      Valid elements: (callargs redefine free-vars unresolved)
;;   file-format	  emacs18, emacs19	byte-compile-compatibility
;;
;; For example, this might appear at the top of a source file:
;;
;;     (byte-compiler-options
;;       (optimize t)
;;       (warnings (- free-vars))		; Don't warn about free variables
;;       (file-format emacs19))"
;;   nil)

(make-obsolete-variable 'macro-declaration-function
                        'macro-declarations-alist "24.3")
(make-obsolete 'macro-declaration-function
               'macro-declarations-alist "24.3")

;;; byte-run.el ends here<|MERGE_RESOLUTION|>--- conflicted
+++ resolved
@@ -163,65 +163,6 @@
 
 ;; Add any new entries to info node `(elisp)Declare Form'.
 (eval-and-compile
-<<<<<<< HEAD
-  (defvar defun-declarations-alist
-    (list
-     ;; We can only use backquotes inside the lambdas and not for those
-     ;; properties that are used by functions loaded before backquote.el.
-     (list 'advertised-calling-convention
-           #'(lambda (f _args arglist when)
-               (list 'set-advertised-calling-convention
-                     (list 'quote f) (list 'quote arglist) (list 'quote when))))
-     (list 'obsolete
-           #'(lambda (f _args new-name when)
-               (list 'make-obsolete
-                     (list 'quote f) (list 'quote new-name) (list 'quote when))))
-     (list 'interactive-only
-           #'(lambda (f _args instead)
-               (list 'function-put (list 'quote f)
-                     ''interactive-only (list 'quote instead))))
-     ;; FIXME: Merge `pure' and `side-effect-free'.
-     (list 'pure
-           #'(lambda (f _args val)
-               (list 'function-put (list 'quote f)
-                     ''pure (list 'quote val)))
-           "If non-nil, the compiler can replace calls with their return value.
-This may shift errors from run-time to compile-time.")
-     (list 'side-effect-free
-           #'(lambda (f _args val)
-               (list 'function-put (list 'quote f)
-                     ''side-effect-free (list 'quote val)))
-           "If non-nil, calls can be ignored if their value is unused.
-If `error-free', drop calls even if `byte-compile-delete-errors' is nil.")
-     (list 'compiler-macro
-           #'(lambda (f args compiler-function)
-               (if (not (eq (car-safe compiler-function) 'lambda))
-                   `(eval-and-compile
-                      (function-put ',f 'compiler-macro #',compiler-function))
-                 (let ((cfname (intern (concat (symbol-name f) "--anon-cmacro")))
-                       ;; Avoid cadr/cddr so we can use `compiler-macro' before
-                       ;; defining cadr/cddr.
-                       (data (cdr compiler-function)))
-                   `(progn
-                      (eval-and-compile
-                        (function-put ',f 'compiler-macro #',cfname))
-                      ;; Don't autoload the compiler-macro itself, since the
-                      ;; macroexpander will find this file via `f's autoload,
-                      ;; if needed.
-                      :autoload-end
-                      (eval-and-compile
-                        (defun ,cfname (,@(car data) ,@args)
-                          ,@(cdr data))))))))
-     (list 'doc-string
-           #'(lambda (f _args pos)
-               (list 'function-put (list 'quote f)
-                     ''doc-string-elt (list 'quote pos))))
-     (list 'indent
-           #'(lambda (f _args val)
-               (list 'function-put (list 'quote f)
-                     ''lisp-indent-function (list 'quote val)))))
-    "List associating function properties to their macro expansion.
-=======
 (defvar defun-declarations-alist
   (list
    (list 'advertised-calling-convention
@@ -242,7 +183,6 @@
    (list 'completion #'byte-run--set-completion)
    (list 'modes #'byte-run--set-modes))
   "List associating function properties to their macro expansion.
->>>>>>> 9adc93e6
 Each element of the list takes the form (PROP FUN) where FUN is
 a function.  For each (PROP . VALUES) in a function's declaration,
 the FUN corresponding to PROP is called with the function name,
@@ -251,22 +191,6 @@
 
 This is used by `declare'.")
 
-<<<<<<< HEAD
-  (defvar macro-declarations-alist
-    (cons
-     (list 'debug
-           #'(lambda (name _args spec)
-               (list 'progn :autoload-end
-                     (list 'put (list 'quote name)
-                           ''edebug-form-spec (list 'quote spec)))))
-     (cons
-      (list 'no-font-lock-keyword
-            #'(lambda (name _args val)
-            (list 'function-put (list 'quote name)
-                  ''no-font-lock-keyword (list 'quote val))))
-      defun-declarations-alist))
-    "List associating properties of macros to their macro expansion.
-=======
 (defalias 'byte-run--set-debug
   #'(lambda (name _args spec)
       (list 'progn :autoload-end
@@ -285,7 +209,6 @@
     (list 'no-font-lock-keyword #'byte-run--set-no-font-lock-keyword)
     defun-declarations-alist))
   "List associating properties of macros to their macro expansion.
->>>>>>> 9adc93e6
 Each element of the list takes the form (PROP FUN) where FUN is a function.
 For each (PROP . VALUES) in a macro's declaration, the FUN corresponding
 to PROP is called with the macro name, the macro's arglist, and the VALUES
