--- conflicted
+++ resolved
@@ -5427,12 +5427,9 @@
 	(setq i (1+ i))))))
  
-<<<<<<< HEAD
-=======
 
 (make-obsolete-variable 'bytecomp-load-hook
                         "use `with-eval-after-load' instead." "28.1")
->>>>>>> 9adc93e6
 (run-hooks 'bytecomp-load-hook)
 
 ;;; bytecomp.el ends here