;;; nadvice.el --- Light-weight advice primitives for Elisp functions  -*- lexical-binding: t -*-

;; Copyright (C) 2012-2022 Free Software Foundation, Inc.

;; Author: Stefan Monnier <monnier@iro.umontreal.ca>
;; Keywords: extensions, lisp, tools

;; This file is part of GNU Emacs.

;; GNU Emacs is free software: you can redistribute it and/or modify
;; it under the terms of the GNU General Public License as published by
;; the Free Software Foundation, either version 3 of the License, or
;; (at your option) any later version.

;; GNU Emacs is distributed in the hope that it will be useful,
;; but WITHOUT ANY WARRANTY; without even the implied warranty of
;; MERCHANTABILITY or FITNESS FOR A PARTICULAR PURPOSE.  See the
;; GNU General Public License for more details.

;; You should have received a copy of the GNU General Public License
;; along with GNU Emacs.  If not, see <https://www.gnu.org/licenses/>.

;;; Commentary:

;; This package lets you add behavior (which we call "piece of advice") to
;; existing functions, like the old `advice.el' package, but with much fewer
;; bells and whistles.  It comes in 2 parts:
;;
;; - The first part lets you add/remove functions, similarly to
;;   add/remove-hook, from any "place" (i.e. as accepted by `setf') that
;;   holds a function.
;;   This part provides mainly 2 macros: `add-function' and `remove-function'.
;;
;; - The second part provides `advice-add' and `advice-remove' which are
;;   refined version of the previous macros specially tailored for the case
;;   where the place that we want to modify is a `symbol-function'.

;;; Code:

;; The autoloads.el mechanism which adds package--builtin-versions
;; maintenance to loaddefs.el doesn't work for preloaded packages (such
;; as this one), so we have to do it by hand!
(push (purecopy '(nadvice 1 0)) package--builtin-versions)

;;;; Lightweight advice/hook
(defvar advice--where-alist
  '((:around . (apply function main args))
    (:before . (progn
               (apply function args)
               (apply main args)))
    (:after . (prog1 (apply main args)
              (apply function args)))
    (:override . (apply function args))
    (:after-until . (or (apply main args) (apply function args)))
    (:after-while . (and (apply main args) (apply function args)))
    (:before-until . (or (apply function args) (apply main args)))
    (:before-while . (and (apply function args) (apply main args)))
    (:filter-args . (apply main (apply function args)))
    (:filter-return . (funcall function (apply main args))))
  "List of descriptions of how to add a function.")

(setq advice--where-alist
      (mapcar #'(lambda (tem)
                  (cons (car tem)
                        (eval `(lambda (function main)
                                 (lambda (&rest args)
                                   ,(cdr tem))))))
              advice--where-alist))

(defun advice--p (object)
  (when (funcall (@ (guile) procedure?) object)
    (funcall (@ (guile) procedure-property) object 'advice)))
<<<<<<< HEAD

(defun advice--car (f)
  (when (funcall (@ (guile) procedure?) f)
    (funcall (@ (guile) procedure-property) f 'advice-car)))

=======

(defun advice--car (f)
  (when (funcall (@ (guile) procedure?) f)
    (funcall (@ (guile) procedure-property) f 'advice-car)))

>>>>>>> 9adc93e6
(defun advice--cdr (f)
  (when (funcall (@ (guile) procedure?) f)
    (funcall (@ (guile) procedure-property) f 'advice-cdr)))

(defun advice--props (f)
  (when (funcall (@ (guile) procedure?) f)
    (funcall (@ (guile) procedure-property) f 'advice-props)))

(defun advice--cd*r (f)
  (while (advice--p f)
    (setq f (advice--cdr f)))
  f)

(defun advice--where (f)
  (let ((bytecode (aref f 1))
        (where nil))
    (dolist (elem advice--where-alist)
      (if (eq bytecode (cadr elem)) (setq where (car elem))))
    where))

(defun advice--make-single-doc (flist function macrop)
  (let ((where (advice--where flist)))
    (concat
     (format "This %s has %s advice: "
             (if macrop "macro" "function")
             where)
     (let ((fun (advice--car flist)))
       (if (symbolp fun) (format-message "`%S'." fun)
         (let* ((name (cdr (assq 'name (advice--props flist))))
                (doc (documentation fun t))
                (usage (help-split-fundoc doc function)))
           (if usage (setq doc (cdr usage)))
           (if name
               (if doc
                   (format "%s\n%s" name doc)
                 (format "%s" name))
             (or doc "No documentation")))))
     "\n")))

(defun advice--make-docstring (function)
  "Build the raw docstring for FUNCTION, presumably advised."
  (let* ((flist (indirect-function function))
         (docfun nil)
         (macrop (eq 'macro (car-safe flist)))
         (docstring nil))
    (when macrop
      (setq flist (cdr flist)))
    (if (and (autoloadp flist)
             (get function 'advice--pending))
        (setq docstring
              (advice--make-single-doc (get function 'advice--pending)
                                       function macrop))
      (while (advice--p flist)
        ;; Hack attack!  For advices installed before calling
        ;; Snarf-documentation, the integer offset into the DOC file will not
        ;; be installed in the "core unadvised function" but in the advice
        ;; object instead!  So here we try to undo the damage.
        (when (integerp (aref flist 4))
          (setq docfun flist))
        (setq docstring (concat docstring (advice--make-single-doc
                                           flist function macrop))
              flist (advice--cdr flist))))
    (unless docfun
      (setq docfun flist))
    (let* ((origdoc (unless (eq function docfun) ;Avoid inf-loops.
                      (documentation docfun t)))
           (usage (help-split-fundoc origdoc function)))
      (setq usage (if (null usage)
                      (let ((arglist (help-function-arglist flist)))
                        ;; "[Arg list not available until function
                        ;; definition is loaded]", bug#21299
                        (if (stringp arglist) t
                          (help--make-usage-docstring function arglist)))
                    (setq origdoc (cdr usage)) (car usage)))
      (help-add-fundoc-usage (concat origdoc
                                     (if (string-suffix-p "\n" origdoc)
                                         "\n"
                                       "\n\n")
                                     docstring)
                             usage))))

(defun advice-eval-interactive-spec (spec)
  "Evaluate the interactive spec SPEC."
  (cond
   ((stringp spec)
    ;; There's no direct access to the C code (in call-interactively) that
    ;; processes those specs, but that shouldn't stop us, should it?
    ;; FIXME: Despite appearances, this is not faithful: SPEC and
    ;; (advice-eval-interactive-spec SPEC) will behave subtly differently w.r.t
    ;; command-history (and maybe a few other details).
    (call-interactively `(lambda (&rest args) (interactive ,spec) args)))
   ;; ((functionp spec) (funcall spec))
   (t (eval spec))))

(defun advice--interactive-form (function)
  "Like `interactive-form' but tries to avoid autoloading functions."
  (when (commandp function)
    (if (not (and (symbolp function) (autoloadp (indirect-function function))))
        (interactive-form function)
      `(interactive (advice-eval-interactive-spec
                     (cadr (interactive-form ',function)))))))

(defun advice--make-interactive-form (function main)
  ;; TODO: make it so that interactive spec can be a constant which
  ;; dynamically checks the advice--car/cdr to do its job.
  ;; For that, advice-eval-interactive-spec needs to be more faithful.
  (let* ((iff (advice--interactive-form function))
         (ifm (advice--interactive-form main))
         (fspec (cadr iff)))
    (when (eq 'function (car-safe fspec)) ;; Macroexpanded lambda?
      (setq fspec (nth 1 fspec)))
    (if (functionp fspec)
        `(funcall ',fspec ',(cadr ifm))
      (cadr (or iff ifm)))))

(defun advice--make-1 (type make-wrapper function main props)
  "Build a function value that adds FUNCTION to MAIN."
  (let ((adv-sig (gethash main advertised-signature-table))
        (advice
         (funcall make-wrapper function main)))
    (funcall (@ (guile) set-procedure-property!)
             advice 'advice-type type)
    (funcall (@ (guile) set-procedure-property!)
             advice 'advice-car function)
    (funcall (@ (guile) set-procedure-property!)
             advice 'advice-cdr main)
    (funcall (@ (guile) set-procedure-property!)
             advice 'advice-props props)
    (when (or (commandp function) (commandp main))
      (funcall (@ (guile) set-procedure-property!)
               advice
               'interactive-form
               (advice--make-interactive-form function main)))
    (when adv-sig (puthash advice adv-sig advertised-signature-table))
    advice))

(defun advice--make (where function main props)
  "Build a function value that adds FUNCTION to MAIN at WHERE.
WHERE is a symbol to select an entry in `advice--where-alist'."
  (let ((fd (or (cdr (assq 'depth props)) 0))
        (md (if (advice--p main)
                (or (cdr (assq 'depth (advice--props main))) 0))))
    (if (and md (> fd md))
        ;; `function' should go deeper.
        (let ((rest (advice--make where function (advice--cdr main) props)))
          (advice--make-1 (aref main 1) (aref main 3)
                          (advice--car main) rest (advice--props main)))
      (let ((desc (assq where advice--where-alist)))
        (unless desc (error "Unknown add-function location `%S'" where))
        (advice--make-1 (car desc) (cdr desc)
                        function main props)))))

(defun advice--member-p (function use-name definition)
  (let ((found nil))
    (while (and (not found) (advice--p definition))
      (if (if (eq use-name :use-both)
	      (or (equal function
			 (cdr (assq 'name (advice--props definition))))
		  (equal function (advice--car definition)))
	    (equal function (if use-name
				(cdr (assq 'name (advice--props definition)))
			      (advice--car definition))))
          (setq found definition)
        (setq definition (advice--cdr definition))))
    found))

(defun advice--tweak (flist tweaker)
  (if (not (advice--p flist))
      (funcall tweaker nil flist nil)
    (let ((first (advice--car flist))
          (rest (advice--cdr flist))
          (props (advice--props flist)))
      (let ((val (funcall tweaker first rest props)))
        (if val (car val)
          (let ((nrest (advice--tweak rest tweaker)))
            (if (eq rest nrest) flist
              (advice--make-1 (aref flist 1) (aref flist 3)
                              first nrest props))))))))

;;;###autoload
(defun advice--remove-function (flist function)
  (advice--tweak flist
                 (lambda (first rest props)
                   (cond ((not first) rest)
                         ((or (equal function first)
                              (equal function (cdr (assq 'name props))))
                          (list (advice--remove-function rest function)))))))

(defvar advice--buffer-local-function-sample nil
  "Keeps an example of the special \"run the default value\" functions.
These functions play the same role as t in buffer-local hooks, and to recognize
them, we keep a sample here against which to compare.  Each instance is
different, but `function-equal' will hopefully ignore those differences.")

(defun advice--set-buffer-local (var val)
  (if (equal val advice--buffer-local-function-sample)
      (kill-local-variable var)
    (set (make-local-variable var) val)))

;;;###autoload
(defun advice--buffer-local (var)
  "Buffer-local value of VAR, presumed to contain a function."
  (declare (gv-setter advice--set-buffer-local))
  (if (local-variable-p var) (symbol-value var)
    (setq advice--buffer-local-function-sample
          ;; This function acts like the t special value in buffer-local hooks.
          ;; FIXME: Provide an `advice-bottom' function that's like
          ;; `advice-cd*r' but also follows through this proxy.
          (lambda (&rest args) (apply (default-value var) args)))))

(eval-and-compile
  (defun advice--normalize-place (place)
    (cond ((eq 'local (car-safe place)) `(advice--buffer-local ,@(cdr place)))
          ((eq 'var (car-safe place))   (nth 1 place))
          ((symbolp place)              `(default-value ',place))
          (t place))))

;;;###autoload
(defmacro add-function (where place function &optional props)
  ;; TODO:
  ;; - maybe let `where' specify some kind of predicate and use it
  ;;   to implement things like mode-local or cl-defmethod.
  ;;   Of course, that only makes sense if the predicates of all advices can
  ;;   be combined and made more efficient.
  ;; :before is like a normal add-hook on a normal hook.
  ;; :before-while is like add-hook on run-hook-with-args-until-failure.
  ;; :before-until is like add-hook on run-hook-with-args-until-success.
  ;; Same with :after-* but for (add-hook ... 'append).
  "Add a piece of advice on the function stored at PLACE.
FUNCTION describes the code to add.  WHERE describes where to add it.
WHERE can be explained by showing the resulting new function, as the
result of combining FUNCTION and the previous value of PLACE, which we
call OLDFUN here:
`:before'	(lambda (&rest r) (apply FUNCTION r) (apply OLDFUN r))
`:after'	(lambda (&rest r) (prog1 (apply OLDFUN r) (apply FUNCTION r)))
`:around'	(lambda (&rest r) (apply FUNCTION OLDFUN r))
`:override'	(lambda (&rest r) (apply FUNCTION r))
`:before-while'	(lambda (&rest r) (and (apply FUNCTION r) (apply OLDFUN r)))
`:before-until'	(lambda (&rest r) (or  (apply FUNCTION r) (apply OLDFUN r)))
`:after-while'	(lambda (&rest r) (and (apply OLDFUN r) (apply FUNCTION r)))
`:after-until'	(lambda (&rest r) (or  (apply OLDFUN r) (apply FUNCTION r)))
`:filter-args'	(lambda (&rest r) (apply OLDFUN (funcall FUNCTION r)))
`:filter-return'(lambda (&rest r) (funcall FUNCTION (apply OLDFUN r)))
If FUNCTION was already added, do nothing.
PROPS is an alist of additional properties, among which the following have
a special meaning:
- `name': a string or symbol.  It can be used to refer to this piece of advice.
- `depth': a number indicating a preference w.r.t ordering.
  The default depth is 0.  By convention, a depth of 100 means that
  the advice  should be innermost (i.e. at the end of the list),
  whereas a depth of -100 means that the advice should be outermost.

If PLACE is a symbol, its `default-value' will be affected.
Use (local \\='SYMBOL) if you want to apply FUNCTION to SYMBOL buffer-locally.
Use (var VAR) if you want to apply FUNCTION to the (lexical) VAR.
If you are trying to modify an existing named function rather
than a function value, you probably want to use `advice-add'
instead (see Info node `(elisp) Advising Named Functions').

If one of FUNCTION or OLDFUN is interactive, then the resulting function
is also interactive.  There are 3 cases:
- FUNCTION is not interactive: the interactive spec of OLDFUN is used.
- The interactive spec of FUNCTION is itself a function: it should take one
  argument (the interactive spec of OLDFUN, which it can pass to
  `advice-eval-interactive-spec') and return the list of arguments to use.
- Else, use the interactive spec of FUNCTION and ignore the one of OLDFUN."
  (declare
   ;;(indent 2)
   (debug (form [&or symbolp ("local" form) ("var" sexp) gv-place]
           form &optional form)))
  `(advice--add-function ,where (gv-ref ,(advice--normalize-place place))
                         ,function ,props))

(declare-function comp-subr-trampoline-install "comp")

;;;###autoload
(defun advice--add-function (where ref function props)
  (when (and (featurep 'native-compile)
             (subr-primitive-p (gv-deref ref)))
    (let ((subr-name (intern (subr-name (gv-deref ref)))))
      ;; Requiring the native compiler to advice `macroexpand' cause a
      ;; circular dependency in eager macro expansion.  uniquify is
      ;; advising `rename-buffer' while being loaded in loadup.el.
      ;; This would require the whole native compiler machinery but we
      ;; don't want to include it in the dump.  Because these two
      ;; functions are already handled in
      ;; `native-comp-never-optimize-functions' we hack the problem
      ;; this way for now :/
      (unless (memq subr-name '(macroexpand rename-buffer))
        ;; Must require explicitly as during bootstrap we have no
        ;; autoloads.
        (require 'comp)
        (comp-subr-trampoline-install subr-name))))
  (let* ((name (cdr (assq 'name props)))
         (a (advice--member-p (or name function) (if name t) (gv-deref ref))))
    (when a
      ;; The advice is already present.  Remove the old one, first.
      (setf (gv-deref ref)
            (advice--remove-function (gv-deref ref)
                                     (or name (advice--car a)))))
    (setf (gv-deref ref)
          (advice--make where function (gv-deref ref) props))))

;;;###autoload
(defmacro remove-function (place function)
  "Remove the FUNCTION piece of advice from PLACE.
If FUNCTION was not added to PLACE, do nothing.
Instead of FUNCTION being the actual function, it can also be the `name'
of the piece of advice."
  (declare (debug ([&or symbolp ("local" form) ("var" sexp) gv-place]
                   form)))
  (gv-letplace (getter setter) (advice--normalize-place place)
    (macroexp-let2 nil new `(advice--remove-function ,getter ,function)
      `(unless (eq ,new ,getter) ,(funcall setter new)))))

(defun advice-function-mapc (f function-def)
  "Apply F to every advice function in FUNCTION-DEF.
F is called with two arguments: the function that was added, and the
properties alist that was specified when it was added."
  (while (advice--p function-def)
    (funcall f (advice--car function-def) (advice--props function-def))
    (setq function-def (advice--cdr function-def))))

(defun advice-function-member-p (advice function-def)
  "Return non-nil if ADVICE is already in FUNCTION-DEF.
Instead of ADVICE being the actual function, it can also be the `name'
of the piece of advice."
  (advice--member-p advice :use-both function-def))

;;;; Specific application of add-function to `symbol-function' for advice.

(defun advice--subst-main (old new)
  (advice--tweak old
                 (lambda (first _rest _props) (if (not first) new))))

(defun advice--normalize (symbol def)
  (cond
   ((special-form-p def)
    ;; Not worth the trouble trying to handle this, I think.
    (error "Advice impossible: %S is a special form" symbol))
   ((and (symbolp def) (macrop def))
    (let ((newval `(macro . ,(lambda (&rest r) (macroexpand `(,def . ,r))))))
      (put symbol 'advice--saved-rewrite (cons def (cdr newval)))
      newval))
   ;; `f' might be a pure (hence read-only) cons!
   ((and (eq 'macro (car-safe def))
	 (not (ignore-errors (setcdr def (cdr def)) t)))
    (cons 'macro (cdr def)))
   (t def)))

(defsubst advice--strip-macro (x)
  (if (eq 'macro (car-safe x)) (cdr x) x))

(defun advice--symbol-function (symbol)
  ;; The value conceptually stored in `symbol-function' is split into two
  ;; parts:
  ;; - the normal function definition.
  ;; - the list of advice applied to it.
  ;; `advice--symbol-function' is intended to return the second part (i.e. the
  ;; list of advice, which includes a hole at the end which typically holds the
  ;; first part, but this function doesn't care much which value is found
  ;; there).
  ;; In the "normal" state both parts are combined into a single value stored
  ;; in the "function slot" of the symbol.  But the way they are combined is
  ;; different depending on whether the definition is a function or a macro.
  ;; Also if the function definition is nil (i.e. unbound) or is an autoload,
  ;; the second part is stashed away temporarily in the `advice--pending'
  ;; symbol property.
  (or (get symbol 'advice--pending)
      (advice--strip-macro (symbol-function symbol))))

(defun advice--defalias-fset (fsetfun symbol newdef)
  (unless fsetfun (setq fsetfun #'fset))
  ;; `newdef' shouldn't include advice wrappers, since that's what *we* manage!
  ;; So if `newdef' includes advice wrappers, it's usually because someone
  ;; naively took (symbol-function F) and then passed that back to `defalias':
  ;; let's strip them away.
  (cond
   ((advice--p newdef) (setq newdef (advice--cd*r newdef)))
   ((and (eq 'macro (car-safe newdef))
         (advice--p (cdr newdef)))
    (setq newdef `(macro . ,(advice--cd*r (cdr newdef))))))
  ;; The saved-rewrite is specific to the current value, so since we are about
  ;; to overwrite that current value with new value, the old saved-rewrite is
  ;; not relevant any more.
  (when (get symbol 'advice--saved-rewrite)
    (put symbol 'advice--saved-rewrite nil))
  (setq newdef (advice--normalize symbol newdef))
  (let ((oldadv (advice--symbol-function symbol)))
    (if (and newdef (not (autoloadp newdef)))
        (let* ((snewdef (advice--strip-macro newdef))
               (snewadv (advice--subst-main oldadv snewdef)))
          (put symbol 'advice--pending nil)
          (funcall fsetfun symbol
                   (if (eq snewdef newdef) snewadv (cons 'macro snewadv))))
      (unless (eq oldadv (get symbol 'advice--pending))
        (put symbol 'advice--pending (advice--subst-main oldadv nil)))
      (funcall fsetfun symbol newdef))))

;;;###autoload
(defun advice-add (symbol where function &optional props)
  "Like `add-function' but for the function named SYMBOL.
Contrary to `add-function', this will properly handle the cases where SYMBOL
is defined as a macro, alias, command, ..."
  ;; TODO:
  ;; - record the advice location, to display in describe-function.
  ;; - change all defadvice in lisp/**/*.el.
  ;; - obsolete advice.el.
  (let* ((f (symbol-function symbol))
	 (nf (advice--normalize symbol f)))
    (unless (eq f nf) (fset symbol nf))
    (add-function where (cond
                         ((eq (car-safe nf) 'macro) (cdr nf))
                         ;; Reasons to delay installation of the advice:
                         ;; - If the function is not yet defined, installing
                         ;;   the advice would affect `fboundp'ness.
                         ;; - the symbol-function slot of an autoloaded
                         ;;   function is not itself a function value.
                         ;; - `autoload' does nothing if the function is
                         ;;   not an autoload or undefined.
                         ((or (not nf) (autoloadp nf))
                          (get symbol 'advice--pending))
                         (t (symbol-function symbol)))
                  function props)
    (put symbol 'function-documentation `(advice--make-docstring ',symbol))
    (add-function :around (get symbol 'defalias-fset-function)
                  #'advice--defalias-fset))
  nil)

;;;###autoload
(defun advice-remove (symbol function)
  "Like `remove-function' but for the function named SYMBOL.
Contrary to `remove-function', this also works when SYMBOL is a macro
or an autoload and it preserves `fboundp'.
Instead of the actual function to remove, FUNCTION can also be the `name'
of the piece of advice."
  (let ((f (symbol-function symbol)))
    (remove-function (cond ;This is `advice--symbol-function' but as a "place".
                      ((get symbol 'advice--pending)
                       (get symbol 'advice--pending))
                      ((eq (car-safe f) 'macro) (cdr f))
                      (t (symbol-function symbol)))
                     function)
    (unless (advice--p (advice--symbol-function symbol))
      (remove-function (get symbol 'defalias-fset-function)
                       #'advice--defalias-fset)
      (let ((asr (get symbol 'advice--saved-rewrite)))
        (and asr (eq (cdr-safe (symbol-function symbol))
                     (cdr asr))
             (fset symbol (car (get symbol 'advice--saved-rewrite)))))))
  nil)

;;;###autoload
(defmacro define-advice (symbol args &rest body)
  "Define an advice and add it to function named SYMBOL.
See `advice-add' and `add-function' for explanation on the
arguments.  Note if NAME is nil the advice is anonymous;
otherwise it is named `SYMBOL@NAME'.

\(fn SYMBOL (WHERE LAMBDA-LIST &optional NAME DEPTH) &rest BODY)"
  (declare (indent 2) (doc-string 3) (debug (sexp sexp def-body)))
  (or (listp args) (signal 'wrong-type-argument (list 'listp args)))
  (or (<= 2 (length args) 4)
      (signal 'wrong-number-of-arguments (list 2 4 (length args))))
  (let* ((where         (nth 0 args))
         (lambda-list   (nth 1 args))
         (name          (nth 2 args))
         (depth         (nth 3 args))
         (props         (and depth `((depth . ,depth))))
         (advice (cond ((null name) `(lambda ,lambda-list ,@body))
                       ((or (stringp name) (symbolp name))
                        (intern (format "%s@%s" symbol name)))
                       (t (error "Unrecognized name spec `%S'" name)))))
    `(prog1 ,@(and (symbolp advice) `((defun ,advice ,lambda-list ,@body)))
       (advice-add ',symbol ,where #',advice ,@(and props `(',props))))))

(defun advice-mapc (fun symbol)
  "Apply FUN to every advice function in SYMBOL.
FUN is called with a two arguments: the function that was added, and the
properties alist that was specified when it was added."
  (advice-function-mapc fun (advice--symbol-function symbol)))

;;;###autoload
(defun advice-member-p (advice symbol)
  "Return non-nil if ADVICE has been added to SYMBOL.
Instead of ADVICE being the actual function, it can also be the `name'
of the piece of advice."
  (advice-function-member-p advice (advice--symbol-function symbol)))

;; When code is advised, called-interactively-p needs to be taught to skip
;; the advising frames.
;; FIXME: This Major Ugly Hack won't handle calls to called-interactively-p
;; done from the advised function if the deepest advice is an around advice!
;; In other cases (calls from an advice or calls from the advised function when
;; the deepest advice is not an around advice), it should hopefully get
;; it right.
(add-hook 'called-interactively-p-functions
          #'advice--called-interactively-skip)
(defun advice--called-interactively-skip (origi frame1 frame2)
  (let* ((i origi)
         (get-next-frame
          (lambda ()
            (setq frame1 frame2)
            (setq frame2 (backtrace-frame i #'called-interactively-p))
            ;; (message "Advice Frame %d = %S" i frame2)
            (setq i (1+ i)))))
    ;; FIXME: Adjust this for the new :filter advices, since they use `funcall'
    ;; rather than `apply'.
    ;; FIXME: Somehow this doesn't work on (advice-add :before
    ;; 'call-interactively #'ignore), see bug#3984.
    (when (and (eq (nth 1 frame2) 'apply)
               (progn
                 (funcall get-next-frame)
                 (advice--p (indirect-function (nth 1 frame2)))))
      (funcall get-next-frame)
      ;; If we now have the symbol, this was the head advice and
      ;; we're done.
      (while (advice--p (nth 1 frame1))
        ;; This was an inner advice called from some earlier advice.
        ;; The stack frames look different depending on the particular
        ;; kind of the earlier advice.
        (let ((inneradvice (nth 1 frame1)))
          (if (and (eq (nth 1 frame2) 'apply)
                   (progn
                     (funcall get-next-frame)
                     (advice--p (indirect-function
                                 (nth 1 frame2)))))
              ;; The earlier advice was something like a before/after
              ;; advice where the "next" code is called directly by the
              ;; advice--p object.
              (funcall get-next-frame)
            ;; It's apparently an around advice, where the "next" is
            ;; called by the body of the advice in any way it sees fit,
            ;; so we need to skip the frames of that body.
            (while
                (progn
                  (funcall get-next-frame)
                  (and frame2
                       (not (and (eq (nth 1 frame2) 'apply)
                                 (eq (nth 3 frame2) inneradvice))))))
            (funcall get-next-frame)
            (funcall get-next-frame))))
      (- i origi 1))))


(provide 'nadvice)
;;; nadvice.el ends here<|MERGE_RESOLUTION|>--- conflicted
+++ resolved
@@ -70,19 +70,11 @@
 (defun advice--p (object)
   (when (funcall (@ (guile) procedure?) object)
     (funcall (@ (guile) procedure-property) object 'advice)))
-<<<<<<< HEAD
 
 (defun advice--car (f)
   (when (funcall (@ (guile) procedure?) f)
     (funcall (@ (guile) procedure-property) f 'advice-car)))
 
-=======
-
-(defun advice--car (f)
-  (when (funcall (@ (guile) procedure?) f)
-    (funcall (@ (guile) procedure-property) f 'advice-car)))
-
->>>>>>> 9adc93e6
 (defun advice--cdr (f)
   (when (funcall (@ (guile) procedure?) f)
     (funcall (@ (guile) procedure-property) f 'advice-cdr)))
