;;; nadvice.el --- Light-weight advice primitives for Elisp functions  -*- lexical-binding: t -*-

;; Copyright (C) 2012-2019 Free Software Foundation, Inc.

;; Author: Stefan Monnier <monnier@iro.umontreal.ca>
;; Keywords: extensions, lisp, tools
;; Package: emacs

;; This program is free software; you can redistribute it and/or modify
;; it under the terms of the GNU General Public License as published by
;; the Free Software Foundation, either version 3 of the License, or
;; (at your option) any later version.

;; This program is distributed in the hope that it will be useful,
;; but WITHOUT ANY WARRANTY; without even the implied warranty of
;; MERCHANTABILITY or FITNESS FOR A PARTICULAR PURPOSE.  See the
;; GNU General Public License for more details.

;; You should have received a copy of the GNU General Public License
;; along with this program.  If not, see <https://www.gnu.org/licenses/>.

;;; Commentary:

;; This package lets you add behavior (which we call "piece of advice") to
;; existing functions, like the old `advice.el' package, but with much fewer
;; bells and whistles.  It comes in 2 parts:
;;
;; - The first part lets you add/remove functions, similarly to
;;   add/remove-hook, from any "place" (i.e. as accepted by `setf') that
;;   holds a function.
;;   This part provides mainly 2 macros: `add-function' and `remove-function'.
;;
;; - The second part provides `advice-add' and `advice-remove' which are
;;   refined version of the previous macros specially tailored for the case
;;   where the place that we want to modify is a `symbol-function'.

;;; Code:

;; The autoloads.el mechanism which adds package--builtin-versions
;; maintenance to loaddefs.el doesn't work for preloaded packages (such
;; as this one), so we have to do it by hand!
(push (purecopy '(nadvice 1 0)) package--builtin-versions)

;;;; Lightweight advice/hook
(defvar advice--where-alist
  '((:around . (apply function main args))
    (:before . (progn
               (apply function args)
               (apply main args)))
    (:after . (prog1 (apply main args)
              (apply function args)))
    (:override . (apply function args))
    (:after-until . (or (apply main args) (apply function args)))
    (:after-while . (and (apply main args) (apply function args)))
    (:before-until . (or (apply function args) (apply main args)))
    (:before-while . (and (apply function args) (apply main args)))
    (:filter-args . (apply main (apply function args)))
    (:filter-return . (funcall function (apply main args))))
  "List of descriptions of how to add a function.")

(setq advice--where-alist
      (mapcar #'(lambda (tem)
                  (cons (car tem)
                        (eval `(lambda (function main)
                                 (lambda (&rest args)
                                   ,(cdr tem))))))
              advice--where-alist))

(defun advice--p (object)
  (when (funcall (@ (guile) procedure?) object)
    (funcall (@ (guile) procedure-property) object 'advice)))
<<<<<<< HEAD

(defun advice--car (f)
  (when (funcall (@ (guile) procedure?) f)
    (funcall (@ (guile) procedure-property) f 'advice-car)))

(defun advice--cdr (f)
  (when (funcall (@ (guile) procedure?) f)
    (funcall (@ (guile) procedure-property) f 'advice-cdr)))

=======

(defun advice--car (f)
  (when (funcall (@ (guile) procedure?) f)
    (funcall (@ (guile) procedure-property) f 'advice-car)))

(defun advice--cdr (f)
  (when (funcall (@ (guile) procedure?) f)
    (funcall (@ (guile) procedure-property) f 'advice-cdr)))

>>>>>>> f79fd9e8
(defun advice--props (f)
  (when (funcall (@ (guile) procedure?) f)
    (funcall (@ (guile) procedure-property) f 'advice-props)))

(defun advice--cd*r (f)
  (while (advice--p f)
    (setq f (advice--cdr f)))
  f)

(defun advice--where (f)
  (let ((bytecode (aref f 1))
        (where nil))
    (dolist (elem advice--where-alist)
      (if (eq bytecode (cadr elem)) (setq where (car elem))))
    where))

(defun advice--make-docstring (function)
  "Build the raw docstring for FUNCTION, presumably advised."
  (let* ((flist (indirect-function function))
         (docfun nil)
         (docstring nil))
    (if (eq 'macro (car-safe flist)) (setq flist (cdr flist)))
    (while (advice--p flist)
      (let ((doc (aref flist 4))
            (where (advice--where flist)))
        ;; Hack attack!  For advices installed before calling
        ;; Snarf-documentation, the integer offset into the DOC file will not
        ;; be installed in the "core unadvised function" but in the advice
        ;; object instead!  So here we try to undo the damage.
        (if (integerp doc) (setq docfun flist))
        (setq docstring
              (concat
               docstring
               (propertize (format "%s advice: " where)
                           'face 'warning)
               (let ((fun (advice--car flist)))
                 (if (symbolp fun) (format-message "`%S'" fun)
                   (let* ((name (cdr (assq 'name (advice--props flist))))
                          (doc (documentation fun t))
                          (usage (help-split-fundoc doc function)))
                     (if usage (setq doc (cdr usage)))
                     (if name
                         (if doc
                             (format "%s\n%s" name doc)
                           (format "%s" name))
                       (or doc "No documentation")))))
               "\n")))
      (setq flist (advice--cdr flist)))
    (if docstring (setq docstring (concat docstring "\n")))
    (unless docfun (setq docfun flist))
    (let* ((origdoc (unless (eq function docfun) ;Avoid inf-loops.
                      (documentation docfun t)))
           (usage (help-split-fundoc origdoc function)))
      (setq usage (if (null usage)
                      (let ((arglist (help-function-arglist flist)))
                        ;; "[Arg list not available until function
                        ;; definition is loaded]", bug#21299
                        (if (stringp arglist) t
                          (help--make-usage-docstring function arglist)))
                    (setq origdoc (cdr usage)) (car usage)))
      (help-add-fundoc-usage (concat docstring origdoc) usage))))

(defun advice-eval-interactive-spec (spec)
  "Evaluate the interactive spec SPEC."
  (cond
   ((stringp spec)
    ;; There's no direct access to the C code (in call-interactively) that
    ;; processes those specs, but that shouldn't stop us, should it?
    ;; FIXME: Despite appearances, this is not faithful: SPEC and
    ;; (advice-eval-interactive-spec SPEC) will behave subtly differently w.r.t
    ;; command-history (and maybe a few other details).
    (call-interactively `(lambda (&rest args) (interactive ,spec) args)))
   ;; ((functionp spec) (funcall spec))
   (t (eval spec))))

(defun advice--interactive-form (function)
  ;; Like `interactive-form' but tries to avoid autoloading functions.
  (when (commandp function)
    (if (not (and (symbolp function) (autoloadp (indirect-function function))))
        (interactive-form function)
      `(interactive (advice-eval-interactive-spec
                     (cadr (interactive-form ',function)))))))

(defun advice--make-interactive-form (function main)
  ;; TODO: make it so that interactive spec can be a constant which
  ;; dynamically checks the advice--car/cdr to do its job.
  ;; For that, advice-eval-interactive-spec needs to be more faithful.
  (let* ((iff (advice--interactive-form function))
         (ifm (advice--interactive-form main))
         (fspec (cadr iff)))
    (when (eq 'function (car-safe fspec)) ;; Macroexpanded lambda?
      (setq fspec (nth 1 fspec)))
    (if (functionp fspec)
        `(funcall ',fspec ',(cadr ifm))
      (cadr (or iff ifm)))))

(defun advice--make-1 (type make-wrapper function main props)
  "Build a function value that adds FUNCTION to MAIN."
  (let ((adv-sig (gethash main advertised-signature-table))
        (advice
         (funcall make-wrapper function main)))
    (funcall (@ (guile) set-procedure-property!)
             advice 'advice-type type)
    (funcall (@ (guile) set-procedure-property!)
             advice 'advice-car function)
    (funcall (@ (guile) set-procedure-property!)
             advice 'advice-cdr main)
    (funcall (@ (guile) set-procedure-property!)
             advice 'advice-props props)
    (when (or (commandp function) (commandp main))
      (funcall (@ (guile) set-procedure-property!)
               advice
               'interactive-form
               (advice--make-interactive-form function main)))
    (when adv-sig (puthash advice adv-sig advertised-signature-table))
    advice))

(defun advice--make (where function main props)
  "Build a function value that adds FUNCTION to MAIN at WHERE.
WHERE is a symbol to select an entry in `advice--where-alist'."
  (let ((fd (or (cdr (assq 'depth props)) 0))
        (md (if (advice--p main)
                (or (cdr (assq 'depth (advice--props main))) 0))))
    (if (and md (> fd md))
        ;; `function' should go deeper.
        (let ((rest (advice--make where function (advice--cdr main) props)))
          (advice--make-1 (aref main 1) (aref main 3)
                          (advice--car main) rest (advice--props main)))
      (let ((desc (assq where advice--where-alist)))
        (unless desc (error "Unknown add-function location `%S'" where))
        (advice--make-1 (car desc) (cdr desc)
                        function main props)))))

(defun advice--member-p (function use-name definition)
  (let ((found nil))
    (while (and (not found) (advice--p definition))
      (if (if (eq use-name :use-both)
	      (or (equal function
			 (cdr (assq 'name (advice--props definition))))
		  (equal function (advice--car definition)))
	    (equal function (if use-name
				(cdr (assq 'name (advice--props definition)))
			      (advice--car definition))))
          (setq found definition)
        (setq definition (advice--cdr definition))))
    found))

(defun advice--tweak (flist tweaker)
  (if (not (advice--p flist))
      (funcall tweaker nil flist nil)
    (let ((first (advice--car flist))
          (rest (advice--cdr flist))
          (props (advice--props flist)))
      (let ((val (funcall tweaker first rest props)))
        (if val (car val)
          (let ((nrest (advice--tweak rest tweaker)))
            (if (eq rest nrest) flist
              (advice--make-1 (aref flist 1) (aref flist 3)
                              first nrest props))))))))

;;;###autoload
(defun advice--remove-function (flist function)
  (advice--tweak flist
                 (lambda (first rest props)
                   (cond ((not first) rest)
                         ((or (equal function first)
                              (equal function (cdr (assq 'name props))))
                          (list (advice--remove-function rest function)))))))

(defvar advice--buffer-local-function-sample nil
  "keeps an example of the special \"run the default value\" functions.
These functions play the same role as t in buffer-local hooks, and to recognize
them, we keep a sample here against which to compare.  Each instance is
different, but `function-equal' will hopefully ignore those differences.")

(defun advice--set-buffer-local (var val)
  (if (equal val advice--buffer-local-function-sample)
      (kill-local-variable var)
    (set (make-local-variable var) val)))

;;;###autoload
(defun advice--buffer-local (var)
  "Buffer-local value of VAR, presumed to contain a function."
  (declare (gv-setter advice--set-buffer-local))
  (if (local-variable-p var) (symbol-value var)
    (setq advice--buffer-local-function-sample
          ;; This function acts like the t special value in buffer-local hooks.
          ;; FIXME: Provide an `advice-bottom' function that's like
          ;; `advice-cd*r' but also follows through this proxy.
          (lambda (&rest args) (apply (default-value var) args)))))

(eval-and-compile
  (defun advice--normalize-place (place)
    (cond ((eq 'local (car-safe place)) `(advice--buffer-local ,@(cdr place)))
          ((eq 'var (car-safe place))   (nth 1 place))
          ((symbolp place)              `(default-value ',place))
          (t place))))

;;;###autoload
(defmacro add-function (where place function &optional props)
  ;; TODO:
  ;; - maybe let `where' specify some kind of predicate and use it
  ;;   to implement things like mode-local or eieio-defmethod.
  ;;   Of course, that only makes sense if the predicates of all advices can
  ;;   be combined and made more efficient.
  ;; :before is like a normal add-hook on a normal hook.
  ;; :before-while is like add-hook on run-hook-with-args-until-failure.
  ;; :before-until is like add-hook on run-hook-with-args-until-success.
  ;; Same with :after-* but for (add-hook ... 'append).
  "Add a piece of advice on the function stored at PLACE.
FUNCTION describes the code to add.  WHERE describes where to add it.
WHERE can be explained by showing the resulting new function, as the
result of combining FUNCTION and the previous value of PLACE, which we
call OLDFUN here:
`:before'	(lambda (&rest r) (apply FUNCTION r) (apply OLDFUN r))
`:after'	(lambda (&rest r) (prog1 (apply OLDFUN r) (apply FUNCTION r)))
`:around'	(lambda (&rest r) (apply FUNCTION OLDFUN r))
`:override'	(lambda (&rest r) (apply FUNCTION r))
`:before-while'	(lambda (&rest r) (and (apply FUNCTION r) (apply OLDFUN r)))
`:before-until'	(lambda (&rest r) (or  (apply FUNCTION r) (apply OLDFUN r)))
`:after-while'	(lambda (&rest r) (and (apply OLDFUN r) (apply FUNCTION r)))
`:after-until'	(lambda (&rest r) (or  (apply OLDFUN r) (apply FUNCTION r)))
`:filter-args'	(lambda (&rest r) (apply OLDFUN (funcall FUNCTION r)))
`:filter-return'(lambda (&rest r) (funcall FUNCTION (apply OLDFUN r)))
If FUNCTION was already added, do nothing.
PROPS is an alist of additional properties, among which the following have
a special meaning:
- `name': a string or symbol.  It can be used to refer to this piece of advice.
- `depth': a number indicating a preference w.r.t ordering.
  The default depth is 0.  By convention, a depth of 100 means that
  the advice  should be innermost (i.e. at the end of the list),
  whereas a depth of -100 means that the advice should be outermost.

If PLACE is a symbol, its `default-value' will be affected.
Use (local \\='SYMBOL) if you want to apply FUNCTION to SYMBOL buffer-locally.
Use (var VAR) if you want to apply FUNCTION to the (lexical) VAR.
If you are trying to modify an existing named function rather
than a function value, you probably want to use `advice-add'
instead (see Info node `(elisp) Advising Named Functions').

If one of FUNCTION or OLDFUN is interactive, then the resulting function
is also interactive.  There are 3 cases:
- FUNCTION is not interactive: the interactive spec of OLDFUN is used.
- The interactive spec of FUNCTION is itself a function: it should take one
  argument (the interactive spec of OLDFUN, which it can pass to
  `advice-eval-interactive-spec') and return the list of arguments to use.
- Else, use the interactive spec of FUNCTION and ignore the one of OLDFUN."
  (declare
   ;;(indent 2)
   (debug (form [&or symbolp ("local" form) ("var" sexp) gv-place]
           form &optional form)))
  `(advice--add-function ,where (gv-ref ,(advice--normalize-place place))
                         ,function ,props))

;;;###autoload
(defun advice--add-function (where ref function props)
  (let* ((name (cdr (assq 'name props)))
         (a (advice--member-p (or name function) (if name t) (gv-deref ref))))
    (when a
      ;; The advice is already present.  Remove the old one, first.
      (setf (gv-deref ref)
            (advice--remove-function (gv-deref ref)
                                     (or name (advice--car a)))))
    (setf (gv-deref ref)
          (advice--make where function (gv-deref ref) props))))

;;;###autoload
(defmacro remove-function (place function)
  "Remove the FUNCTION piece of advice from PLACE.
If FUNCTION was not added to PLACE, do nothing.
Instead of FUNCTION being the actual function, it can also be the `name'
of the piece of advice."
  (declare (debug ([&or symbolp ("local" form) ("var" sexp) gv-place]
                   form)))
  (gv-letplace (getter setter) (advice--normalize-place place)
    (macroexp-let2 nil new `(advice--remove-function ,getter ,function)
      `(unless (eq ,new ,getter) ,(funcall setter new)))))

(defun advice-function-mapc (f function-def)
  "Apply F to every advice function in FUNCTION-DEF.
F is called with two arguments: the function that was added, and the
properties alist that was specified when it was added."
  (while (advice--p function-def)
    (funcall f (advice--car function-def) (advice--props function-def))
    (setq function-def (advice--cdr function-def))))

(defun advice-function-member-p (advice function-def)
  "Return non-nil if ADVICE is already in FUNCTION-DEF.
Instead of ADVICE being the actual function, it can also be the `name'
of the piece of advice."
  (advice--member-p advice :use-both function-def))

;;;; Specific application of add-function to `symbol-function' for advice.

(defun advice--subst-main (old new)
  (advice--tweak old
                 (lambda (first _rest _props) (if (not first) new))))

(defun advice--normalize (symbol def)
  (cond
   ((special-form-p def)
    ;; Not worth the trouble trying to handle this, I think.
    (error "Advice impossible: %S is a special form" symbol))
   ((and (symbolp def) (macrop def))
    (let ((newval `(macro . ,(lambda (&rest r) (macroexpand `(,def . ,r))))))
      (put symbol 'advice--saved-rewrite (cons def (cdr newval)))
      newval))
   ;; `f' might be a pure (hence read-only) cons!
   ((and (eq 'macro (car-safe def))
	 (not (ignore-errors (setcdr def (cdr def)) t)))
    (cons 'macro (cdr def)))
   (t def)))

(defsubst advice--strip-macro (x)
  (if (eq 'macro (car-safe x)) (cdr x) x))

(defun advice--symbol-function (symbol)
  ;; The value conceptually stored in `symbol-function' is split into two
  ;; parts:
  ;; - the normal function definition.
  ;; - the list of advice applied to it.
  ;; `advice--symbol-function' is intended to return the second part (i.e. the
  ;; list of advice, which includes a hole at the end which typically holds the
  ;; first part, but this function doesn't care much which value is found
  ;; there).
  ;; In the "normal" state both parts are combined into a single value stored
  ;; in the "function slot" of the symbol.  But the way they are combined is
  ;; different depending on whether the definition is a function or a macro.
  ;; Also if the function definition is nil (i.e. unbound) or is an autoload,
  ;; the second part is stashed away temporarily in the `advice--pending'
  ;; symbol property.
  (or (get symbol 'advice--pending)
      (advice--strip-macro (symbol-function symbol))))

(defun advice--defalias-fset (fsetfun symbol newdef)
  (unless fsetfun (setq fsetfun #'fset))
  ;; `newdef' shouldn't include advice wrappers, since that's what *we* manage!
  ;; So if `newdef' includes advice wrappers, it's usually because someone
  ;; naively took (symbol-function F) and then passed that back to `defalias':
  ;; let's strip them away.
  (cond
   ((advice--p newdef) (setq newdef (advice--cd*r newdef)))
   ((and (eq 'macro (car-safe newdef))
         (advice--p (cdr newdef)))
    (setq newdef `(macro . ,(advice--cd*r (cdr newdef))))))
  ;; The saved-rewrite is specific to the current value, so since we are about
  ;; to overwrite that current value with new value, the old saved-rewrite is
  ;; not relevant any more.
  (when (get symbol 'advice--saved-rewrite)
    (put symbol 'advice--saved-rewrite nil))
  (setq newdef (advice--normalize symbol newdef))
  (let ((oldadv (advice--symbol-function symbol)))
    (if (and newdef (not (autoloadp newdef)))
        (let* ((snewdef (advice--strip-macro newdef))
               (snewadv (advice--subst-main oldadv snewdef)))
          (put symbol 'advice--pending nil)
          (funcall fsetfun symbol
                   (if (eq snewdef newdef) snewadv (cons 'macro snewadv))))
      (unless (eq oldadv (get symbol 'advice--pending))
        (put symbol 'advice--pending (advice--subst-main oldadv nil)))
      (funcall fsetfun symbol newdef))))

;;;###autoload
(defun advice-add (symbol where function &optional props)
  "Like `add-function' but for the function named SYMBOL.
Contrary to `add-function', this will properly handle the cases where SYMBOL
is defined as a macro, alias, command, ..."
  ;; TODO:
  ;; - record the advice location, to display in describe-function.
  ;; - change all defadvice in lisp/**/*.el.
  ;; - obsolete advice.el.
  (let* ((f (symbol-function symbol))
	 (nf (advice--normalize symbol f)))
    (unless (eq f nf) (fset symbol nf))
    (add-function where (cond
                         ((eq (car-safe nf) 'macro) (cdr nf))
                         ;; Reasons to delay installation of the advice:
                         ;; - If the function is not yet defined, installing
                         ;;   the advice would affect `fboundp'ness.
                         ;; - the symbol-function slot of an autoloaded
                         ;;   function is not itself a function value.
                         ;; - `autoload' does nothing if the function is
                         ;;   not an autoload or undefined.
                         ((or (not nf) (autoloadp nf))
                          (get symbol 'advice--pending))
                         (t (symbol-function symbol)))
                  function props)
    (put symbol 'function-documentation `(advice--make-docstring ',symbol))
    (add-function :around (get symbol 'defalias-fset-function)
                  #'advice--defalias-fset))
  nil)

;;;###autoload
(defun advice-remove (symbol function)
  "Like `remove-function' but for the function named SYMBOL.
Contrary to `remove-function', this also works when SYMBOL is a macro
or an autoload and it preserves `fboundp'.
Instead of the actual function to remove, FUNCTION can also be the `name'
of the piece of advice."
  (let ((f (symbol-function symbol)))
    (remove-function (cond ;This is `advice--symbol-function' but as a "place".
                      ((get symbol 'advice--pending)
                       (get symbol 'advice--pending))
                      ((eq (car-safe f) 'macro) (cdr f))
                      (t (symbol-function symbol)))
                     function)
    (unless (advice--p (advice--symbol-function symbol))
      (remove-function (get symbol 'defalias-fset-function)
                       #'advice--defalias-fset)
      (let ((asr (get symbol 'advice--saved-rewrite)))
        (and asr (eq (cdr-safe (symbol-function symbol))
                     (cdr asr))
             (fset symbol (car (get symbol 'advice--saved-rewrite)))))))
  nil)

;;;###autoload
(defmacro define-advice (symbol args &rest body)
  "Define an advice and add it to function named SYMBOL.
See `advice-add' and `add-function' for explanation on the
arguments.  Note if NAME is nil the advice is anonymous;
otherwise it is named `SYMBOL@NAME'.

\(fn SYMBOL (WHERE LAMBDA-LIST &optional NAME DEPTH) &rest BODY)"
  (declare (indent 2) (doc-string 3) (debug (sexp sexp body)))
  (or (listp args) (signal 'wrong-type-argument (list 'listp args)))
  (or (<= 2 (length args) 4)
      (signal 'wrong-number-of-arguments (list 2 4 (length args))))
  (let* ((where         (nth 0 args))
         (lambda-list   (nth 1 args))
         (name          (nth 2 args))
         (depth         (nth 3 args))
         (props         (and depth `((depth . ,depth))))
         (advice (cond ((null name) `(lambda ,lambda-list ,@body))
                       ((or (stringp name) (symbolp name))
                        (intern (format "%s@%s" symbol name)))
                       (t (error "Unrecognized name spec `%S'" name)))))
    `(prog1 ,@(and (symbolp advice) `((defun ,advice ,lambda-list ,@body)))
       (advice-add ',symbol ,where #',advice ,@(and props `(',props))))))

(defun advice-mapc (fun symbol)
  "Apply FUN to every advice function in SYMBOL.
FUN is called with a two arguments: the function that was added, and the
properties alist that was specified when it was added."
  (advice-function-mapc fun (advice--symbol-function symbol)))

;;;###autoload
(defun advice-member-p (advice symbol)
  "Return non-nil if ADVICE has been added to SYMBOL.
Instead of ADVICE being the actual function, it can also be the `name'
of the piece of advice."
  (advice-function-member-p advice (advice--symbol-function symbol)))

;; When code is advised, called-interactively-p needs to be taught to skip
;; the advising frames.
;; FIXME: This Major Ugly Hack won't handle calls to called-interactively-p
;; done from the advised function if the deepest advice is an around advice!
;; In other cases (calls from an advice or calls from the advised function when
;; the deepest advice is not an around advice), it should hopefully get
;; it right.
(add-hook 'called-interactively-p-functions
          #'advice--called-interactively-skip)
(defun advice--called-interactively-skip (origi frame1 frame2)
  (let* ((i origi)
         (get-next-frame
          (lambda ()
            (setq frame1 frame2)
            (setq frame2 (backtrace-frame i #'called-interactively-p))
            ;; (message "Advice Frame %d = %S" i frame2)
            (setq i (1+ i)))))
    ;; FIXME: Adjust this for the new :filter advices, since they use `funcall'
    ;; rather than `apply'.
    ;; FIXME: Somehow this doesn't work on (advice-add :before
    ;; 'call-interactively #'ignore), see bug#3984.
    (when (and (eq (nth 1 frame2) 'apply)
               (progn
                 (funcall get-next-frame)
                 (advice--p (indirect-function (nth 1 frame2)))))
      (funcall get-next-frame)
      ;; If we now have the symbol, this was the head advice and
      ;; we're done.
      (while (advice--p (nth 1 frame1))
        ;; This was an inner advice called from some earlier advice.
        ;; The stack frames look different depending on the particular
        ;; kind of the earlier advice.
        (let ((inneradvice (nth 1 frame1)))
          (if (and (eq (nth 1 frame2) 'apply)
                   (progn
                     (funcall get-next-frame)
                     (advice--p (indirect-function
                                 (nth 1 frame2)))))
              ;; The earlier advice was something like a before/after
              ;; advice where the "next" code is called directly by the
              ;; advice--p object.
              (funcall get-next-frame)
            ;; It's apparently an around advice, where the "next" is
            ;; called by the body of the advice in any way it sees fit,
            ;; so we need to skip the frames of that body.
            (while
                (progn
                  (funcall get-next-frame)
                  (and frame2
                       (not (and (eq (nth 1 frame2) 'apply)
                                 (eq (nth 3 frame2) inneradvice))))))
            (funcall get-next-frame)
            (funcall get-next-frame))))
      (- i origi 1))))


(provide 'nadvice)
;;; nadvice.el ends here<|MERGE_RESOLUTION|>--- conflicted
+++ resolved
@@ -69,7 +69,6 @@
 (defun advice--p (object)
   (when (funcall (@ (guile) procedure?) object)
     (funcall (@ (guile) procedure-property) object 'advice)))
-<<<<<<< HEAD
 
 (defun advice--car (f)
   (when (funcall (@ (guile) procedure?) f)
@@ -79,17 +78,6 @@
   (when (funcall (@ (guile) procedure?) f)
     (funcall (@ (guile) procedure-property) f 'advice-cdr)))
 
-=======
-
-(defun advice--car (f)
-  (when (funcall (@ (guile) procedure?) f)
-    (funcall (@ (guile) procedure-property) f 'advice-car)))
-
-(defun advice--cdr (f)
-  (when (funcall (@ (guile) procedure?) f)
-    (funcall (@ (guile) procedure-property) f 'advice-cdr)))
-
->>>>>>> f79fd9e8
 (defun advice--props (f)
   (when (funcall (@ (guile) procedure?) f)
     (funcall (@ (guile) procedure-property) f 'advice-props)))
