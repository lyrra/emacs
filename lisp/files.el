--- conflicted
+++ resolved
@@ -4116,10 +4116,9 @@
       ;; No cache entry.
       locals-dir)))
 
-<<<<<<< HEAD
 (declare-function map-merge-with "map" (type function &rest maps))
 (declare-function map-merge "map" (type &rest maps))
-=======
+
 (defun dir-locals--get-sort-score (node)
   "Return a number used for sorting the definitions of dir locals.
 NODE is assumed to be a cons cell where the car is either a
@@ -4137,7 +4136,7 @@
 modes will be after the other modes.  This will be followed by
 directory entries in order of length.  If the entries are all
 applied in order then that means the more specific modes will
-override the values specified by the earlier modes and directory
+  override the values specified by the earlier modes and directory
 variables will override modes."
   (let ((key (car node)))
     (cond ((null key) -1)
@@ -4165,7 +4164,6 @@
       (setcdr n (dir-locals--sort-variables (cdr n)))))
 
   variables)
->>>>>>> 02bee786
 
 (defun dir-locals-read-from-dir (dir)
   "Load all variables files in DIR and register a new class and instance.
