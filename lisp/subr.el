--- conflicted
+++ resolved
@@ -1503,16 +1503,8 @@
   (declare (obsolete log "24.4"))
   (log x 10))
 
-<<<<<<< HEAD
-;; These are used by VM and some old programs
-(defalias 'focus-frame 'ignore "")
-(make-obsolete 'focus-frame "it does nothing." "22.1")
-(defalias 'unfocus-frame 'ignore "")
-(make-obsolete 'unfocus-frame "it does nothing." "22.1")
-=======
 (set-advertised-calling-convention
  'all-completions '(string collection &optional predicate) "23.1")
->>>>>>> f79fd9e8
 (set-advertised-calling-convention 'unintern '(name obarray) "23.3")
 (set-advertised-calling-convention 'indirect-function '(object) "25.1")
 (set-advertised-calling-convention 'redirect-frame-focus '(frame focus-frame) "24.3")
