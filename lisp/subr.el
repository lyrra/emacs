;;; subr.el --- basic lisp subroutines for Emacs  -*- lexical-binding:t -*-

;; Copyright (C) 1985-1986, 1992, 1994-1995, 1999-2022 Free Software
;; Foundation, Inc.

;; Maintainer: emacs-devel@gnu.org
;; Keywords: internal
;; Package: emacs

;; This file is part of GNU Emacs.

;; GNU Emacs is free software: you can redistribute it and/or modify
;; it under the terms of the GNU General Public License as published by
;; the Free Software Foundation, either version 3 of the License, or
;; (at your option) any later version.

;; GNU Emacs is distributed in the hope that it will be useful,
;; but WITHOUT ANY WARRANTY; without even the implied warranty of
;; MERCHANTABILITY or FITNESS FOR A PARTICULAR PURPOSE.  See the
;; GNU General Public License for more details.

;; You should have received a copy of the GNU General Public License
;; along with GNU Emacs.  If not, see <https://www.gnu.org/licenses/>.

;;; Commentary:

;;; Code:

;; declare-function's args use &rest, not &optional, for compatibility
;; with byte-compile-macroexpand-declare-function.

(defmacro declare-function (_fn _file &rest _args)
  "Tell the byte-compiler that function FN is defined, in FILE.
The FILE argument is not used by the byte-compiler, but by the
`check-declare' package, which checks that FILE contains a
definition for FN.  (FILE can be nil, and that disables this
check.)

FILE can be either a Lisp file (in which case the \".el\"
extension is optional), or a C file.  C files are expanded
relative to the Emacs \"src/\" directory.  Lisp files are
searched for using `locate-library', and if that fails they are
expanded relative to the location of the file containing the
declaration.  A FILE with an \"ext:\" prefix is an external file.
`check-declare' will check such files if they are found, and skip
them without error if they are not.

Optional ARGLIST specifies FN's arguments, or is t to not specify
FN's arguments.  An omitted ARGLIST defaults to t, not nil: a nil
ARGLIST specifies an empty argument list, and an explicit t
ARGLIST is a placeholder that allows supplying a later arg.

Optional FILEONLY non-nil means that `check-declare' will check
only that FILE exists, not that it defines FN.  This is intended
for function definitions that `check-declare' does not recognize,
e.g., `defstruct'.

Note that for the purposes of `check-declare', this statement
must be the first non-whitespace on a line.

For more information, see Info node `(elisp)Declaring Functions'."
  (declare (advertised-calling-convention
	    (fn file &optional arglist fileonly) nil))
  ;; Does nothing - byte-compile-declare-function does the work.
  nil)


;;;; Basic Lisp macros.

<<<<<<< HEAD
(defalias 'sxhash 'sxhash-equal)
=======
(defalias 'sxhash #'sxhash-equal)
>>>>>>> 9adc93e6

(defmacro noreturn (form)
  "Evaluate FORM, expecting it not to return.
If FORM does return, signal an error."
  (declare (debug t))
  `(prog1 ,form
     (error "Form marked with `noreturn' did return")))

(defmacro 1value (form)
  "Evaluate FORM, expecting a constant return value.
If FORM returns differing values when running under Testcover,
Testcover will raise an error."
  (declare (debug t))
  form)

(defmacro def-edebug-spec (symbol spec)
  "Set the Edebug SPEC to use for sexps which have SYMBOL as head.
Both SYMBOL and SPEC are unevaluated.  The SPEC can be:
0 (instrument no arguments); t (instrument all arguments);
a symbol (naming a function with an Edebug specification); or a list.
The elements of the list describe the argument types; see
Info node `(elisp)Specification List' for details."
  (declare (indent 1))
  `(put (quote ,symbol) 'edebug-form-spec (quote ,spec)))

(defun def-edebug-elem-spec (name spec)
  "Define a new Edebug spec element NAME as shorthand for SPEC.
The SPEC has to be a list."
  (declare (indent 1))
  (when (string-match "\\`[&:]" (symbol-name name))
    ;; & and : have special meaning in spec element names.
    (error "Edebug spec name cannot start with '&' or ':'"))
  (unless (consp spec)
    (error "Edebug spec has to be a list: %S" spec))
  (put name 'edebug-elem-spec spec))


(defmacro lambda (&rest cdr)
  "Return an anonymous function.
Under dynamic binding, a call of the form (lambda ARGS DOCSTRING
INTERACTIVE BODY) is self-quoting; the result of evaluating the
lambda expression is the expression itself.  Under lexical
binding, the result is a closure.  Regardless, the result is a
function, i.e., it may be stored as the function value of a
symbol, passed to `funcall' or `mapcar', etc.

ARGS should take the same form as an argument list for a `defun'.
DOCSTRING is an optional documentation string.
 If present, it should describe how to call the function.
 But documentation strings are usually not useful in nameless functions.
INTERACTIVE should be a call to the function `interactive', which see.
It may also be omitted.
BODY should be a list of Lisp expressions.

\(fn ARGS [DOCSTRING] [INTERACTIVE] BODY)"
  (declare (doc-string 2) (indent defun)
           (debug (&define lambda-list lambda-doc
                           [&optional ("interactive" interactive)]
                           def-body)))
  ;; Note that this definition should not use backquotes; subr.el should not
  ;; depend on backquote.el.
  (list 'function (cons 'lambda cdr)))

(defmacro prog2 (form1 form2 &rest body)
  "Eval FORM1, FORM2 and BODY sequentially; return value from FORM2.
The value of FORM2 is saved during the evaluation of the
remaining args, whose values are discarded."
  (declare (indent 2) (debug t))
  `(progn ,form1 (prog1 ,form2 ,@body)))

<<<<<<< HEAD
(defmacro setq-local (var val)
  "Set variable VAR to value VAL in current buffer."
  ;; Can't use backquote here, it's too early in the bootstrap.
  (declare (debug (symbolp form)))
  (list 'set (list 'make-local-variable (list 'quote var)) val))
=======
(defmacro setq-local (&rest pairs)
  "Make variables in PAIRS buffer-local and assign them the corresponding values.

PAIRS is a list of variable/value pairs.  For each variable, make
it buffer-local and assign it the corresponding value.  The
variables are literal symbols and should not be quoted.

The second VALUE is not computed until after the first VARIABLE
is set, and so on; each VALUE can use the new value of variables
set earlier in the `setq-local'.  The return value of the
`setq-local' form is the value of the last VALUE.

\(fn [VARIABLE VALUE]...)"
  (declare (debug setq))
  (unless (zerop (mod (length pairs) 2))
    (error "PAIRS must have an even number of variable/value members"))
  (let ((expr nil))
    (while pairs
      (unless (symbolp (car pairs))
        (error "Attempting to set a non-symbol: %s" (car pairs)))
      ;; Can't use backquote here, it's too early in the bootstrap.
      (setq expr
            (cons
             (list 'set
                   (list 'make-local-variable (list 'quote (car pairs)))
                   (car (cdr pairs)))
             expr))
      (setq pairs (cdr (cdr pairs))))
    (macroexp-progn (nreverse expr))))
>>>>>>> 9adc93e6

(defmacro defvar-local (var val &optional docstring)
  "Define VAR as a buffer-local variable with default value VAL.
Like `defvar' but additionally marks the variable as being automatically
buffer-local wherever it is set."
  (declare (debug defvar) (doc-string 3))
  ;; Can't use backquote here, it's too early in the bootstrap.
  (list 'progn (list 'defvar var val docstring)
        (list 'make-variable-buffer-local (list 'quote var))))

(defun buffer-local-boundp (symbol buffer)
  "Return non-nil if SYMBOL is bound in BUFFER.
Also see `local-variable-p'."
  (condition-case nil
      (buffer-local-value symbol buffer)
    (:success t)
    (void-variable nil)))

(defmacro push (newelt place)
  "Add NEWELT to the list stored in the generalized variable PLACE.
This is morally equivalent to (setf PLACE (cons NEWELT PLACE)),
except that PLACE is evaluated only once (after NEWELT)."
  (declare (debug (form gv-place)))
  (if (symbolp place)
      ;; Important special case, to avoid triggering GV too early in
      ;; the bootstrap.
      (list 'setq place
            (list 'cons newelt place))
    (require 'macroexp)
    (require 'gv)
    (eval `(let ((newelt ',newelt)
                 (place ',place))
<<<<<<< HEAD
             (macroexp-let2 macroexp-copyable-p v newelt
               (gv-letplace (getter setter) place
                 (funcall setter (list 'cons v getter))))))))
=======
             (macroexp-let2 macroexp-copyable-p x newelt
               (gv-letplace (getter setter) place
                 (funcall setter (list 'cons x getter))))))))
>>>>>>> 9adc93e6

(defmacro pop (place)
  "Return the first element of PLACE's value, and remove it from the list.
PLACE must be a generalized variable whose value is a list.
If the value is nil, `pop' returns nil but does not actually
change the list."
  (declare (debug (gv-place)))
  ;; We use `car-safe' here instead of `car' because the behavior is the same
  ;; (if it's not a cons cell, the `cdr' would have signaled an error already),
  ;; but `car-safe' is total, so the byte-compiler can safely remove it if the
  ;; result is not used.
  `(car-safe
    ,(if (symbolp place)
         ;; So we can use `pop' in the bootstrap before `gv' can be used.
         (list 'prog1 place (list 'setq place (list 'cdr place)))
       (require 'gv)
       (eval `(let ((place ',place))
                (gv-letplace (getter setter) place
                  `(prog1 ,getter ,(funcall setter `(cdr ,getter)))))))))

(defmacro when (cond &rest body)
  "If COND yields non-nil, do BODY, else return nil.
When COND yields non-nil, eval BODY forms sequentially and return
value of last one, or nil if there are none.

\(fn COND BODY...)"
  (declare (indent 1) (debug t))
  (list 'if cond (cons 'progn body)))

(defmacro unless (cond &rest body)
  "If COND yields nil, do BODY, else return nil.
When COND yields nil, eval BODY forms sequentially and return
value of last one, or nil if there are none.

\(fn COND BODY...)"
  (declare (indent 1) (debug t))
  (cons 'if (cons cond (cons nil body))))

<<<<<<< HEAD
=======
(defsubst subr-primitive-p (object)
  "Return t if OBJECT is a built-in primitive function."
  (and (subrp object)
       (not (subr-native-elisp-p object))))

>>>>>>> 9adc93e6
(defmacro dotimes (spec &rest body)
  "Loop a certain number of times.
Evaluate BODY with VAR bound to successive integers running from 0,
inclusive, to COUNT, exclusive.

Finally RESULT is evaluated to get the return value (nil if
RESULT is omitted).  Using RESULT is deprecated, and may result
in compilation warnings about unused variables.

\(fn (VAR COUNT [RESULT]) BODY...)"
  (declare (indent 1) (debug dolist))
  ;; It would be cleaner to create an uninterned symbol,
  ;; but that uses a lot more space when many functions in many files
  ;; use dotimes.
  ;; FIXME: This cost disappears in byte-compiled lexical-binding files.
  (let ((temp '--dotimes-limit--)
	(start 0)
	(end (nth 1 spec)))
    ;; This test does not matter much because both semantics are acceptable,
    ;; but one is slightly faster with dynamic scoping and the other has
    ;; cleaner semantics.
    (if lexical-binding
        (let ((counter '--dotimes-counter--))
          `(let ((,temp ,end)
                 (,counter ,start))
             (while (< ,counter ,temp)
               (let ((,(car spec) ,counter))
                 ,@body)
               (setq ,counter (1+ ,counter)))
             ,@(if (cddr spec)
                   ;; FIXME: This let often leads to "unused var" warnings.
                   `((let ((,(car spec) ,counter)) ,@(cddr spec))))))
      `(let ((,temp ,end)
             (,(car spec) ,start))
         (while (< ,(car spec) ,temp)
           ,@body
           (setq ,(car spec) (1+ ,(car spec))))
         ,@(cdr (cdr spec))))))

(defmacro ignore-errors (&rest body)
  "Execute BODY; if an error occurs, return nil.
Otherwise, return result of last form in BODY.
See also `with-demoted-errors' that does something similar
without silencing all errors."
  (declare (debug t) (indent 0))
  `(condition-case nil
       (%funcall (@ (guile) catch)
                 t
                 #'(lambda () ,@body)
                 #'(lambda (&rest args) nil))
     (error nil)))

;;;; Basic Lisp functions.

(defvar gensym-counter 0
  "Number used to construct the name of the next symbol created by `gensym'.")

(defun gensym (&optional prefix)
  "Return a new uninterned symbol.
The name is made by appending `gensym-counter' to PREFIX.
PREFIX is a string, and defaults to \"g\"."
  (let ((num (prog1 gensym-counter
               (setq gensym-counter (1+ gensym-counter)))))
    (make-symbol (format "%s%d" (or prefix "g") num))))

(defun ignore (&rest _arguments)
  "Do nothing and return nil.
This function accepts any number of ARGUMENTS, but ignores them.
Also see `always'."
  (declare (completion ignore))
  (interactive)
  nil)

(defun always (&rest _arguments)
  "Do nothing and return t.
This function accepts any number of ARGUMENTS, but ignores them.
Also see `ignore'."
  t)

;; Signal a compile-error if the first arg is missing.
(defun error (&rest args)
  "Signal an error, making a message by passing ARGS to `format-message'.
Errors cause entry to the debugger when `debug-on-error' is non-nil.
This can be overridden by `debug-ignored-errors'.

To signal with MESSAGE without interpreting format characters
like `%', `\\=`' and `\\='', use (error \"%s\" MESSAGE).
In Emacs, the convention is that error messages start with a capital
letter but *do not* end with a period.  Please follow this convention
for the sake of consistency."
  (declare (advertised-calling-convention (string &rest args) "23.1"))
  (signal 'error (list (apply #'format-message args))))

(defun user-error (format &rest args)
  "Signal a user error, making a message by passing ARGS to `format-message'.
This is like `error' except that a user error (or \"pilot error\") comes
from an incorrect manipulation by the user, not from an actual problem.
In contrast with other errors, user errors normally do not cause
entry to the debugger, even when `debug-on-error' is non-nil.
This can be overridden by `debug-ignored-errors'.

To signal with MESSAGE without interpreting format characters
like `%', `\\=`' and `\\='', use (user-error \"%s\" MESSAGE).
In Emacs, the convention is that error messages start with a capital
letter but *do not* end with a period.  Please follow this convention
for the sake of consistency."
  (signal 'user-error (list (apply #'format-message format args))))

(defun define-error (name message &optional parent)
  "Define NAME as a new error signal.
MESSAGE is a string that will be output to the echo area if such an error
is signaled without being caught by a `condition-case'.
PARENT is either a signal or a list of signals from which it inherits.
Defaults to `error'."
  (unless parent (setq parent 'error))
  (let ((conditions
         (if (consp parent)
             (apply #'append
                    (mapcar (lambda (parent)
                              (cons parent
                                    (or (get parent 'error-conditions)
                                        (error "Unknown signal `%s'" parent))))
                            parent))
           (cons parent (get parent 'error-conditions)))))
    (put name 'error-conditions
         (delete-dups (copy-sequence (cons name conditions))))
    (when message (put name 'error-message message))))

;; We put this here instead of in frame.el so that it's defined even on
;; systems where frame.el isn't loaded.
(defun frame-configuration-p (object)
  "Return non-nil if OBJECT seems to be a frame configuration.
Any list whose car is `frame-configuration' is assumed to be a frame
configuration."
  (and (consp object)
       (eq (car object) 'frame-configuration)))

(defun apply-partially (fun &rest args)
  "Return a function that is a partial application of FUN to ARGS.
ARGS is a list of the first N arguments to pass to FUN.
The result is a new function which does the same as FUN, except that
the first N arguments are fixed at the values with which this function
was called."
  (lambda (&rest args2)
    (apply fun (append args args2))))

(defun zerop (number)
  "Return t if NUMBER is zero."
  ;; Used to be in C, but it's pointless since (= 0 n) is faster anyway because
  ;; = has a byte-code.
  (declare (compiler-macro (lambda (_) `(= 0 ,number))))
  (= 0 number))

(defun fixnump (object)
  "Return t if OBJECT is a fixnum."
  (and (integerp object)
       (<= most-negative-fixnum object most-positive-fixnum)))

(defun bignump (object)
  "Return t if OBJECT is a bignum."
  (and (integerp object) (not (fixnump object))))

(defun lsh (value count)
  "Return VALUE with its bits shifted left by COUNT.
If COUNT is negative, shifting is actually to the right.
In this case, if VALUE is a negative fixnum treat it as unsigned,
i.e., subtract 2 * `most-negative-fixnum' from VALUE before shifting it."
  (when (and (< value 0) (< count 0))
    (when (< value most-negative-fixnum)
      (signal 'args-out-of-range (list value count)))
    (setq value (logand (ash value -1) most-positive-fixnum))
    (setq count (1+ count)))
  (ash value count))


;;;; List functions.

;; Note: `internal--compiler-macro-cXXr' was copied from
;; `cl--compiler-macro-cXXr' in cl-macs.el.  If you amend either one,
;; you may want to amend the other, too.
(defun internal--compiler-macro-cXXr (form x)
  (let* ((head (car form))
         (n (symbol-name (car form)))
         (i (- (length n) 2)))
    (if (not (string-match "c[ad]+r\\'" n))
        (if (and (fboundp head) (symbolp (symbol-function head)))
            (internal--compiler-macro-cXXr (cons (symbol-function head) (cdr form))
                                     x)
          (error "Compiler macro for cXXr applied to non-cXXr form"))
      (while (> i (match-beginning 0))
        (setq x (list (if (eq (aref n i) ?a) 'car 'cdr) x))
        (setq i (1- i)))
      x)))

(defun caar (x)
  "Return the car of the car of X."
  (declare (compiler-macro internal--compiler-macro-cXXr))
  (car (car x)))

(defun cadr (x)
  "Return the car of the cdr of X."
  (declare (compiler-macro internal--compiler-macro-cXXr))
  (car (cdr x)))

(defun cdar (x)
  "Return the cdr of the car of X."
  (declare (compiler-macro internal--compiler-macro-cXXr))
  (cdr (car x)))

(defun cddr (x)
  "Return the cdr of the cdr of X."
  (declare (compiler-macro internal--compiler-macro-cXXr))
  (cdr (cdr x)))

(defun caaar (x)
  "Return the `car' of the `car' of the `car' of X."
  (declare (compiler-macro internal--compiler-macro-cXXr))
  (car (car (car x))))

(defun caadr (x)
  "Return the `car' of the `car' of the `cdr' of X."
  (declare (compiler-macro internal--compiler-macro-cXXr))
  (car (car (cdr x))))

(defun cadar (x)
  "Return the `car' of the `cdr' of the `car' of X."
  (declare (compiler-macro internal--compiler-macro-cXXr))
  (car (cdr (car x))))

(defun caddr (x)
  "Return the `car' of the `cdr' of the `cdr' of X."
  (declare (compiler-macro internal--compiler-macro-cXXr))
  (car (cdr (cdr x))))

(defun cdaar (x)
  "Return the `cdr' of the `car' of the `car' of X."
  (declare (compiler-macro internal--compiler-macro-cXXr))
  (cdr (car (car x))))

(defun cdadr (x)
  "Return the `cdr' of the `car' of the `cdr' of X."
  (declare (compiler-macro internal--compiler-macro-cXXr))
  (cdr (car (cdr x))))

(defun cddar (x)
  "Return the `cdr' of the `cdr' of the `car' of X."
  (declare (compiler-macro internal--compiler-macro-cXXr))
  (cdr (cdr (car x))))

(defun cdddr (x)
  "Return the `cdr' of the `cdr' of the `cdr' of X."
  (declare (compiler-macro internal--compiler-macro-cXXr))
  (cdr (cdr (cdr x))))

(defun caaaar (x)
  "Return the `car' of the `car' of the `car' of the `car' of X."
  (declare (compiler-macro internal--compiler-macro-cXXr))
  (car (car (car (car x)))))

(defun caaadr (x)
  "Return the `car' of the `car' of the `car' of the `cdr' of X."
  (declare (compiler-macro internal--compiler-macro-cXXr))
  (car (car (car (cdr x)))))

(defun caadar (x)
  "Return the `car' of the `car' of the `cdr' of the `car' of X."
  (declare (compiler-macro internal--compiler-macro-cXXr))
  (car (car (cdr (car x)))))

(defun caaddr (x)
  "Return the `car' of the `car' of the `cdr' of the `cdr' of X."
  (declare (compiler-macro internal--compiler-macro-cXXr))
  (car (car (cdr (cdr x)))))

(defun cadaar (x)
  "Return the `car' of the `cdr' of the `car' of the `car' of X."
  (declare (compiler-macro internal--compiler-macro-cXXr))
  (car (cdr (car (car x)))))

(defun cadadr (x)
  "Return the `car' of the `cdr' of the `car' of the `cdr' of X."
  (declare (compiler-macro internal--compiler-macro-cXXr))
  (car (cdr (car (cdr x)))))

(defun caddar (x)
  "Return the `car' of the `cdr' of the `cdr' of the `car' of X."
  (declare (compiler-macro internal--compiler-macro-cXXr))
  (car (cdr (cdr (car x)))))

(defun cadddr (x)
  "Return the `car' of the `cdr' of the `cdr' of the `cdr' of X."
  (declare (compiler-macro internal--compiler-macro-cXXr))
  (car (cdr (cdr (cdr x)))))

(defun cdaaar (x)
  "Return the `cdr' of the `car' of the `car' of the `car' of X."
  (declare (compiler-macro internal--compiler-macro-cXXr))
  (cdr (car (car (car x)))))

(defun cdaadr (x)
  "Return the `cdr' of the `car' of the `car' of the `cdr' of X."
  (declare (compiler-macro internal--compiler-macro-cXXr))
  (cdr (car (car (cdr x)))))

(defun cdadar (x)
  "Return the `cdr' of the `car' of the `cdr' of the `car' of X."
  (declare (compiler-macro internal--compiler-macro-cXXr))
  (cdr (car (cdr (car x)))))

(defun cdaddr (x)
  "Return the `cdr' of the `car' of the `cdr' of the `cdr' of X."
  (declare (compiler-macro internal--compiler-macro-cXXr))
  (cdr (car (cdr (cdr x)))))

(defun cddaar (x)
  "Return the `cdr' of the `cdr' of the `car' of the `car' of X."
  (declare (compiler-macro internal--compiler-macro-cXXr))
  (cdr (cdr (car (car x)))))

(defun cddadr (x)
  "Return the `cdr' of the `cdr' of the `car' of the `cdr' of X."
  (declare (compiler-macro internal--compiler-macro-cXXr))
  (cdr (cdr (car (cdr x)))))

(defun cdddar (x)
  "Return the `cdr' of the `cdr' of the `cdr' of the `car' of X."
  (declare (compiler-macro internal--compiler-macro-cXXr))
  (cdr (cdr (cdr (car x)))))

(defun cddddr (x)
  "Return the `cdr' of the `cdr' of the `cdr' of the `cdr' of X."
  (declare (compiler-macro internal--compiler-macro-cXXr))
  (cdr (cdr (cdr (cdr x)))))

(defun last (list &optional n)
  "Return the last link of LIST.  Its car is the last element.
If LIST is nil, return nil.
If N is non-nil, return the Nth-to-last link of LIST.
If N is bigger than the length of LIST, return LIST."
  (declare (side-effect-free t))
  (if n
      (and (>= n 0)
           (let ((m (safe-length list)))
             (if (< n m) (nthcdr (- m n) list) list)))
    (and list
         (nthcdr (1- (safe-length list)) list))))

(defun butlast (list &optional n)
  "Return a copy of LIST with the last N elements removed.
If N is omitted or nil, the last element is removed from the
copy."
  (declare (side-effect-free t))
  (if (and n (<= n 0)) list
    (nbutlast (copy-sequence list) n)))

(defun nbutlast (list &optional n)
  "Modify LIST to remove the last N elements.
If N is omitted or nil, remove the last element."
  (let ((m (length list)))
    (or n (setq n 1))
    (and (< n m)
	 (progn
	   (if (> n 0) (setcdr (nthcdr (- (1- m) n) list) nil))
	   list))))

;; The function's definition was moved to fns.c,
;; but it's easier to set properties here.
(put 'proper-list-p 'pure t)
(put 'proper-list-p 'side-effect-free 'error-free)

(defun delete-dups (list)
  "Destructively remove `equal' duplicates from LIST.
Store the result in LIST and return it.  LIST must be a proper list.
Of several `equal' occurrences of an element in LIST, the first
one is kept.  See `seq-uniq' for non-destructive operation."
  (let ((l (length list)))
    (if (> l 100)
        (let ((hash (make-hash-table :test #'equal :size l))
              (tail list) retail)
          (puthash (car list) t hash)
          (while (setq retail (cdr tail))
            (let ((elt (car retail)))
              (if (gethash elt hash)
                  (setcdr tail (cdr retail))
                (puthash elt t hash)
                (setq tail retail)))))
      (let ((tail list))
        (while tail
          (setcdr tail (delete (car tail) (cdr tail)))
          (setq tail (cdr tail))))))
  list)

;; See https://lists.gnu.org/r/emacs-devel/2013-05/msg00204.html
(defun delete-consecutive-dups (list &optional circular)
  "Destructively remove `equal' consecutive duplicates from LIST.
First and last elements are considered consecutive if CIRCULAR is
non-nil."
  (let ((tail list) last)
    (while (cdr tail)
      (if (equal (car tail) (cadr tail))
	  (setcdr tail (cddr tail))
	(setq last tail
	      tail (cdr tail))))
    (if (and circular
	     last
	     (equal (car tail) (car list)))
	(setcdr last nil)))
  list)

(defun number-sequence (from &optional to inc)
  "Return a sequence of numbers from FROM to TO (both inclusive) as a list.
INC is the increment used between numbers in the sequence and defaults to 1.
So, the Nth element of the list is (+ FROM (* N INC)) where N counts from
zero.  TO is included only if there is an N for which TO = FROM + N * INC.
If TO is nil or numerically equal to FROM, return (FROM).
If INC is positive and TO is less than FROM, or INC is negative
and TO is larger than FROM, return nil.
If INC is zero and TO is neither nil nor numerically equal to
FROM, signal an error.

This function is primarily designed for integer arguments.
Nevertheless, FROM, TO and INC can be integer or float.  However,
floating point arithmetic is inexact.  For instance, depending on
the machine, it may quite well happen that
\(number-sequence 0.4 0.6 0.2) returns the one element list (0.4),
whereas (number-sequence 0.4 0.8 0.2) returns a list with three
elements.  Thus, if some of the arguments are floats and one wants
to make sure that TO is included, one may have to explicitly write
TO as (+ FROM (* N INC)) or use a variable whose value was
computed with this exact expression.  Alternatively, you can,
of course, also replace TO with a slightly larger value
\(or a slightly more negative value if INC is negative)."
  (if (or (not to) (= from to))
      (list from)
    (or inc (setq inc 1))
    (when (zerop inc) (error "The increment can not be zero"))
    (let (seq (n 0) (next from))
      (if (> inc 0)
          (while (<= next to)
            (setq seq (cons next seq)
                  n (1+ n)
                  next (+ from (* n inc))))
        (while (>= next to)
          (setq seq (cons next seq)
                n (1+ n)
                next (+ from (* n inc)))))
      (nreverse seq))))

(defun copy-tree (tree &optional vecp)
  "Make a copy of TREE.
If TREE is a cons cell, this recursively copies both its car and its cdr.
Contrast to `copy-sequence', which copies only along the cdrs.  With second
argument VECP, this copies vectors as well as conses."
  (if (consp tree)
      (let (result)
	(while (consp tree)
	  (let ((newcar (car tree)))
	    (if (or (consp (car tree)) (and vecp (vectorp (car tree))))
		(setq newcar (copy-tree (car tree) vecp)))
	    (push newcar result))
	  (setq tree (cdr tree)))
	(nconc (nreverse result)
               (if (and vecp (vectorp tree)) (copy-tree tree vecp) tree)))
    (if (and vecp (vectorp tree))
	(let ((i (length (setq tree (copy-sequence tree)))))
	  (while (>= (setq i (1- i)) 0)
	    (aset tree i (copy-tree (aref tree i) vecp)))
	  tree)
      tree)))

;;;; Various list-search functions.

(defun assoc-default (key alist &optional test default)
  "Find object KEY in a pseudo-alist ALIST.
ALIST is a list of conses or objects.  Each element
 (or the element's car, if it is a cons) is compared with KEY by
 calling TEST, with two arguments: (i) the element or its car,
 and (ii) KEY.
If that is non-nil, the element matches; then `assoc-default'
 returns the element's cdr, if it is a cons, or DEFAULT if the
 element is not a cons.

If no element matches, the value is nil.
If TEST is omitted or nil, `equal' is used."
  (let (found (tail alist) value)
    (while (and tail (not found))
      (let ((elt (car tail)))
	(when (funcall (or test #'equal) (if (consp elt) (car elt) elt) key)
	  (setq found t value (if (consp elt) (cdr elt) default))))
      (setq tail (cdr tail)))
    value))

(defun member-ignore-case (elt list)
  "Like `member', but ignore differences in case and text representation.
ELT must be a string.  Upper-case and lower-case letters are treated as equal.
Unibyte strings are converted to multibyte for comparison.
Non-strings in LIST are ignored."
  (declare (side-effect-free t))
  (while (and list
	      (not (and (stringp (car list))
			(eq t (compare-strings elt 0 nil (car list) 0 nil t)))))
    (setq list (cdr list)))
  list)

(defun assoc-delete-all (key alist &optional test)
  "Delete from ALIST all elements whose car is KEY.
Compare keys with TEST.  Defaults to `equal'.
Return the modified alist.
Elements of ALIST that are not conses are ignored."
  (unless test (setq test #'equal))
  (while (and (consp (car alist))
	      (funcall test (caar alist) key))
    (setq alist (cdr alist)))
  (let ((tail alist) tail-cdr)
    (while (setq tail-cdr (cdr tail))
      (if (and (consp (car tail-cdr))
	       (funcall test (caar tail-cdr) key))
	  (setcdr tail (cdr tail-cdr))
	(setq tail tail-cdr))))
  alist)

(defun assq-delete-all (key alist)
  "Delete from ALIST all elements whose car is `eq' to KEY.
Return the modified alist.
Elements of ALIST that are not conses are ignored."
  (assoc-delete-all key alist #'eq))

(defun rassq-delete-all (value alist)
  "Delete from ALIST all elements whose cdr is `eq' to VALUE.
Return the modified alist.
Elements of ALIST that are not conses are ignored."
  (while (and (consp (car alist))
	      (eq (cdr (car alist)) value))
    (setq alist (cdr alist)))
  (let ((tail alist) tail-cdr)
    (while (setq tail-cdr (cdr tail))
      (if (and (consp (car tail-cdr))
	       (eq (cdr (car tail-cdr)) value))
	  (setcdr tail (cdr tail-cdr))
	(setq tail tail-cdr))))
  alist)

(defun alist-get (key alist &optional default remove testfn)
  "Find the first element of ALIST whose `car' equals KEY and return its `cdr'.
If KEY is not found in ALIST, return DEFAULT.
Equality with KEY is tested by TESTFN, defaulting to `eq'.

You can use `alist-get' in \"place expressions\"; i.e., as a
generalized variable.  Doing this will modify an existing
association (more precisely, the first one if multiple exist), or
add a new element to the beginning of ALIST, destructively
modifying the list stored in ALIST.

Example:

   (setq foo \\='((a . 0)))
   (setf (alist-get \\='a foo) 1
         (alist-get \\='b foo) 2)

   foo => ((b . 2) (a . 1))


When using it to set a value, optional argument REMOVE non-nil
means to remove KEY from ALIST if the new value is `eql' to
DEFAULT (more precisely the first found association will be
deleted from the alist).

Example:

  (setq foo \\='((a . 1) (b . 2)))
  (setf (alist-get \\='b foo nil \\='remove) nil)

  foo => ((a . 1))"
  (ignore remove) ;;Silence byte-compiler.
  (let ((x (if (not testfn)
               (assq key alist)
             (assoc key alist testfn))))
    (if x (cdr x) default)))

(defun remove (elt seq)
  "Return a copy of SEQ with all occurrences of ELT removed.
SEQ must be a list, vector, or string.  The comparison is done with `equal'.
Contrary to `delete', this does not use side-effects, and the argument
SEQ is not modified."
  (declare (side-effect-free t))
  (if (nlistp seq)
      ;; If SEQ isn't a list, there's no need to copy SEQ because
      ;; `delete' will return a new object.
      (delete elt seq)
    (delete elt (copy-sequence seq))))

(defun remq (elt list)
  "Return LIST with all occurrences of ELT removed.
The comparison is done with `eq'.  Contrary to `delq', this does not use
side-effects, and the argument LIST is not modified."
  (declare (side-effect-free t))
  (while (and (eq elt (car list)) (setq list (cdr list))))
  (if (memq elt list)
      (delq elt (copy-sequence list))
    list))

;;;; Keymap support.

(defun kbd (keys)
  "Convert KEYS to the internal Emacs key representation.
KEYS should be a string in the format returned by commands such
as `C-h k' (`describe-key').
This is the same format used for saving keyboard macros (see
`edmacro-mode').

For an approximate inverse of this, see `key-description'."
  ;; Don't use a defalias, since the `pure' property is true only for
  ;; the calling convention of `kbd'.
  (declare (pure t) (side-effect-free t))
  ;; A pure function is expected to preserve the match data.
  ;(save-match-data (read-kbd-macro keys))
  ;FIX-20230227-LAV: Scheme error, macro not found
  (read-kbd-macro keys))

(defun undefined ()
  "Beep to tell the user this binding is undefined."
  (declare (completion ignore))
  (interactive)
  (ding)
  (if defining-kbd-macro
      (error "%s is undefined" (key-description (this-single-command-keys)))
    (message "%s is undefined" (key-description (this-single-command-keys))))
  (force-mode-line-update)
  ;; If this is a down-mouse event, don't reset prefix-arg;
  ;; pass it to the command run by the up event.
  (setq prefix-arg
        (when (memq 'down (event-modifiers last-command-event))
          current-prefix-arg)))

;; Prevent the \{...} documentation construct
;; from mentioning keys that run this command.
(put 'undefined 'suppress-keymap t)

(defun suppress-keymap (map &optional nodigits)
  "Make MAP override all normally self-inserting keys to be undefined.
Normally, as an exception, digits and minus-sign are set to make prefix args,
but optional second arg NODIGITS non-nil treats them like other chars."
  (define-key map [remap self-insert-command] #'undefined)
  (or nodigits
      (let (loop)
	(define-key map "-" #'negative-argument)
	;; Make plain numbers do numeric args.
	(setq loop ?0)
	(while (<= loop ?9)
	  (define-key map (char-to-string loop) #'digit-argument)
	  (setq loop (1+ loop))))))

(defun make-composed-keymap (maps &optional parent)
  "Construct a new keymap composed of MAPS and inheriting from PARENT.
When looking up a key in the returned map, the key is looked in each
keymap of MAPS in turn until a binding is found.
If no binding is found in MAPS, the lookup continues in PARENT, if non-nil.
As always with keymap inheritance, a nil binding in MAPS overrides
any corresponding binding in PARENT, but it does not override corresponding
bindings in other keymaps of MAPS.
MAPS can be a list of keymaps or a single keymap.
PARENT if non-nil should be a keymap."
  `(keymap
    ,@(if (keymapp maps) (list maps) maps)
    ,@parent))

(defun define-key-after (keymap key definition &optional after)
  "Add binding in KEYMAP for KEY => DEFINITION, right after AFTER's binding.
This is like `define-key' except that the binding for KEY is placed
just after the binding for the event AFTER, instead of at the beginning
of the map.  Note that AFTER must be an event type (like KEY), NOT a command
\(like DEFINITION).

If AFTER is t or omitted, the new binding goes at the end of the keymap.
AFTER should be a single event type--a symbol or a character, not a sequence.

Bindings are always added before any inherited map.

The order of bindings in a keymap matters only when it is used as
a menu, so this function is not useful for non-menu keymaps."
  (unless after (setq after t))
  (or (keymapp keymap)
      (signal 'wrong-type-argument (list 'keymapp keymap)))
  (setq key
	(if (<= (length key) 1) (aref key 0)
	  (setq keymap (lookup-key keymap
				   (apply #'vector
					  (butlast (mapcar #'identity key)))))
	  (aref key (1- (length key)))))
  (let ((tail keymap) done inserted)
    (while (and (not done) tail)
      ;; Delete any earlier bindings for the same key.
      (if (eq (car-safe (car (cdr tail))) key)
	  (setcdr tail (cdr (cdr tail))))
      ;; If we hit an included map, go down that one.
      (if (keymapp (car tail)) (setq tail (car tail)))
      ;; When we reach AFTER's binding, insert the new binding after.
      ;; If we reach an inherited keymap, insert just before that.
      ;; If we reach the end of this keymap, insert at the end.
      (if (or (and (eq (car-safe (car tail)) after)
		   (not (eq after t)))
	      (eq (car (cdr tail)) 'keymap)
	      (null (cdr tail)))
	  (progn
	    ;; Stop the scan only if we find a parent keymap.
	    ;; Keep going past the inserted element
	    ;; so we can delete any duplications that come later.
	    (if (eq (car (cdr tail)) 'keymap)
		(setq done t))
	    ;; Don't insert more than once.
	    (or inserted
		(setcdr tail (cons (cons key definition) (cdr tail))))
	    (setq inserted t)))
      (setq tail (cdr tail)))))

(defun define-prefix-command (command &optional mapvar name)
  "Define COMMAND as a prefix command.  COMMAND should be a symbol.
A new sparse keymap is stored as COMMAND's function definition and its
value.
This prepares COMMAND for use as a prefix key's binding.
If a second optional argument MAPVAR is given, it should be a symbol.
The map is then stored as MAPVAR's value instead of as COMMAND's
value; but COMMAND is still defined as a function.
The third optional argument NAME, if given, supplies a menu name
string for the map.  This is required to use the keymap as a menu.
This function returns COMMAND."
  (let ((map (make-sparse-keymap name)))
    (fset command map)
    (set (or mapvar command) map)
    command))

(defun map-keymap-sorted (function keymap)
  "Implement `map-keymap' with sorting.
Don't call this function; it is for internal use only."
  (let (list)
    (map-keymap (lambda (a b) (push (cons a b) list))
                keymap)
    (setq list (sort list
                     (lambda (a b)
                       (setq a (car a) b (car b))
                       (if (integerp a)
                           (if (integerp b) (< a b)
                             t)
                         (if (integerp b) t
                           ;; string< also accepts symbols.
                           (string< a b))))))
    (dolist (p list)
      (funcall function (car p) (cdr p)))))

(defun keymap--menu-item-binding (val)
  "Return the binding part of a menu-item."
  (cond
   ((not (consp val)) val)              ;Not a menu-item.
   ((eq 'menu-item (car val))
    (let* ((binding (nth 2 val))
           (plist (nthcdr 3 val))
           (filter (plist-get plist :filter)))
      (if filter (funcall filter binding)
        binding)))
   ((and (consp (cdr val)) (stringp (cadr val)))
    (cddr val))
   ((stringp (car val))
    (cdr val))
   (t val)))                            ;Not a menu-item either.

(defun keymap--menu-item-with-binding (item binding)
  "Build a menu-item like ITEM but with its binding changed to BINDING."
  (cond
   ((not (consp item)) binding)		;Not a menu-item.
   ((eq 'menu-item (car item))
    (setq item (copy-sequence item))
    (let ((tail (nthcdr 2 item)))
      (setcar tail binding)
      ;; Remove any potential filter.
      (if (plist-get (cdr tail) :filter)
          (setcdr tail (plist-put (cdr tail) :filter nil))))
    item)
   ((and (consp (cdr item)) (stringp (cadr item)))
    (cons (car item) (cons (cadr item) binding)))
   (t (cons (car item) binding))))

(defun keymap--merge-bindings (val1 val2)
  "Merge bindings VAL1 and VAL2."
  (let ((map1 (keymap--menu-item-binding val1))
        (map2 (keymap--menu-item-binding val2)))
    (if (not (and (keymapp map1) (keymapp map2)))
        ;; There's nothing to merge: val1 takes precedence.
        val1
      (let ((map (list 'keymap map1 map2))
            (item (if (keymapp val1) (if (keymapp val2) nil val2) val1)))
        (keymap--menu-item-with-binding item map)))))

(defun keymap-canonicalize (map)
  "Return a simpler equivalent keymap.
This resolves inheritance and redefinitions.  The returned keymap
should behave identically to a copy of KEYMAP w.r.t `lookup-key'
and use in active keymaps and menus.
Subkeymaps may be modified but are not canonicalized."
  ;; FIXME: Problem with the difference between a nil binding
  ;; that hides a binding in an inherited map and a nil binding that's ignored
  ;; to let some further binding visible.  Currently a nil binding hides all.
  ;; FIXME: we may want to carefully (re)order elements in case they're
  ;; menu-entries.
  (let ((bindings ())
        (ranges ())
	(prompt (keymap-prompt map)))
    (while (keymapp map)
      (setq map (map-keymap ;; -internal
                 (lambda (key item)
                   (if (consp key)
                       ;; Treat char-ranges specially.
                       (push (cons key item) ranges)
                     (push (cons key item) bindings)))
                 map)))
    ;; Create the new map.
    (setq map (funcall (if ranges #'make-keymap #'make-sparse-keymap) prompt))
    (dolist (binding ranges)
      ;; Treat char-ranges specially.  FIXME: need to merge as well.
      (define-key map (vector (car binding)) (cdr binding)))
    ;; Process the bindings starting from the end.
    (dolist (binding (prog1 bindings (setq bindings ())))
      (let* ((key (car binding))
             (oldbind (assq key bindings)))
        (push (if (not oldbind)
                  ;; The normal case: no duplicate bindings.
                  binding
                ;; This is the second binding for this key.
                (setq bindings (delq oldbind bindings))
                (cons key (keymap--merge-bindings (cdr binding)
                                                  (cdr oldbind))))
              bindings)))
    (nconc map bindings)))

(put 'keyboard-translate-table 'char-table-extra-slots 0)

(defun keyboard-translate (from to)
  "Translate character FROM to TO on the current terminal.
This function creates a `keyboard-translate-table' if necessary
and then modifies one entry in it."
  (or (char-table-p keyboard-translate-table)
      (setq keyboard-translate-table
	    (make-char-table 'keyboard-translate-table nil)))
  (aset keyboard-translate-table from to))

;;;; Key binding commands.

(defun global-set-key (key command)
  "Give KEY a global binding as COMMAND.
COMMAND is the command definition to use; usually it is
a symbol naming an interactively-callable function.
KEY is a key sequence; noninteractively, it is a string or vector
of characters or event types, and non-ASCII characters with codes
above 127 (such as ISO Latin-1) can be included if you use a vector.

Note that if KEY has a local binding in the current buffer,
that local binding will continue to shadow any global binding
that you make with this function."
  (interactive
   (let* ((menu-prompting nil)
          (key (read-key-sequence "Set key globally: " nil t)))
     (list key
           (read-command (format "Set key %s to command: "
                                 (key-description key))))))
  (or (vectorp key) (stringp key)
      (signal 'wrong-type-argument (list 'arrayp key)))
  (define-key (current-global-map) key command))

(defun local-set-key (key command)
  "Give KEY a local binding as COMMAND.
COMMAND is the command definition to use; usually it is
a symbol naming an interactively-callable function.
KEY is a key sequence; noninteractively, it is a string or vector
of characters or event types, and non-ASCII characters with codes
above 127 (such as ISO Latin-1) can be included if you use a vector.

The binding goes in the current buffer's local map, which in most
cases is shared with all other buffers in the same major mode."
  (interactive "KSet key locally: \nCSet key %s locally to command: ")
  (let ((map (current-local-map)))
    (or map
	(use-local-map (setq map (make-sparse-keymap))))
    (or (vectorp key) (stringp key)
	(signal 'wrong-type-argument (list 'arrayp key)))
    (define-key map key command)))

(defun global-unset-key (key)
  "Remove global binding of KEY.
KEY is a string or vector representing a sequence of keystrokes."
  (interactive "kUnset key globally: ")
  (global-set-key key nil))

(defun local-unset-key (key)
  "Remove local binding of KEY.
KEY is a string or vector representing a sequence of keystrokes."
  (interactive "kUnset key locally: ")
  (if (current-local-map)
      (local-set-key key nil))
  nil)

(defun local-key-binding (keys &optional accept-default)
  "Return the binding for command KEYS in current local keymap only.
KEYS is a string or vector, a sequence of keystrokes.
The binding is probably a symbol with a function definition.

If optional argument ACCEPT-DEFAULT is non-nil, recognize default
bindings; see the description of `lookup-key' for more details
about this."
  (let ((map (current-local-map)))
    (when map (lookup-key map keys accept-default))))

(defun global-key-binding (keys &optional accept-default)
  "Return the binding for command KEYS in current global keymap only.
KEYS is a string or vector, a sequence of keystrokes.
The binding is probably a symbol with a function definition.
This function's return values are the same as those of `lookup-key'
\(which see).

If optional argument ACCEPT-DEFAULT is non-nil, recognize default
bindings; see the description of `lookup-key' for more details
about this."
  (lookup-key (current-global-map) keys accept-default))


;;;; substitute-key-definition and its subroutines.

(defvar key-substitution-in-progress nil
  "Used internally by `substitute-key-definition'.")

(defun substitute-key-definition (olddef newdef keymap &optional oldmap prefix)
  "Replace OLDDEF with NEWDEF for any keys in KEYMAP now defined as OLDDEF.
In other words, OLDDEF is replaced with NEWDEF wherever it appears.
Alternatively, if optional fourth argument OLDMAP is specified, we redefine
in KEYMAP as NEWDEF those keys that are defined as OLDDEF in OLDMAP.

If you don't specify OLDMAP, you can usually get the same results
in a cleaner way with command remapping, like this:
  (define-key KEYMAP [remap OLDDEF] NEWDEF)
\n(fn OLDDEF NEWDEF KEYMAP &optional OLDMAP)"
  ;; Don't document PREFIX in the doc string because we don't want to
  ;; advertise it.  It's meant for recursive calls only.  Here's its
  ;; meaning

  ;; If optional argument PREFIX is specified, it should be a key
  ;; prefix, a string.  Redefined bindings will then be bound to the
  ;; original key, with PREFIX added at the front.
  (or prefix (setq prefix ""))
  (let* ((scan (or oldmap keymap))
	 (prefix1 (vconcat prefix [nil]))
	 (key-substitution-in-progress
	  (cons scan key-substitution-in-progress)))
    ;; Scan OLDMAP, finding each char or event-symbol that
    ;; has any definition, and act on it with hack-key.
    (map-keymap
     (lambda (char defn)
       (aset prefix1 (length prefix) char)
       (substitute-key-definition-key defn olddef newdef prefix1 keymap))
     scan)))

(defun substitute-key-definition-key (defn olddef newdef prefix keymap)
  (let (inner-def skipped menu-item)
    ;; Find the actual command name within the binding.
    (if (eq (car-safe defn) 'menu-item)
	(setq menu-item defn defn (nth 2 defn))
      ;; Skip past menu-prompt.
      (while (stringp (car-safe defn))
	(push (pop defn) skipped))
      ;; Skip past cached key-equivalence data for menu items.
      (if (consp (car-safe defn))
	  (setq defn (cdr defn))))
    (if (or (eq defn olddef)
	    ;; Compare with equal if definition is a key sequence.
	    ;; That is useful for operating on function-key-map.
	    (and (or (stringp defn) (vectorp defn))
		 (equal defn olddef)))
	(define-key keymap prefix
	  (if menu-item
	      (let ((copy (copy-sequence menu-item)))
		(setcar (nthcdr 2 copy) newdef)
		copy)
	    (nconc (nreverse skipped) newdef)))
      ;; Look past a symbol that names a keymap.
      (setq inner-def
	    (or (indirect-function defn) defn))
      ;; For nested keymaps, we use `inner-def' rather than `defn' so as to
      ;; avoid autoloading a keymap.  This is mostly done to preserve the
      ;; original non-autoloading behavior of pre-map-keymap times.
      (if (and (keymapp inner-def)
	       ;; Avoid recursively scanning
	       ;; where KEYMAP does not have a submap.
	       (let ((elt (lookup-key keymap prefix)))
		 (or (null elt) (natnump elt) (keymapp elt)))
	       ;; Avoid recursively rescanning keymap being scanned.
	       (not (memq inner-def key-substitution-in-progress)))
	  ;; If this one isn't being scanned already, scan it now.
	  (substitute-key-definition olddef newdef keymap inner-def prefix)))))


;;;; The global keymap tree.

(defvar esc-map
  (let ((map (make-keymap)))
    (define-key map "u" #'upcase-word)
    (define-key map "l" #'downcase-word)
    (define-key map "c" #'capitalize-word)
    (define-key map "x" #'execute-extended-command)
    (define-key map "X" #'execute-extended-command-for-buffer)
    map)
  "Default keymap for ESC (meta) commands.
The normal global definition of the character ESC indirects to this keymap.")
(fset 'ESC-prefix esc-map)
(make-obsolete 'ESC-prefix 'esc-map "28.1")

(defvar ctl-x-4-map (make-sparse-keymap)
  "Keymap for subcommands of C-x 4.")
(defalias 'ctl-x-4-prefix ctl-x-4-map)

(defvar ctl-x-5-map (make-sparse-keymap)
  "Keymap for frame commands.")
(defalias 'ctl-x-5-prefix ctl-x-5-map)

(defvar tab-prefix-map (make-sparse-keymap)
  "Keymap for tab-bar related commands.")

(defvar ctl-x-map
  (let ((map (make-keymap)))
    (define-key map "4" 'ctl-x-4-prefix)
    (define-key map "5" 'ctl-x-5-prefix)
    (define-key map "t" tab-prefix-map)

    (define-key map "b" #'switch-to-buffer)
    (define-key map "k" #'kill-buffer)
    (define-key map "\C-u" #'upcase-region)   (put 'upcase-region   'disabled t)
    (define-key map "\C-l" #'downcase-region) (put 'downcase-region 'disabled t)
    (define-key map "<" #'scroll-left)
    (define-key map ">" #'scroll-right)
    map)
  "Default keymap for C-x commands.
The normal global definition of the character C-x indirects to this keymap.")
(fset 'Control-X-prefix ctl-x-map)
(make-obsolete 'Control-X-prefix 'ctl-x-map "28.1")

(defvar global-map
  (let ((map (make-keymap)))
    (define-key map "\C-[" 'ESC-prefix)
    (define-key map "\C-x" 'Control-X-prefix)

    (define-key map "\C-i" #'self-insert-command)
    (let* ((vec1 (make-vector 1 nil))
           (f (lambda (from to)
                (while (< from to)
                  (aset vec1 0 from)
                  (define-key map vec1 #'self-insert-command)
                  (setq from (1+ from))))))
      (funcall f #o040 #o0177)
      (when (eq system-type 'ms-dos)      ;FIXME: Why?
        (funcall f #o0200 #o0240))
      (funcall f #o0240 #o0400))

    (define-key map "\C-a" #'beginning-of-line)
    (define-key map "\C-b" #'backward-char)
    (define-key map "\C-e" #'end-of-line)
    (define-key map "\C-f" #'forward-char)

    (define-key map "\C-z"     #'suspend-emacs) ;FIXME: Re-bound later!
    (define-key map "\C-x\C-z" #'suspend-emacs) ;FIXME: Re-bound later!

    (define-key map "\C-v"    #'scroll-up-command)
    (define-key map "\M-v"    #'scroll-down-command)
    (define-key map "\M-\C-v" #'scroll-other-window)

    (define-key map "\M-\C-c" #'exit-recursive-edit)
    (define-key map "\C-]"    #'abort-recursive-edit)
    map)
  "Default global keymap mapping Emacs keyboard input into commands.
The value is a keymap that is usually (but not necessarily) Emacs's
global map.

See also `current-global-map'.")
(use-global-map global-map)


;;;; Event manipulation functions.

(defconst listify-key-sequence-1 (logior 128 ?\M-\C-@))

(defun listify-key-sequence (key)
  "Convert a key sequence to a list of events."
  (if (vectorp key)
      (append key nil)
    (mapcar (lambda (c)
              (if (> c 127)
                  (logxor c listify-key-sequence-1)
                c))
	    key)))

(defun eventp (object)
  "Return non-nil if OBJECT is an input event or event object."
  (or (integerp object)
      (and (if (consp object)
               (setq object (car object))
             object)
           (symbolp object)
           (not (keywordp object)))))

(defun event-modifiers (event)
  "Return a list of symbols representing the modifier keys in event EVENT.
The elements of the list may include `meta', `control',
`shift', `hyper', `super', `alt', `click', `double', `triple', `drag',
and `down'.
EVENT may be an event or an event type.  If EVENT is a symbol
that has never been used in an event that has been read as input
in the current Emacs session, then this function may fail to include
the `click' modifier."
  (let ((type event))
    (if (listp type)
	(setq type (car type)))
    (if (symbolp type)
        ;; Don't read event-symbol-elements directly since we're not
        ;; sure the symbol has already been parsed.
	(cdr (internal-event-symbol-parse-modifiers type))
      (let ((list nil)
	    (char (logand type (lognot (logior ?\M-\^@ ?\C-\^@ ?\S-\^@
					       ?\H-\^@ ?\s-\^@ ?\A-\^@)))))
	(if (not (zerop (logand type ?\M-\^@)))
	    (push 'meta list))
	(if (or (not (zerop (logand type ?\C-\^@)))
		(< char 32))
	    (push 'control list))
	(if (or (not (zerop (logand type ?\S-\^@)))
		(/= char (downcase char)))
	    (push 'shift list))
	(or (zerop (logand type ?\H-\^@))
	    (push 'hyper list))
	(or (zerop (logand type ?\s-\^@))
	    (push 'super list))
	(or (zerop (logand type ?\A-\^@))
	    (push 'alt list))
	list))))

(defun event-basic-type (event)
  "Return the basic type of the given event (all modifiers removed).
The value is a printing character (not upper case) or a symbol.
EVENT may be an event or an event type.  If EVENT is a symbol
that has never been used in an event that has been read as input
in the current Emacs session, then this function may return nil."
  (if (consp event)
      (setq event (car event)))
  (if (symbolp event)
      (car (get event 'event-symbol-elements))
    (let* ((base (logand event (1- ?\A-\^@)))
	   (uncontrolled (if (< base 32) (logior base 64) base)))
      ;; There are some numbers that are invalid characters and
      ;; cause `downcase' to get an error.
      (condition-case ()
	  (downcase uncontrolled)
	(error uncontrolled)))))

(defsubst mouse-movement-p (object)
  "Return non-nil if OBJECT is a mouse movement event."
  (eq (car-safe object) 'mouse-movement))

(defun mouse-event-p (object)
  "Return non-nil if OBJECT is a mouse click event."
  ;; is this really correct? maybe remove mouse-movement?
  (memq (event-basic-type object) '(mouse-1 mouse-2 mouse-3 mouse-movement)))

(defun event-start (event)
  "Return the starting position of EVENT.
EVENT should be a mouse click, drag, or key press event.  If
EVENT is nil, the value of `posn-at-point' is used instead.

The following accessor functions are used to access the elements
of the position:

`posn-window': The window of the event end, or its frame if the
event end point belongs to no window.
`posn-area': A symbol identifying the area the event occurred in,
or nil if the event occurred in the text area.
`posn-point': The buffer position of the event.
`posn-x-y': The pixel-based coordinates of the event.
`posn-col-row': The estimated column and row corresponding to the
position of the event.
`posn-actual-col-row': The actual column and row corresponding to the
position of the event.
`posn-string': The string object of the event, which is either
nil or (STRING . POSITION)'.
`posn-image': The image object of the event, if any.
`posn-object': The image or string object of the event, if any.
`posn-timestamp': The time the event occurred, in milliseconds.

For more information, see Info node `(elisp)Click Events'."
  (or (and (consp event) (nth 1 event))
      ;; Use `window-point' for the case when the current buffer
      ;; is temporarily switched to some other buffer (bug#50256)
      (posn-at-point (window-point))
      (list (selected-window) (window-point) '(0 . 0) 0)))

(defun event-end (event)
  "Return the ending position of EVENT.
EVENT should be a click, drag, or key press event.

See `event-start' for a description of the value returned."
  (or (and (consp event) (nth (if (consp (nth 2 event)) 2 1) event))
      ;; Use `window-point' for the case when the current buffer
      ;; is temporarily switched to some other buffer (bug#50256)
      (posn-at-point (window-point))
      (list (selected-window) (window-point) '(0 . 0) 0)))

(defsubst event-click-count (event)
  "Return the multi-click count of EVENT, a click or drag event.
The return value is a positive integer."
  (if (and (consp event) (integerp (nth 2 event))) (nth 2 event) 1))

(defsubst event-line-count (event)
  "Return the line count of EVENT, a mousewheel event.
The return value is a positive integer."
  (if (and (consp event) (integerp (nth 3 event))) (nth 3 event) 1))

;;;; Extracting fields of the positions in an event.

(defun posnp (obj)
  "Return non-nil if OBJ appears to be a valid `posn' object specifying a window.
A `posn' object is returned from functions such as `event-start'.
If OBJ is a valid `posn' object, but specifies a frame rather
than a window, return nil."
  ;; FIXME: Correct the behavior of this function so that all valid
  ;; `posn' objects are recognized, after updating other code that
  ;; depends on its present behavior.
  (and (windowp (car-safe obj))
       (atom (car-safe (setq obj (cdr obj))))                ;AREA-OR-POS.
       (integerp (car-safe (car-safe (setq obj (cdr obj))))) ;XOFFSET.
       (integerp (car-safe (cdr obj)))))                     ;TIMESTAMP.

(defsubst posn-window (position)
  "Return the window in POSITION.
If POSITION is outside the frame where the event was initiated,
return that frame instead.  POSITION should be a list of the form
returned by the `event-start' and `event-end' functions."
  (nth 0 position))

(defsubst posn-area (position)
  "Return the window area recorded in POSITION, or nil for the text area.
POSITION should be a list of the form returned by the `event-start'
and `event-end' functions."
  (let ((area (if (consp (nth 1 position))
		  (car (nth 1 position))
		(nth 1 position))))
    (and (symbolp area) area)))

(defun posn-point (position)
  "Return the buffer location in POSITION.
POSITION should be a list of the form returned by the `event-start'
and `event-end' functions.
Returns nil if POSITION does not correspond to any buffer location (e.g.
a click on a scroll bar)."
  (or (nth 5 position)
      (let ((pt (nth 1 position)))
        (or (car-safe pt)
            ;; Apparently this can also be `vertical-scroll-bar' (bug#13979).
            (if (integerp pt) pt)))))

(defun posn-set-point (position)
  "Move point to POSITION.
Select the corresponding window as well."
  (if (framep (posn-window position))
      (progn
        (unless (windowp (frame-selected-window (posn-window position)))
          (error "Position not in text area of window"))
        (select-window (frame-selected-window (posn-window position))))
    (unless (windowp (posn-window position))
      (error "Position not in text area of window"))
    (select-window (posn-window position)))
  (if (numberp (posn-point position))
      (goto-char (posn-point position))))

(defsubst posn-x-y (position)
  "Return the x and y coordinates in POSITION.
The return value has the form (X . Y), where X and Y are given in
pixels.  POSITION should be a list of the form returned by
`event-start' and `event-end'."
  (nth 2 position))

(declare-function scroll-bar-scale "scroll-bar" (num-denom whole))

(defmacro with-current-buffer (buffer-or-name &rest body)
  "Execute the forms in BODY with BUFFER-OR-NAME temporarily current.
BUFFER-OR-NAME must be a buffer or the name of an existing buffer.
The value returned is the value of the last form in BODY.  See
also `with-temp-buffer'."
  (declare (indent 1) (debug t))
  `(save-current-buffer
     (set-buffer ,buffer-or-name)
     ,@body))

(defun posn-col-row (position)
  "Return the nominal column and row in POSITION, measured in characters.
The column and row values are approximations calculated from the x
and y coordinates in POSITION and the frame's default character width
and default line height, including spacing.
For a scroll-bar event, the result column is 0, and the row
corresponds to the vertical position of the click in the scroll bar.
POSITION should be a list of the form returned by the `event-start'
and `event-end' functions."
  (let* ((pair            (posn-x-y position))
         (frame-or-window (posn-window position))
         (frame           (if (framep frame-or-window)
                              frame-or-window
                            (window-frame frame-or-window)))
         (window          (when (windowp frame-or-window) frame-or-window))
         (area            (posn-area position)))
    (cond
     ((null frame-or-window)
      '(0 . 0))
     ((eq area 'vertical-scroll-bar)
      (cons 0 (scroll-bar-scale pair (1- (window-height window)))))
     ((eq area 'horizontal-scroll-bar)
      (cons (scroll-bar-scale pair (window-width window)) 0))
     (t
      ;; FIXME: This should take line-spacing properties on
      ;; newlines into account.
      (let* ((spacing (when (display-graphic-p frame)
                        (or (with-current-buffer
                                (window-buffer (frame-selected-window frame))
                              line-spacing)
                            (frame-parameter frame 'line-spacing)))))
	(cond ((floatp spacing)
	       (setq spacing (truncate (* spacing
					  (frame-char-height frame)))))
	      ((null spacing)
	       (setq spacing 0)))
	(cons (/ (car pair) (frame-char-width frame))
	      (/ (cdr pair) (+ (frame-char-height frame) spacing))))))))

(defun posn-actual-col-row (position)
  "Return the window row number in POSITION and character number in that row.

Return nil if POSITION does not contain the actual position; in that case
`posn-col-row' can be used to get approximate values.
POSITION should be a list of the form returned by the `event-start'
and `event-end' functions.

This function does not account for the width on display, like the
number of visual columns taken by a TAB or image.  If you need
the coordinates of POSITION in character units, you should use
`posn-col-row', not this function."
  (nth 6 position))

(defsubst posn-timestamp (position)
  "Return the timestamp of POSITION.
POSITION should be a list of the form returned by the `event-start'
and `event-end' functions."
  (nth 3 position))

(defun posn-string (position)
  "Return the string object of POSITION.
Value is a cons (STRING . STRING-POS), or nil if not a string.
POSITION should be a list of the form returned by the `event-start'
and `event-end' functions."
  (let ((x (nth 4 position)))
    ;; Apparently this can also be `handle' or `below-handle' (bug#13979).
    (when (consp x) x)))

(defsubst posn-image (position)
  "Return the image object of POSITION.
Value is a list (image ...), or nil if not an image.
POSITION should be a list of the form returned by the `event-start'
and `event-end' functions."
  (nth 7 position))

(defsubst posn-object (position)
  "Return the object (image or string) of POSITION.
Value is a list (image ...) for an image object, a cons cell
\(STRING . STRING-POS) for a string object, and nil for a buffer position.
POSITION should be a list of the form returned by the `event-start'
and `event-end' functions."
  (or (posn-image position) (posn-string position)))

(defsubst posn-object-x-y (position)
  "Return the x and y coordinates relative to the object of POSITION.
The return value has the form (DX . DY), where DX and DY are
given in pixels.  POSITION should be a list of the form returned
by `event-start' and `event-end'."
  (nth 8 position))

(defsubst posn-object-width-height (position)
  "Return the pixel width and height of the object of POSITION.
The return value has the form (WIDTH . HEIGHT).  POSITION should
be a list of the form returned by `event-start' and `event-end'."
  (nth 9 position))

(defun values--store-value (value)
  "Store VALUE in the obsolete `values' variable."
  (with-suppressed-warnings ((obsolete values))
    (push value values))
  value)


;;;; Obsolescent names for functions.

(make-obsolete 'buffer-has-markers-at nil "24.3")

(make-obsolete 'invocation-directory "use the variable of the same name."
               "27.1")
(make-obsolete 'invocation-name "use the variable of the same name." "27.1")

;; We used to declare string-to-unibyte obsolete, but it is a valid
;; way of getting a unibyte string that can be indexed by bytes, when
;; the original string has raw bytes in their internal multibyte
;; representation.  This can be useful when one needs to examine
;; individual bytes at known offsets from the string beginning.
;; (make-obsolete 'string-to-unibyte   "use `encode-coding-string'." "26.1")
;; string-to-multibyte is also sometimes useful (and there's no good
;; general replacement for it), so it's also been revived in Emacs 27.1.
;; (make-obsolete 'string-to-multibyte "use `decode-coding-string'." "26.1")
;; bug#23850
(make-obsolete 'string-as-unibyte   "use `encode-coding-string'." "26.1")
(make-obsolete 'string-make-unibyte   "use `encode-coding-string'." "26.1")
(make-obsolete 'string-as-multibyte "use `decode-coding-string'." "26.1")
(make-obsolete 'string-make-multibyte "use `decode-coding-string'." "26.1")

(defun log10 (x)
  "Return (log X 10), the log base 10 of X."
  (declare (obsolete log "24.4"))
  (log x 10))

(set-advertised-calling-convention
 'all-completions '(string collection &optional predicate) "23.1")
(set-advertised-calling-convention 'unintern '(name obarray) "23.3")
(set-advertised-calling-convention 'indirect-function '(object) "25.1")
(set-advertised-calling-convention 'redirect-frame-focus '(frame focus-frame) "24.3")
(set-advertised-calling-convention 'libxml-parse-xml-region '(start end &optional base-url) "27.1")
(set-advertised-calling-convention 'libxml-parse-html-region '(start end &optional base-url) "27.1")

;;;; Obsolescence declarations for variables, and aliases.

(make-obsolete-variable 'redisplay-end-trigger-functions 'jit-lock-register "23.1")
(make-obsolete-variable 'deferred-action-list 'post-command-hook "24.1")
(make-obsolete-variable 'deferred-action-function 'post-command-hook "24.1")
(make-obsolete-variable 'redisplay-dont-pause nil "24.5")
(make-obsolete 'window-redisplay-end-trigger nil "23.1")
(make-obsolete 'set-window-redisplay-end-trigger nil "23.1")
(make-obsolete-variable 'operating-system-release nil "28.1")

(make-obsolete 'run-window-configuration-change-hook nil "27.1")
(make-obsolete 'process-filter-multibyte-p nil "23.1")
(make-obsolete 'set-process-filter-multibyte nil "23.1")

(make-obsolete-variable 'command-debug-status
                        "expect it to be removed in a future version." "25.2")

;; This was introduced in 21.4 for pre-unicode unification.  That
;; usage was rendered obsolete in 23.1, which uses Unicode internally.
;; Other uses are possible, so this variable is not _really_ obsolete,
;; but Stefan insists to mark it so.
(make-obsolete-variable 'translation-table-for-input nil "23.1")

(make-obsolete-variable 'x-gtk-use-window-move nil "26.1")

(defvaralias 'messages-buffer-max-lines 'message-log-max)
(define-obsolete-variable-alias 'inhibit-nul-byte-detection
  'inhibit-null-byte-detection "28.1")
(make-obsolete-variable 'load-dangerous-libraries
                        "no longer used." "27.1")

(defvar inhibit--record-char nil
  "Obsolete variable.
This was used internally by quail.el and keyboard.c in Emacs 27.
It does nothing in Emacs 28.")
(make-obsolete-variable 'inhibit--record-char nil "28.1")

;; We can't actually make `values' obsolete, because that will result
;; in warnings when using `values' in let-bindings.
;;(make-obsolete-variable 'values "no longer used" "28.1")


;;;; Alternate names for functions - these are not being phased out.

(defalias 'send-string #'process-send-string)
(defalias 'send-region #'process-send-region)
(defalias 'string= #'string-equal)
(defalias 'string< #'string-lessp)
(defalias 'string> #'string-greaterp)
(defalias 'move-marker #'set-marker)
(defalias 'rplaca #'setcar)
(defalias 'rplacd #'setcdr)
(defalias 'beep #'ding) ;preserve lingual purity
(defalias 'indent-to-column #'indent-to)
(defalias 'backward-delete-char #'delete-backward-char)
(defalias 'search-forward-regexp (symbol-function 're-search-forward))
(defalias 'search-backward-regexp (symbol-function 're-search-backward))
(defalias 'int-to-string #'number-to-string)
(defalias 'store-match-data #'set-match-data)
(defalias 'chmod #'set-file-modes)
(defalias 'mkdir #'make-directory)
;; These are the XEmacs names:
(defalias 'point-at-eol #'line-end-position)
(defalias 'point-at-bol #'line-beginning-position)

(define-obsolete-function-alias 'user-original-login-name
  #'user-login-name "28.1")


;;;; Hook manipulation functions.

(defun add-hook (hook function &optional depth local)
  ;; Note: the -100..100 depth range is arbitrary and was chosen to match the
  ;; range used in add-function.
  "Add to the value of HOOK the function FUNCTION.
FUNCTION is not added if already present.

The place where the function is added depends on the DEPTH
parameter.  DEPTH defaults to 0.  By convention, it should be
a number between -100 and 100 where 100 means that the function
should be at the very end of the list, whereas -100 means that
the function should always come first.
Since nothing is \"always\" true, don't use 100 nor -100.
When two functions have the same depth, the new one gets added after the
old one if depth is strictly positive and before otherwise.

For backward compatibility reasons, a symbol other than nil is
interpreted as a DEPTH of 90.

The optional fourth argument, LOCAL, if non-nil, says to modify
the hook's buffer-local value rather than its global value.
This makes the hook buffer-local, and it makes t a member of the
buffer-local value.  That acts as a flag to run the hook
functions of the global value as well as in the local value.

HOOK should be a symbol.  If HOOK is void, it is first set to
nil.  If HOOK's value is a single function, it is changed to a
list of functions.

FUNCTION may be any valid function, but it's recommended to use a
function symbol and not a lambda form.  Using a symbol will
ensure that the function is not re-added if the function is
edited, and using lambda forms may also have a negative
performance impact when running `add-hook' and `remove-hook'."
  (or (boundp hook) (set hook nil))
  (or (default-boundp hook) (set-default hook nil))
  (unless (numberp depth) (setq depth (if depth 90 0)))
  (if local (unless (local-variable-if-set-p hook)
	      (set (make-local-variable hook) (list t)))
    ;; Detect the case where make-local-variable was used on a hook
    ;; and do what we used to do.
    (unless (and (consp (symbol-value hook)) (memq t (symbol-value hook)))
      (setq local t)))
  (let ((hook-value (if local (symbol-value hook) (default-value hook))))
    ;; If the hook value is a single function, turn it into a list.
    (when (or (not (listp hook-value)) (functionp hook-value))
      (setq hook-value (list hook-value)))
    ;; Do the actual addition if necessary
    (unless (member function hook-value)
      (when (stringp function)          ;FIXME: Why?
	(setq function (purecopy function)))
      ;; All those `equal' tests performed between functions can end up being
      ;; costly since those functions may be large recursive and even cyclic
      ;; structures, so we index `hook--depth-alist' with `eq'.  (bug#46326)
; FIX-20230301-LAV: see compiled scheme in eval-lisp runtime.scm
;      (when (or (get hook 'hook--depth-alist) (not (zerop depth)))
;        ;; Note: The main purpose of the above `when' test is to avoid running
;        ;; this `setf' before `gv' is loaded during bootstrap.
;        (push (cons function depth) (get hook 'hook--depth-alist)))
      (setq hook-value
	    (if (< 0 depth)
		(append hook-value (list function))
	      (cons function hook-value)))
      (let ((depth-alist (get hook 'hook--depth-alist)))
        (when depth-alist
          (setq hook-value
                (sort (if (< 0 depth) hook-value (copy-sequence hook-value))
                      (lambda (f1 f2)
                        (< (alist-get f1 depth-alist 0 nil #'eq)
                           (alist-get f2 depth-alist 0 nil #'eq))))))))
    ;; Set the actual variable
    (if local
	(progn
	  ;; If HOOK isn't a permanent local,
	  ;; but FUNCTION wants to survive a change of modes,
	  ;; mark HOOK as partially permanent.
	  (and (symbolp function)
	       (get function 'permanent-local-hook)
	       (not (get hook 'permanent-local))
	       (put hook 'permanent-local 'permanent-local-hook))
	  (set hook hook-value))
      (set-default hook hook-value))))

(defun remove-hook (hook function &optional local)
  "Remove from the value of HOOK the function FUNCTION.
HOOK should be a symbol, and FUNCTION may be any valid function.  If
FUNCTION isn't the value of HOOK, or, if FUNCTION doesn't appear in the
list of hooks to run in HOOK, then nothing is done.  See `add-hook'.

The optional third argument, LOCAL, if non-nil, says to modify
the hook's buffer-local value rather than its default value.

Interactively, prompt for the various arguments (skipping local
unless HOOK has both local and global functions).  If multiple
functions have the same representation under `princ', the first
one will be removed."
  (interactive
   (let* ((default (and (symbolp (variable-at-point))
                        (symbol-name (variable-at-point))))
          (hook (intern (completing-read
                         (format-prompt "Hook variable" default)
                         obarray #'boundp t nil nil default)))
          (local
           (and
            (local-variable-p hook)
            (symbol-value hook)
            ;; No need to prompt if there's nothing global
            (or (not (default-value hook))
                (y-or-n-p (format "%s has a buffer-local binding, use that? "
                                  hook)))))
          (fn-alist (mapcar
                     (lambda (x) (cons (with-output-to-string (prin1 x)) x))
                     (if local (symbol-value hook) (default-value hook))))
          (function (alist-get (completing-read
                                (format "%s hook to remove: "
                                        (if local "Buffer-local" "Global"))
                                fn-alist
                                nil t)
                               fn-alist nil nil #'string=)))
     (list hook function local)))
  (or (boundp hook) (set hook nil))
  (or (default-boundp hook) (set-default hook nil))
  ;; Do nothing if LOCAL is t but this hook has no local binding.
  (unless (and local (not (local-variable-p hook)))
    ;; Detect the case where make-local-variable was used on a hook
    ;; and do what we used to do.
    (when (and (local-variable-p hook)
	       (not (and (consp (symbol-value hook))
			 (memq t (symbol-value hook)))))
      (setq local t))
    (let ((hook-value (if local (symbol-value hook) (default-value hook)))
          (old-fun nil))
      ;; Remove the function, for both the list and the non-list cases.
      (if (or (not (listp hook-value)) (eq (car hook-value) 'lambda))
	  (when (equal hook-value function)
	    (setq old-fun hook-value)
	    (setq hook-value nil))
	(when (setq old-fun (car (member function hook-value)))
	  (setq hook-value (remq old-fun hook-value))))
      (when old-fun
        ;; Remove auxiliary depth info to avoid leaks (bug#46414)
        ;; and to avoid the list growing too long.
        (let* ((depths (get hook 'hook--depth-alist))
               (di (assq old-fun depths)))
          (when di (put hook 'hook--depth-alist (delq di depths)))))
      ;; If the function is on the global hook, we need to shadow it locally
      ;;(when (and local (member function (default-value hook))
      ;;	       (not (member (cons 'not function) hook-value)))
      ;;  (push (cons 'not function) hook-value))
      ;; Set the actual variable
      (if (not local)
	  (set-default hook hook-value)
	(if (equal hook-value '(t))
	    (kill-local-variable hook)
	  (set hook hook-value))))))

(defmacro letrec (binders &rest body)
  "Bind variables according to BINDERS then eval BODY.
The value of the last form in BODY is returned.
Each element of BINDERS is a list (SYMBOL VALUEFORM) that binds
SYMBOL to the value of VALUEFORM.

The main difference between this macro and `let'/`let*' is that
all symbols are bound before any of the VALUEFORMs are evalled."
  ;; Useful only in lexical-binding mode.
  ;; As a special-form, we could implement it more efficiently (and cleanly,
  ;; making the vars actually unbound during evaluation of the binders).
  (declare (debug let) (indent 1))
  ;; Use plain `let*' for the non-recursive definitions.
  ;; This only handles the case where the first few definitions are not
  ;; recursive.  Nothing as fancy as an SCC analysis.
  (let ((seqbinds nil))
    ;; Our args haven't yet been macro-expanded, so `macroexp--fgrep'
    ;; may fail to see references that will be introduced later by
    ;; macroexpansion.  We could call `macroexpand-all' to avoid that,
    ;; but in order to avoid that, we instead check to see if the binders
    ;; appear in the macroexp environment, since that's how references can be
    ;; introduced later on.
    (unless (macroexp--fgrep binders macroexpand-all-environment)
      (while (and binders
                  (null (macroexp--fgrep binders (nth 1 (car binders)))))
        (push (pop binders) seqbinds)))
    (let ((nbody (if (null binders)
                     (macroexp-progn body)
                   `(let ,(mapcar #'car binders)
                      ,@(mapcar (lambda (binder) `(setq ,@binder)) binders)
                      ,@body))))
      (cond
       ;; All bindings are recursive.
       ((null seqbinds) nbody)
       ;; Special case for trivial uses.
       ((and (symbolp nbody) (null (cdr seqbinds)) (eq nbody (caar seqbinds)))
        (nth 1 (car seqbinds)))
       ;; General case.
       (t `(let* ,(nreverse seqbinds) ,nbody))))))

(defmacro dlet (binders &rest body)
  "Like `let' but using dynamic scoping."
  (declare (indent 1) (debug let))
  ;; (defvar FOO) only affects the current scope, but in order for
  ;; this not to affect code after the main `let' we need to create a new scope,
  ;; which is what the surrounding `let' is for.
  ;; FIXME: (let () ...) currently doesn't actually create a new scope,
  ;; which is why we use (let (_) ...).
  `(let (_)
     ,@(mapcar (lambda (binder)
                 `(defvar ,(if (consp binder) (car binder) binder)))
               binders)
     (let ,binders ,@body)))


(defmacro with-wrapper-hook (hook args &rest body)
  "Run BODY, using wrapper functions from HOOK with additional ARGS.
HOOK is an abnormal hook.  Each hook function in HOOK \"wraps\"
around the preceding ones, like a set of nested `around' advices.

Each hook function should accept an argument list consisting of a
function FUN, followed by the additional arguments in ARGS.

The first hook function in HOOK is passed a FUN that, if it is called
with arguments ARGS, performs BODY (i.e., the default operation).
The FUN passed to each successive hook function is defined based
on the preceding hook functions; if called with arguments ARGS,
it does what the `with-wrapper-hook' call would do if the
preceding hook functions were the only ones present in HOOK.

Each hook function may call its FUN argument as many times as it wishes,
including never.  In that case, such a hook function acts to replace
the default definition altogether, and any preceding hook functions.
Of course, a subsequent hook function may do the same thing.

Each hook function definition is used to construct the FUN passed
to the next hook function, if any.  The last (or \"outermost\")
FUN is then called once."
  (declare (indent 2) (debug (form sexp body))
           (obsolete "use a <foo>-function variable modified by `add-function'."
                     "24.4"))
  `(subr--with-wrapper-hook-no-warnings ,hook ,args ,@body))

(defmacro subr--with-wrapper-hook-no-warnings (hook args &rest body)
  "Like (with-wrapper-hook HOOK ARGS BODY), but without warnings."
  (declare (debug (form sexp def-body)))
  ;; We need those two gensyms because CL's lexical scoping is not available
  ;; for function arguments :-(
  (let ((funs (make-symbol "funs"))
        (global (make-symbol "global"))
        (argssym (make-symbol "args"))
        (runrestofhook (make-symbol "runrestofhook")))
    ;; Since the hook is a wrapper, the loop has to be done via
    ;; recursion: a given hook function will call its parameter in order to
    ;; continue looping.
    `(letrec ((,runrestofhook
               (lambda (,funs ,global ,argssym)
                 ;; `funs' holds the functions left on the hook and `global'
                 ;; holds the functions left on the global part of the hook
                 ;; (in case the hook is local).
                 (if (consp ,funs)
                     (if (eq t (car ,funs))
                         (funcall ,runrestofhook
                                  (append ,global (cdr ,funs)) nil ,argssym)
                       (apply (car ,funs)
                              (apply-partially
                               (lambda (,funs ,global &rest ,argssym)
                                 (funcall ,runrestofhook ,funs ,global ,argssym))
                               (cdr ,funs) ,global)
                              ,argssym))
                   ;; Once there are no more functions on the hook, run
                   ;; the original body.
                   (apply (lambda ,args ,@body) ,argssym)))))
       (funcall ,runrestofhook ,hook
                ;; The global part of the hook, if any.
                ,(if (symbolp hook)
                     `(if (local-variable-p ',hook)
                          (default-value ',hook)))
                (list ,@args)))))

(defun add-to-list (list-var element &optional append compare-fn)
  "Add ELEMENT to the value of LIST-VAR if it isn't there yet.
The test for presence of ELEMENT is done with `equal', or with
COMPARE-FN if that's non-nil.
If ELEMENT is added, it is added at the beginning of the list,
unless the optional argument APPEND is non-nil, in which case
ELEMENT is added at the end.
LIST-VAR should not refer to a lexical variable.

The return value is the new value of LIST-VAR.

This is handy to add some elements to configuration variables,
but please do not abuse it in Elisp code, where you are usually
better off using `push' or `cl-pushnew'.

If you want to use `add-to-list' on a variable that is not
defined until a certain package is loaded, you should put the
call to `add-to-list' into a hook function that will be run only
after loading the package.  `eval-after-load' provides one way to
do this.  In some cases other hooks, such as major mode hooks,
can do the job."
  (declare
   (compiler-macro
    (lambda (exp)
      ;; FIXME: Something like this could be used for `set' as well.
      (if (or (not (eq 'quote (car-safe list-var)))
              (special-variable-p (cadr list-var))
              (not (macroexp-const-p append)))
          exp
        (let* ((sym (cadr list-var))
               (append (eval append))
               (msg (format-message
                     "`add-to-list' can't use lexical var `%s'; use `push' or `cl-pushnew'"
                     sym))
               ;; Big ugly hack, so we output a warning only during
               ;; byte-compilation, and so we can use
               ;; byte-compile-not-lexical-var-p to silence the warning
               ;; when a defvar has been seen but not yet executed.
               (warnfun (lambda ()
                          ;; FIXME: We should also emit a warning for let-bound
                          ;; variables with dynamic binding.
                          (when (assq sym byte-compile--lexical-environment)
                            (byte-compile-report-error msg :fill))))
               (code
                (macroexp-let2 macroexp-copyable-p x element
                  `(if ,(if compare-fn
                            (progn
                              (require 'cl-lib)
                              `(cl-member ,x ,sym :test ,compare-fn))
                          ;; For bootstrapping reasons, don't rely on
                          ;; cl--compiler-macro-member for the base case.
                          `(member ,x ,sym))
                       ,sym
                     ,(if append
                          `(setq ,sym (append ,sym (list ,x)))
                        `(push ,x ,sym))))))
          (if (not (macroexp-compiling-p))
              code
            `(progn
               (macroexp--funcall-if-compiled ',warnfun)
               ,code)))))))
  (if (cond
       ((null compare-fn)
	(member element (symbol-value list-var)))
       ((eq compare-fn #'eq)
	(memq element (symbol-value list-var)))
       ((eq compare-fn #'eql)
	(memql element (symbol-value list-var)))
       (t
	(let ((lst (symbol-value list-var)))
	  (while (and lst
		      (not (funcall compare-fn element (car lst))))
	    (setq lst (cdr lst)))
          lst)))
      (symbol-value list-var)
    (set list-var
	 (if append
	     (append (symbol-value list-var) (list element))
	   (cons element (symbol-value list-var))))))


(defun add-to-ordered-list (list-var element &optional order)
  "Add ELEMENT to the value of LIST-VAR if it isn't there yet.
The test for presence of ELEMENT is done with `eq'.

The value of LIST-VAR is kept ordered based on the ORDER
parameter.

If the third optional argument ORDER is a number (integer or
float), set the element's list order to the given value.  If
ORDER is nil or omitted, do not change the numeric order of
ELEMENT.  If ORDER has any other value, remove the numeric order
of ELEMENT if it has one.

The list order for each element is stored in LIST-VAR's
`list-order' property.
LIST-VAR cannot refer to a lexical variable.

The return value is the new value of LIST-VAR."
  (let ((ordering (get list-var 'list-order)))
    (unless ordering
      (put list-var 'list-order
           (setq ordering (make-hash-table :weakness 'key :test 'eq))))
    (when order
      (puthash element (and (numberp order) order) ordering))
    (unless (memq element (symbol-value list-var))
      (set list-var (cons element (symbol-value list-var))))
    (set list-var (sort (symbol-value list-var)
			(lambda (a b)
			  (let ((oa (gethash a ordering))
				(ob (gethash b ordering)))
			    (if (and oa ob)
				(< oa ob)
			      oa)))))))

(defun add-to-history (history-var newelt &optional maxelt keep-all)
  "Add NEWELT to the history list stored in the variable HISTORY-VAR.
Return the new history list.
If MAXELT is non-nil, it specifies the maximum length of the history.
Otherwise, the maximum history length is the value of the `history-length'
property on symbol HISTORY-VAR, if set, or the value of the `history-length'
variable.  The possible values of maximum length have the same meaning as
the values of `history-length'.
Remove duplicates of NEWELT if `history-delete-duplicates' is non-nil.
If optional fourth arg KEEP-ALL is non-nil, add NEWELT to history even
if it is empty or duplicates the most recent entry in the history.
HISTORY-VAR cannot refer to a lexical variable."
  (unless maxelt
    (setq maxelt (or (get history-var 'history-length)
		     history-length)))
  (let ((history (symbol-value history-var))
	tail)
    (when (and (listp history)
	       (or keep-all
		   (not (stringp newelt))
		   (> (length newelt) 0))
	       (or keep-all
		   (not (equal (car history) newelt))))
      (if history-delete-duplicates
	  (setq history (delete newelt history)))
      (setq history (cons newelt history))
      (when (integerp maxelt)
        (if (>= 0 maxelt)
	    (setq history nil)
	  (setq tail (nthcdr (1- maxelt) history))
	  (when (consp tail)
            (setcdr tail nil))))
      (set history-var history))))


;;;; Mode hooks.

(defvar delay-mode-hooks nil
  "If non-nil, `run-mode-hooks' should delay running the hooks.")
(defvar-local delayed-mode-hooks nil
  "List of delayed mode hooks waiting to be run.")
(put 'delay-mode-hooks 'permanent-local t)

(defvar-local delayed-after-hook-functions nil
  "List of delayed :after-hook forms waiting to be run.
These forms come from `define-derived-mode'.")

(defvar change-major-mode-after-body-hook nil
  "Normal hook run in major mode functions, before the mode hooks.")

(defvar after-change-major-mode-hook nil
  "Normal hook run at the very end of major mode functions.")

(defun run-mode-hooks (&rest hooks)
  "Run mode hooks `delayed-mode-hooks' and HOOKS, or delay HOOKS.
Call `hack-local-variables' to set up file local and directory local
variables.

If the variable `delay-mode-hooks' is non-nil, does not do anything,
just adds the HOOKS to the list `delayed-mode-hooks'.
Otherwise, runs hooks in the sequence: `change-major-mode-after-body-hook',
`delayed-mode-hooks' (in reverse order), HOOKS, then runs
`hack-local-variables', runs the hook `after-change-major-mode-hook', and
finally evaluates the functions in `delayed-after-hook-functions' (see
`define-derived-mode').

Major mode functions should use this instead of `run-hooks' when
running their FOO-mode-hook."
  (if delay-mode-hooks
      ;; Delaying case.
      (dolist (hook hooks)
	(push hook delayed-mode-hooks))
    ;; Normal case, just run the hook as before plus any delayed hooks.
    (setq hooks (nconc (nreverse delayed-mode-hooks) hooks))
    (and (bound-and-true-p syntax-propertize-function)
         (not (local-variable-p 'parse-sexp-lookup-properties))
         ;; `syntax-propertize' sets `parse-sexp-lookup-properties' for us, but
         ;; in order for the sexp primitives to automatically call
         ;; `syntax-propertize' we need `parse-sexp-lookup-properties' to be
         ;; set first.
         (setq-local parse-sexp-lookup-properties t))
    (setq delayed-mode-hooks nil)
    (apply #'run-hooks (cons 'change-major-mode-after-body-hook hooks))
    (if (buffer-file-name)
        (with-demoted-errors "File local-variables error: %s"
          (hack-local-variables 'no-mode)))
    (run-hooks 'after-change-major-mode-hook)
    (dolist (fun (prog1 (nreverse delayed-after-hook-functions)
                    (setq delayed-after-hook-functions nil)))
      (funcall fun))))

(defmacro delay-mode-hooks (&rest body)
  "Execute BODY, but delay any `run-mode-hooks'.
These hooks will be executed by the first following call to
`run-mode-hooks' that occurs outside any `delay-mode-hooks' form.
Affects only hooks run in the current buffer."
  (declare (debug t) (indent 0))
  `(progn
     (make-local-variable 'delay-mode-hooks)
     (let ((delay-mode-hooks t))
       ,@body)))

;; PUBLIC: find if the current mode derives from another.

(defun provided-mode-derived-p (mode &rest modes)
  "Non-nil if MODE is derived from one of MODES.
Uses the `derived-mode-parent' property of the symbol to trace backwards.
If you just want to check `major-mode', use `derived-mode-p'."
  ;; If MODE is an alias, then look up the real mode function first.
  (when-let ((alias (symbol-function mode)))
    (when (symbolp alias)
      (setq mode alias)))
  (while
      (and
       (not (memq mode modes))
       (let* ((parent (get mode 'derived-mode-parent))
              (parentfn (symbol-function parent)))
         (setq mode (if (and parentfn (symbolp parentfn)) parentfn parent)))))
  mode)

(defun derived-mode-p (&rest modes)
  "Non-nil if the current major mode is derived from one of MODES.
Uses the `derived-mode-parent' property of the symbol to trace backwards."
  (apply #'provided-mode-derived-p major-mode modes))

(defvar-local major-mode--suspended nil)
(put 'major-mode--suspended 'permanent-local t)

(defun major-mode-suspend ()
  "Exit current major mode, remembering it."
  (let* ((prev-major-mode (or major-mode--suspended
			      (unless (eq major-mode 'fundamental-mode)
			        major-mode))))
    (kill-all-local-variables)
    (setq-local major-mode--suspended prev-major-mode)))

(defun major-mode-restore (&optional avoided-modes)
  "Restore major mode earlier suspended with `major-mode-suspend'.
If there was no earlier suspended major mode, then fallback to `normal-mode',
tho trying to avoid AVOIDED-MODES."
  (if major-mode--suspended
      (funcall (prog1 major-mode--suspended
                 (kill-local-variable 'major-mode--suspended)))
    (let ((auto-mode-alist
           (let ((alist (copy-sequence auto-mode-alist)))
             (dolist (mode avoided-modes)
               (setq alist (rassq-delete-all mode alist)))
             alist))
          (magic-fallback-mode-alist
           (let ((alist (copy-sequence magic-fallback-mode-alist)))
             (dolist (mode avoided-modes)
               (setq alist (rassq-delete-all mode alist)))
             alist)))
      (normal-mode))))

;;;; Minor modes.

;; If a minor mode is not defined with define-minor-mode,
;; add it here explicitly.
;; isearch-mode is deliberately excluded, since you should
;; not call it yourself.
(defvar minor-mode-list '(auto-save-mode auto-fill-mode abbrev-mode
					 overwrite-mode view-mode
                                         hs-minor-mode)
  "List of all minor mode functions.")

(defun add-minor-mode (toggle name &optional keymap after toggle-fun)
  "Register a new minor mode.

This function shouldn't be used directly -- use `define-minor-mode'
instead (which will then call this function).

TOGGLE is a symbol that is the name of a buffer-local variable that
is toggled on or off to say whether the minor mode is active or not.

NAME specifies what will appear in the mode line when the minor mode
is active.  NAME should be either a string starting with a space, or a
symbol whose value is such a string.

Optional KEYMAP is the keymap for the minor mode that will be added
to `minor-mode-map-alist'.

Optional AFTER specifies that TOGGLE should be added after AFTER
in `minor-mode-alist'.

Optional TOGGLE-FUN is an interactive function to toggle the mode.
It defaults to (and should by convention be) TOGGLE.

If TOGGLE has a non-nil `:included' property, an entry for the mode is
included in the mode-line minor mode menu.
If TOGGLE has a `:menu-tag', that is used for the menu item's label."
  (unless (memq toggle minor-mode-list)
    (push toggle minor-mode-list))

  (unless toggle-fun (setq toggle-fun toggle))
  (unless (eq toggle-fun toggle)
    (put toggle :minor-mode-function toggle-fun))
  ;; Add the name to the minor-mode-alist.
  (when name
    (let ((existing (assq toggle minor-mode-alist)))
      (if existing
	  (setcdr existing (list name))
	(let ((tail minor-mode-alist) found)
	  (while (and tail (not found))
	    (if (eq after (caar tail))
		(setq found tail)
	      (setq tail (cdr tail))))
	  (if found
	      (let ((rest (cdr found)))
		(setcdr found nil)
		(nconc found (list (list toggle name)) rest))
	    (push (list toggle name) minor-mode-alist))))))
  ;; Add the toggle to the minor-modes menu if requested.
  (when (get toggle :included)
    (define-key mode-line-mode-menu
      (vector toggle)
      (list 'menu-item
	    (concat
	     (or (get toggle :menu-tag)
		 (if (stringp name) name (symbol-name toggle)))
	     (let ((mode-name (if (symbolp name) (symbol-value name))))
	       (if (and (stringp mode-name) (string-match "[^ ]+" mode-name))
		   (concat " (" (match-string 0 mode-name) ")"))))
	    toggle-fun
	    :button (cons :toggle toggle))))

  ;; Add the map to the minor-mode-map-alist.
  (when keymap
    (let ((existing (assq toggle minor-mode-map-alist)))
      (if existing
	  (setcdr existing keymap)
	(let ((tail minor-mode-map-alist) found)
	  (while (and tail (not found))
	    (if (eq after (caar tail))
		(setq found tail)
	      (setq tail (cdr tail))))
	  (if found
	      (let ((rest (cdr found)))
		(setcdr found nil)
		(nconc found (list (cons toggle keymap)) rest))
	    (push (cons toggle keymap) minor-mode-map-alist)))))))

;;;; Load history

(defsubst autoloadp (object)
  "Non-nil if OBJECT is an autoload."
  (eq 'autoload (car-safe object)))

;; (defun autoload-type (object)
;;   "Returns the type of OBJECT or `function' or `command' if the type is nil.
;; OBJECT should be an autoload object."
;;   (when (autoloadp object)
;;     (let ((type (nth 3 object)))
;;       (cond ((null type) (if (nth 2 object) 'command 'function))
;;             ((eq 'keymap t) 'macro)
;;             (type)))))

;; (defalias 'autoload-file #'cadr
;;   "Return the name of the file from which AUTOLOAD will be loaded.
;; \n\(fn AUTOLOAD)")

(defun define-symbol-prop (symbol prop val)
  "Define the property PROP of SYMBOL to be VAL.
This is to `put' what `defalias' is to `fset'."
  ;; Can't use `cl-pushnew' here (nor `push' on (cdr foo)).
  ;; (cl-pushnew symbol (alist-get prop
  ;;                               (alist-get 'define-symbol-props
  ;;                                          current-load-list)))
  (let ((sps (assq 'define-symbol-props current-load-list)))
    (unless sps
      (setq sps (list 'define-symbol-props))
      (push sps current-load-list))
    (let ((ps (assq prop sps)))
      (unless ps
        (setq ps (list prop))
        (setcdr sps (cons ps (cdr sps))))
      (unless (member symbol (cdr ps))
        (setcdr ps (cons symbol (cdr ps))))))
  (put symbol prop val))

(defun symbol-file (symbol &optional type)
  "Return the name of the file that defined SYMBOL.
The value is normally an absolute file name.  It can also be nil,
if the definition is not associated with any file.  If SYMBOL
specifies an autoloaded function, the value can be a relative
file name without extension.

If TYPE is nil, then any kind of definition is acceptable.  If
TYPE is `defun', `defvar', or `defface', that specifies function
definition, variable definition, or face definition only.
Otherwise TYPE is assumed to be a symbol property.

This function only works for symbols defined in Lisp files.  For
symbols that are defined in C files, use `help-C-file-name'
instead."
  (if (and (or (null type) (eq type 'defun))
	   (symbolp symbol)
	   (autoloadp (symbol-function symbol)))
      (nth 1 (symbol-function symbol))
    (catch 'found
      (pcase-dolist (`(,file . ,elems) load-history)
	(when (if type
		  (if (eq type 'defvar)
		      ;; Variables are present just as their names.
		      (member symbol elems)
		    ;; Many other types are represented as (TYPE . NAME).
		    (or (member (cons type symbol) elems)
                        (memq symbol (alist-get type
                                                (alist-get 'define-symbol-props
                                                           elems)))))
	        ;; We accept all types, so look for variable def
	        ;; and then for any other kind.
	        (or (member symbol elems)
                    (let ((match (rassq symbol elems)))
		      (and match
		           (not (eq 'require (car match)))))))
          (throw 'found file))))))

(declare-function read-library-name "find-func" nil)

(defun locate-library (library &optional nosuffix path interactive-call)
  "Show the precise file name of Emacs library LIBRARY.
LIBRARY should be a relative file name of the library, a string.
It can omit the suffix (a.k.a. file-name extension) if NOSUFFIX is
nil (which is the default, see below).
This command searches the directories in `load-path' like `\\[load-library]'
to find the file that `\\[load-library] RET LIBRARY RET' would load.
Optional second arg NOSUFFIX non-nil means don't add suffixes `load-suffixes'
to the specified name LIBRARY.

If the optional third arg PATH is specified, that list of directories
is used instead of `load-path'.

When called from a program, the file name is normally returned as a
string.  When run interactively, the argument INTERACTIVE-CALL is t,
and the file name is displayed in the echo area."
  (interactive (list (read-library-name) nil nil t))
  (let ((file (locate-file library
			   (or path load-path)
			   (append (unless nosuffix (get-load-suffixes))
				   load-file-rep-suffixes))))
    (if interactive-call
	(if file
	    (message "Library is file %s" (abbreviate-file-name file))
	  (message "No library %s in search path" library)))
    file))


(defmacro with-temp-buffer (&rest body)
  "Create a temporary buffer, and evaluate BODY there like `progn'.
See also `with-temp-file' and `with-output-to-string'."
  (declare (indent 0) (debug t))
  (let ((temp-buffer (make-symbol "temp-buffer")))
    `(let ((,temp-buffer (generate-new-buffer " *temp*")))
<<<<<<< HEAD
       ;; FIXME: kill-buffer can change current-buffer in some odd cases.
=======
       ;; `kill-buffer' can change current-buffer in some odd cases.
>>>>>>> 9adc93e6
       (with-current-buffer ,temp-buffer
         (unwind-protect
	     (progn ,@body)
           (and (buffer-name ,temp-buffer)
                (kill-buffer ,temp-buffer)))))))
<<<<<<< HEAD

=======
>>>>>>> 9adc93e6
;;;; Process stuff.

(defun start-process (name buffer program &rest program-args)
  "Start a program in a subprocess.  Return the process object for it.
NAME is name for process.  It is modified if necessary to make it unique.
BUFFER is the buffer (or buffer name) to associate with the process.

Process output (both standard output and standard error streams)
goes at end of BUFFER, unless you specify a filter function to
handle the output.  BUFFER may also be nil, meaning that this
process is not associated with any buffer.

PROGRAM is the program file name.  It is searched for in `exec-path'
\(which see).  If nil, just associate a pty with the buffer.  Remaining
arguments PROGRAM-ARGS are strings to give program as arguments.

If you want to separate standard output from standard error, use
`make-process' or invoke the command through a shell and redirect
one of them using the shell syntax.

The process runs in `default-directory' if that is local (as
determined by `unhandled-file-name-directory'), or \"~\"
otherwise.  If you want to run a process in a remote directory
use `start-file-process'."
  (unless (fboundp 'make-process)
    (error "Emacs was compiled without subprocess support"))
  (apply #'make-process
	 (append (list :name name :buffer buffer)
		 (if program
		     (list :command (cons program program-args))))))

(defun process-lines-handling-status (program status-handler &rest args)
  "Execute PROGRAM with ARGS, returning its output as a list of lines.
If STATUS-HANDLER is non-nil, it must be a function with one
argument, which will be called with the exit status of the
program before the output is collected.  If STATUS-HANDLER is
nil, an error is signaled if the program returns with a non-zero
exit status."
  (with-temp-buffer
    (let ((status (apply #'call-process program nil (current-buffer) nil args)))
      (if status-handler
	  (funcall status-handler status)
	(unless (eq status 0)
	  (error "%s exited with status %s" program status)))
      (goto-char (point-min))
      (let (lines)
	(while (not (eobp))
	  (setq lines (cons (buffer-substring-no-properties
			     (line-beginning-position)
			     (line-end-position))
			    lines))
	  (forward-line 1))
	(nreverse lines)))))

(defun process-lines (program &rest args)
  "Execute PROGRAM with ARGS, returning its output as a list of lines.
Signal an error if the program returns with a non-zero exit status.
Also see `process-lines-ignore-status'."
  (apply #'process-lines-handling-status program nil args))

(defun process-lines-ignore-status (program &rest args)
  "Execute PROGRAM with ARGS, returning its output as a list of lines.
The exit status of the program is ignored.
Also see `process-lines'."
  (apply #'process-lines-handling-status program #'ignore args))

(defun process-live-p (process)
  "Return non-nil if PROCESS is alive.
A process is considered alive if its status is `run', `open',
`listen', `connect' or `stop'.  Value is nil if PROCESS is not a
process."
  (and (processp process)
       (memq (process-status process)
	     '(run open listen connect stop))))

(defun process-kill-buffer-query-function ()
  "Ask before killing a buffer that has a running process."
  (let ((process (get-buffer-process (current-buffer))))
    (or (not process)
        (not (memq (process-status process) '(run stop open listen)))
        (not (process-query-on-exit-flag process))
        (yes-or-no-p
	 (format "Buffer %S has a running process; kill it? "
		 (buffer-name (current-buffer)))))))


;; process plist management

(defun process-get (process propname)
  "Return the value of PROCESS' PROPNAME property.
This is the last value stored with `(process-put PROCESS PROPNAME VALUE)'."
  (plist-get (process-plist process) propname))

(defun process-put (process propname value)
  "Change PROCESS' PROPNAME property to VALUE.
It can be retrieved with `(process-get PROCESS PROPNAME)'."
  (set-process-plist process
		     (plist-put (process-plist process) propname value)))

(defun memory-limit ()
  "Return an estimate of Emacs virtual memory usage, divided by 1024."
  (or (cdr (assq 'vsize (process-attributes (emacs-pid)))) 0))


;;;; Input and display facilities.

;; The following maps are used by `read-key' to remove all key
;; bindings while calling `read-key-sequence'.  This way the keys
;; returned are independent of the key binding state.

(defconst read-key-empty-map (make-sparse-keymap)
  "Used internally by `read-key'.")

(defconst read-key-full-map
  (let ((map (make-sparse-keymap)))
    (define-key map [t] 'dummy)

    ;; ESC needs to be unbound so that escape sequences in
    ;; `input-decode-map' are still processed by `read-key-sequence'.
    (define-key map [?\e] nil)
    map)
  "Used internally by `read-key'.")

(defvar read-key-delay 0.01) ;Fast enough for 100Hz repeat rate, hopefully.

(defun read-key (&optional prompt disable-fallbacks)
  "Read a key from the keyboard.
Contrary to `read-event' this will not return a raw event but instead will
obey the input decoding and translations usually done by `read-key-sequence'.
So escape sequences and keyboard encoding are taken into account.
When there's an ambiguity because the key looks like the prefix of
some sort of escape sequence, the ambiguity is resolved via `read-key-delay'.

If the optional argument PROMPT is non-nil, display that as a
prompt.

If the optional argument DISABLE-FALLBACKS is non-nil, all
unbound fallbacks usually done by `read-key-sequence' are
disabled such as discarding mouse down events.  This is generally
what you want as `read-key' temporarily removes all bindings
while calling `read-key-sequence'.  If nil or unspecified, the
only unbound fallback disabled is downcasing of the last event."
  ;; This overriding-terminal-local-map binding also happens to
  ;; disable quail's input methods, so although read-key-sequence
  ;; always inherits the input method, in practice read-key does not
  ;; inherit the input method (at least not if it's based on quail).
  (let ((overriding-terminal-local-map nil)
	(overriding-local-map
         ;; FIXME: Audit existing uses of `read-key' to see if they
         ;; should always specify disable-fallbacks to be more in line
         ;; with `read-event'.
         (if disable-fallbacks read-key-full-map read-key-empty-map))
        (echo-keystrokes 0)
	(old-global-map (current-global-map))
        (timer (run-with-idle-timer
                ;; Wait long enough that Emacs has the time to receive and
                ;; process all the raw events associated with the single-key.
                ;; But don't wait too long, or the user may find the delay
                ;; annoying (or keep hitting more keys, which may then get
                ;; lost or misinterpreted).
                ;; This is relevant only for keys that Emacs perceives as
                ;; "prefixes", such as C-x (because of the C-x 8 map in
                ;; key-translate-table and the C-x @ map in function-key-map)
                ;; or ESC (because of terminal escape sequences in
                ;; input-decode-map).
                read-key-delay t
                (lambda ()
                  (let ((keys (this-command-keys-vector)))
                    (unless (zerop (length keys))
                      ;; `keys' is non-empty, so the user has hit at least
                      ;; one key; there's no point waiting any longer, even
                      ;; though read-key-sequence thinks we should wait
                      ;; for more input to decide how to interpret the
                      ;; current input.
                      (throw 'read-key keys)))))))
    (unwind-protect
        (progn
	  (use-global-map
           (let ((map (make-sparse-keymap)))
             ;; Don't hide the menu-bar, tab-bar and tool-bar entries.
             (define-key map [menu-bar] (lookup-key global-map [menu-bar]))
             (define-key map [tab-bar]
	       ;; This hack avoids evaluating the :filter (Bug#9922).
	       (or (cdr (assq 'tab-bar global-map))
		   (lookup-key global-map [tab-bar])))
             (define-key map [tool-bar]
	       ;; This hack avoids evaluating the :filter (Bug#9922).
	       (or (cdr (assq 'tool-bar global-map))
		   (lookup-key global-map [tool-bar])))
             map))
          (let* ((keys
                  (catch 'read-key (read-key-sequence-vector prompt nil t)))
                 (key (aref keys 0)))
            (if (and (> (length keys) 1)
                     (memq key '(mode-line header-line
                                 left-fringe right-fringe)))
                (aref keys 1)
              key)))
      (cancel-timer timer)
      ;; For some reason, `read-key(-sequence)' leaves the prompt in the echo
      ;; area, whereas `read-event' seems to empty it just before returning
      ;; (bug#22714).  So, let's mimic the behavior of `read-event'.
      (message nil)
      (use-global-map old-global-map))))

<<<<<<< HEAD
=======
;; FIXME: Once there's a safe way to transition away from read-event,
;; callers to this function should be updated to that way and this
;; function should be deleted.
(defun read--potential-mouse-event ()
    "Read an event that might be a mouse event.

This function exists for backward compatibility in code packaged
with Emacs.  Do not call it directly in your own packages."
    ;; `xterm-mouse-mode' events must go through `read-key' as they
    ;; are decoded via `input-decode-map'.
    (if xterm-mouse-mode
        (read-key nil
                  ;; Normally `read-key' discards all mouse button
                  ;; down events.  However, we want them here.
                  t)
      (read-event)))

>>>>>>> 9adc93e6
(defmacro minibuffer-with-setup-hook (fun &rest body)
  "Temporarily add FUN to `minibuffer-setup-hook' while executing BODY.
BODY should use the minibuffer at most once.
Recursive uses of the minibuffer are unaffected (FUN is not
called additional times).

This macro actually adds an auxiliary function that calls FUN,
rather than FUN itself, to `minibuffer-setup-hook'."
  (declare (indent 1) (debug t))
  (let ((hook (make-symbol "setup-hook"))
        (funsym (make-symbol "fun")))
    `(let ((,funsym ,fun)
           ,hook)
       (setq ,hook
	     (lambda ()
	       ;; Clear out this hook so it does not interfere
	       ;; with any recursive minibuffer usage.
	       (remove-hook 'minibuffer-setup-hook ,hook)
	       (funcall ,funsym)))
       (unwind-protect
	   (progn
	     (add-hook 'minibuffer-setup-hook ,hook)
	     ,@body)
	 (remove-hook 'minibuffer-setup-hook ,hook)))))

(defmacro save-window-excursion (&rest body)
  "Execute BODY, then restore previous window configuration.
This macro saves the window configuration on the selected frame,
executes BODY, then calls `set-window-configuration' to restore
the saved window configuration.  The return value is the last
form in BODY.  The window configuration is also restored if BODY
exits nonlocally.

BEWARE: Most uses of this macro introduce bugs.
E.g. it should not be used to try and prevent some code from opening
a new window, since that window may sometimes appear in another frame,
in which case `save-window-excursion' cannot help."
  (declare (indent 0) (debug t))
  (let ((c (make-symbol "wconfig")))
    `(let ((,c (current-window-configuration)))
       (unwind-protect (progn ,@body)
         (set-window-configuration ,c)))))

(defvar read-passwd-map
  ;; BEWARE: `defconst' would purecopy it, breaking the sharing with
  ;; minibuffer-local-map along the way!
  (let ((map (make-sparse-keymap)))
    (set-keymap-parent map minibuffer-local-map)
    (define-key map "\C-u" #'delete-minibuffer-contents) ;bug#12570
    map)
  "Keymap used while reading passwords.")

(defun read-password--hide-password ()
  (let ((beg (minibuffer-prompt-end)))
    (dotimes (i (1+ (- (buffer-size) beg)))
      (put-text-property (+ i beg) (+ 1 i beg)
                         'display (string (or read-hide-char ?*))))))

(defun read-passwd (prompt &optional confirm default)
  "Read a password, prompting with PROMPT, and return it.
If optional CONFIRM is non-nil, read the password twice to make sure.
Optional DEFAULT is a default password to use instead of empty input.

This function echoes `*' for each character that the user types.
You could let-bind `read-hide-char' to another hiding character, though.

Once the caller uses the password, it can erase the password
by doing (clear-string STRING)."
  (if confirm
      (let (success)
        (while (not success)
          (let ((first (read-passwd prompt nil default))
                (second (read-passwd "Confirm password: " nil default)))
            (if (equal first second)
                (progn
                  (and (arrayp second) (not (eq first second)) (clear-string second))
                  (setq success first))
              (and (arrayp first) (clear-string first))
              (and (arrayp second) (clear-string second))
              (message "Password not repeated accurately; please start over")
              (sit-for 1))))
        success)
    (let (minibuf)
      (minibuffer-with-setup-hook
          (lambda ()
            (setq minibuf (current-buffer))
            ;; Turn off electricity.
            (setq-local post-self-insert-hook nil)
            (setq-local buffer-undo-list t)
            (setq-local select-active-regions nil)
            (use-local-map read-passwd-map)
            (setq-local inhibit-modification-hooks nil) ;bug#15501.
	    (setq-local show-paren-mode nil)		;bug#16091.
            (add-hook 'post-command-hook #'read-password--hide-password nil t))
        (unwind-protect
            (let ((enable-recursive-minibuffers t)
		  (read-hide-char (or read-hide-char ?*)))
              (read-string prompt nil t default)) ; t = "no history"
          (when (buffer-live-p minibuf)
            (with-current-buffer minibuf
              ;; Not sure why but it seems that there might be cases where the
              ;; minibuffer is not always properly reset later on, so undo
              ;; whatever we've done here (bug#11392).
              (remove-hook 'after-change-functions
                           #'read-password--hide-password 'local)
              (kill-local-variable 'post-self-insert-hook)
              ;; And of course, don't keep the sensitive data around.
              (erase-buffer))))))))

(defvar read-number-history nil
  "The default history for the `read-number' function.")

(defun read-number (prompt &optional default hist)
  "Read a numeric value in the minibuffer, prompting with PROMPT.
DEFAULT specifies a default value to return if the user just types RET.
The value of DEFAULT is inserted into PROMPT.
HIST specifies a history list variable.  See `read-from-minibuffer'
for details of the HIST argument.
This function is used by the `interactive' code letter `n'."
  (let ((n nil)
	(default1 (if (consp default) (car default) default)))
    (when default1
      (setq prompt
	    (if (string-match "\\(\\):[ \t]*\\'" prompt)
		(replace-match (format minibuffer-default-prompt-format default1) t t prompt 1)
	      (replace-regexp-in-string "[ \t]*\\'"
					(format minibuffer-default-prompt-format default1)
					prompt t t))))
    (while
	(progn
	  (let ((str (read-from-minibuffer
		      prompt nil nil nil (or hist 'read-number-history)
		      (when default
			(if (consp default)
			    (mapcar #'number-to-string (delq nil default))
			  (number-to-string default))))))
	    (condition-case nil
		(setq n (cond
			 ((zerop (length str)) default1)
			 ((stringp str) (read str))))
	      (error nil)))
	  (unless (numberp n)
	    (message "Please enter a number.")
	    (sit-for 1)
	    t)))
    n))

(defvar read-char-choice-use-read-key nil
  "Prefer `read-key' when reading a character by `read-char-choice'.
Otherwise, use the minibuffer.

When using the minibuffer, the user is less constrained, and can
use the normal commands available in the minibuffer, and can, for
instance, switch to another buffer, do things there, and then
switch back again to the minibuffer before entering the
character.  This is not possible when using `read-key', but using
`read-key' may be less confusing to some users.")

(defun read-char-choice (prompt chars &optional inhibit-keyboard-quit)
  "Read and return one of CHARS, prompting for PROMPT.
Any input that is not one of CHARS is ignored.

By default, the minibuffer is used to read the key
non-modally (see `read-char-from-minibuffer').  If
`read-char-choice-use-read-key' is non-nil, the modal `read-key'
function is used instead (see `read-char-choice-with-read-key')."
  (if (not read-char-choice-use-read-key)
      (read-char-from-minibuffer prompt chars)
    (read-char-choice-with-read-key prompt chars inhibit-keyboard-quit)))

(defun read-char-choice-with-read-key (prompt chars &optional inhibit-keyboard-quit)
  "Read and return one of CHARS, prompting for PROMPT.
Any input that is not one of CHARS is ignored.

If optional argument INHIBIT-KEYBOARD-QUIT is non-nil, ignore
`keyboard-quit' events while waiting for a valid input.

If you bind the variable `help-form' to a non-nil value
while calling this function, then pressing `help-char'
causes it to evaluate `help-form' and display the result."
  (unless (consp chars)
    (error "Called `read-char-choice' without valid char choices"))
  (let (char done show-help (helpbuf " *Char Help*"))
    (let ((cursor-in-echo-area t)
          (executing-kbd-macro executing-kbd-macro)
	  (esc-flag nil))
      (save-window-excursion	      ; in case we call help-form-show
	(while (not done)
	  (unless (get-text-property 0 'face prompt)
	    (setq prompt (propertize prompt 'face 'minibuffer-prompt)))
	  (setq char (let ((inhibit-quit inhibit-keyboard-quit))
		       (read-key prompt)))
	  (and show-help (buffer-live-p (get-buffer helpbuf))
	       (kill-buffer helpbuf))
	  (cond
	   ((not (numberp char)))
	   ;; If caller has set help-form, that's enough.
	   ;; They don't explicitly have to add help-char to chars.
	   ((and help-form
		 (eq char help-char)
		 (setq show-help t)
		 (help-form-show)))
	   ((memq char chars)
	    (setq done t))
	   ((and executing-kbd-macro (= char -1))
	    ;; read-event returns -1 if we are in a kbd macro and
	    ;; there are no more events in the macro.  Attempt to
	    ;; get an event interactively.
	    (setq executing-kbd-macro nil))
	   ((not inhibit-keyboard-quit)
	    (cond
	     ((and (null esc-flag) (eq char ?\e))
	      (setq esc-flag t))
	     ((memq char '(?\C-g ?\e))
	      (keyboard-quit))))))))
    ;; Display the question with the answer.  But without cursor-in-echo-area.
    (message "%s%s" prompt (char-to-string char))
    char))

(defun sit-for (seconds &optional nodisp obsolete)
  "Redisplay, then wait for SECONDS seconds.  Stop when input is available.
SECONDS may be a floating-point value.
\(On operating systems that do not support waiting for fractions of a
second, floating-point values are rounded down to the nearest integer.)

If optional arg NODISP is t, don't redisplay, just wait for input.
Redisplay does not happen if input is available before it starts.

Value is t if waited the full time with no input arriving, and nil otherwise.

An obsolete, but still supported form is
\(sit-for SECONDS &optional MILLISECONDS NODISP)
where the optional arg MILLISECONDS specifies an additional wait period,
in milliseconds; this was useful when Emacs was built without
floating point support."
  (declare (advertised-calling-convention (seconds &optional nodisp) "22.1"))
  ;; This used to be implemented in C until the following discussion:
  ;; https://lists.gnu.org/r/emacs-devel/2006-07/msg00401.html
  ;; Then it was moved here using an implementation based on an idle timer,
  ;; which was then replaced by the use of read-event.
  (if (numberp nodisp)
      (setq seconds (+ seconds (* 1e-3 nodisp))
            nodisp obsolete)
    (if obsolete (setq nodisp obsolete)))
  (cond
   (noninteractive
    (sleep-for seconds)
    t)
   ((input-pending-p t)
    nil)
   ((or (<= seconds 0)
        ;; We are going to call read-event below, which will record
        ;; the next key as part of the macro, even if that key
        ;; invokes kmacro-end-macro, so if we are recording a macro,
        ;; the macro will recursively call itself.  In addition, when
        ;; that key is removed from unread-command-events, it will be
        ;; recorded the second time, so the macro will have each key
        ;; doubled.  This used to happen if a macro was defined with
        ;; Flyspell mode active (because Flyspell calls sit-for in its
        ;; post-command-hook, see bug #21329.)  To avoid all that, we
        ;; simply disable the wait when we are recording a macro.
        defining-kbd-macro)
    (or nodisp (redisplay)))
   (t
    (or nodisp (redisplay))
    ;; FIXME: we should not read-event here at all, because it's much too
    ;; difficult to reliably "undo" a read-event by pushing it onto
    ;; unread-command-events.
    ;; For bug#14782, we need read-event to do the keyboard-coding-system
    ;; decoding (hence non-nil as second arg under POSIX ttys).
    ;; For bug#15614, we need read-event not to inherit-input-method.
    ;; So we temporarily suspend input-method-function.
    (let ((read (let ((input-method-function nil))
                  (read-event nil t seconds))))
      (or (null read)
	  (progn
            ;; https://lists.gnu.org/r/emacs-devel/2006-10/msg00394.html
            ;; We want `read' appear in the next command's this-command-event
            ;; but not in the current one.
            ;; By pushing (cons t read), we indicate that `read' has not
            ;; yet been recorded in this-command-keys, so it will be recorded
            ;; next time it's read.
            ;; And indeed the `seconds' argument to read-event correctly
            ;; prevented recording this event in the current command's
            ;; this-command-keys.
	    (push (cons t read) unread-command-events)
	    nil))))))

(defun goto-char--read-natnum-interactive (prompt)
  "Get a natural number argument, optionally prompting with PROMPT.
If there is a natural number at point, use it as default."
  (if (and current-prefix-arg (not (consp current-prefix-arg)))
      (list (prefix-numeric-value current-prefix-arg))
    (let* ((number (number-at-point))
           (default (and (natnump number) number)))
      (list (read-number prompt (list default (point)))))))


(defvar read-char-history nil
  "The default history for the `read-char-from-minibuffer' function.")

(defvar read-char-from-minibuffer-map
  (let ((map (make-sparse-keymap)))
    (set-keymap-parent map minibuffer-local-map)

    (define-key map [remap self-insert-command] #'read-char-from-minibuffer-insert-char)
    (define-key map [remap exit-minibuffer] #'read-char-from-minibuffer-insert-other)

    (define-key map [remap recenter-top-bottom] #'minibuffer-recenter-top-bottom)
    (define-key map [remap scroll-up-command] #'minibuffer-scroll-up-command)
    (define-key map [remap scroll-down-command] #'minibuffer-scroll-down-command)
    (define-key map [remap scroll-other-window] #'minibuffer-scroll-other-window)
    (define-key map [remap scroll-other-window-down] #'minibuffer-scroll-other-window-down)

    map)
  "Keymap for the `read-char-from-minibuffer' function.")

(defconst read-char-from-minibuffer-map-hash
  (make-hash-table :test 'equal))

(defun read-char-from-minibuffer-insert-char ()
  "Insert the character you type into the minibuffer and exit minibuffer.
Discard all previous input before inserting and exiting the minibuffer."
  (interactive)
  (when (minibufferp)
    (delete-minibuffer-contents)
    (insert last-command-event)
    (exit-minibuffer)))

(defun read-char-from-minibuffer-insert-other ()
  "Reject a disallowed character typed into the minibuffer.
This command is intended to be bound to keys that users are not
allowed to type into the minibuffer.  When the user types any
such key, this command discard all minibuffer input and displays
an error message."
  (interactive)
  (when (minibufferp)
    (delete-minibuffer-contents)
    (ding)
    (discard-input)
    (minibuffer-message "Wrong answer")
    (sit-for 2)))

(defun read-char-from-minibuffer (prompt &optional chars history)
  "Read a character from the minibuffer, prompting for it with PROMPT.
Like `read-char', but uses the minibuffer to read and return a character.
Optional argument CHARS, if non-nil, should be a list of characters;
the function will ignore any input that is not one of CHARS.
Optional argument HISTORY, if non-nil, should be a symbol that
specifies the history list variable to use for navigating in input
history using `M-p' and `M-n', with `RET' to select a character from
history.
If you bind the variable `help-form' to a non-nil value
while calling this function, then pressing `help-char'
causes it to evaluate `help-form' and display the result.
There is no need to explicitly add `help-char' to CHARS;
`help-char' is bound automatically to `help-form-show'."
  (defvar empty-history)
  (let* ((empty-history '())
         (map (if (consp chars)
                  (or (gethash (list help-form (cons help-char chars))
                               read-char-from-minibuffer-map-hash)
                      (let ((map (make-sparse-keymap))
                            (msg help-form))
                        (set-keymap-parent map read-char-from-minibuffer-map)
                        ;; If we have a dynamically bound `help-form'
                        ;; here, then the `C-h' (i.e., `help-char')
                        ;; character should output that instead of
                        ;; being a command char.
                        (when help-form
                          (define-key map (vector help-char)
                            (lambda ()
                              (interactive)
                              (let ((help-form msg)) ; lexically bound msg
                                (help-form-show)))))
                        (dolist (char chars)
                          (define-key map (vector char)
                            #'read-char-from-minibuffer-insert-char))
                        (define-key map [remap self-insert-command]
                          #'read-char-from-minibuffer-insert-other)
                        (puthash (list help-form (cons help-char chars))
                                 map read-char-from-minibuffer-map-hash)
                        map))
                read-char-from-minibuffer-map))
         ;; Protect this-command when called from pre-command-hook (bug#45029)
         (this-command this-command)
         (result
          (read-from-minibuffer prompt nil map nil
                                (or history 'empty-history)))
         (char
          (if (> (length result) 0)
              ;; We have a string (with one character), so return the first one.
              (elt result 0)
            ;; The default value is RET.
            ;FIX-20230226-LAV: this expr expands to pcase which isn't available
            nil ;(when history (push "\r" (symbol-value history)))
            ?\r)))
    ;; Display the question with the answer.
    (message "%s%s" prompt (char-to-string char))
    char))


;; Behind display-popup-menus-p test.
(declare-function x-popup-dialog "menu.c" (position contents &optional header))

(defvar y-or-n-p-history-variable nil
  "History list symbol to add `y-or-n-p' answers to.")

(defvar y-or-n-p-map
  (let ((map (make-sparse-keymap)))
    (set-keymap-parent map minibuffer-local-map)

    (dolist (symbol '(act act-and-show act-and-exit automatic))
      (define-key map (vector 'remap symbol) #'y-or-n-p-insert-y))

    (define-key map [remap skip] #'y-or-n-p-insert-n)

    (dolist (symbol '(backup undo undo-all edit edit-replacement
                      delete-and-edit ignore self-insert-command))
      (define-key map (vector 'remap symbol) #'y-or-n-p-insert-other))

    (define-key map [remap recenter] #'minibuffer-recenter-top-bottom)
    (define-key map [remap scroll-up] #'minibuffer-scroll-up-command)
    (define-key map [remap scroll-down] #'minibuffer-scroll-down-command)
    (define-key map [remap scroll-other-window] #'minibuffer-scroll-other-window)
    (define-key map [remap scroll-other-window-down] #'minibuffer-scroll-other-window-down)

    (define-key map [remap exit] #'y-or-n-p-insert-other)
    (dolist (symbol '(exit-prefix quit))
      (define-key map (vector 'remap symbol) #'abort-recursive-edit))
    (define-key map [escape] #'abort-recursive-edit)

    ;; FIXME: try catch-all instead of explicit bindings:
    ;; (define-key map [remap t] #'y-or-n-p-insert-other)

    map)
  "Keymap that defines additional bindings for `y-or-n-p' answers.")

(defun y-or-n-p-insert-y ()
  "Insert the answer \"y\" and exit the minibuffer of `y-or-n-p'.
Discard all previous input before inserting and exiting the minibuffer."
  (interactive)
  (when (minibufferp)
    (delete-minibuffer-contents)
    (insert "y")
    (exit-minibuffer)))

(defun y-or-n-p-insert-n ()
  "Insert the answer \"n\" and exit the minibuffer of `y-or-n-p'.
Discard all previous input before inserting and exiting the minibuffer."
  (interactive)
  (when (minibufferp)
    (delete-minibuffer-contents)
    (insert "n")
    (exit-minibuffer)))

(defun y-or-n-p-insert-other ()
  "Handle inserting of other answers in the minibuffer of `y-or-n-p'.
Display an error on trying to insert a disallowed character.
Also discard all previous input in the minibuffer."
  (interactive)
  (when (minibufferp)
    (delete-minibuffer-contents)
    (ding)
    (discard-input)
    (minibuffer-message "Please answer y or n")
    (sit-for 2)))

(defvar y-or-n-p-use-read-key nil
  "Prefer `read-key' when answering a \"y or n\" question by `y-or-n-p'.
Otherwise, use the minibuffer.

When using the minibuffer, the user is less constrained, and can
use the normal commands available in the minibuffer, and can, for
instance, switch to another buffer, do things there, and then
switch back again to the minibuffer before entering the
character.  This is not possible when using `read-key', but using
`read-key' may be less confusing to some users.")

(defun y-or-n-p (prompt)
  "Ask user a \"y or n\" question.
Return t if answer is \"y\" and nil if it is \"n\".

PROMPT is the string to display to ask the question; `y-or-n-p'
adds \" (y or n) \" to it.  It does not need to end in space, but
if it does up to one space will be removed.

If you bind the variable `help-form' to a non-nil value
while calling this function, then pressing `help-char'
causes it to evaluate `help-form' and display the result.
PROMPT is also updated to show `help-char' like \"(y, n or C-h) \",
where `help-char' is automatically bound to `help-form-show'.

No confirmation of the answer is requested; a single character is
enough.  SPC also means yes, and DEL means no.

To be precise, this function translates user input into responses
by consulting the bindings in `query-replace-map'; see the
documentation of that variable for more information.  In this
case, the useful bindings are `act', `skip', `recenter',
`scroll-up', `scroll-down', and `quit'.
An `act' response means yes, and a `skip' response means no.
A `quit' response means to invoke `abort-recursive-edit'.
If the user enters `recenter', `scroll-up', or `scroll-down'
responses, perform the requested window recentering or scrolling
and ask again.

Under a windowing system a dialog box will be used if `last-nonmenu-event'
is nil and `use-dialog-box' is non-nil.

By default, this function uses the minibuffer to read the key.
If `y-or-n-p-use-read-key' is non-nil, `read-key' is used
instead (which means that the user can't change buffers (and the
like) while `y-or-n-p' is running)."
  (let ((answer 'recenter)
	(padded (lambda (prompt &optional dialog)
		  (let ((l (length prompt)))
		    (concat prompt
			    (if (or (zerop l) (eq ?\s (aref prompt (1- l))))
				"" " ")
			    (if dialog ""
                              (if help-form
                                  (format "(y, n or %s) "
		                          (key-description
                                           (vector help-char)))
                                  "(y or n) "
                                  )))))))
    (cond
     (noninteractive
      (setq prompt (funcall padded prompt))
      (let ((temp-prompt prompt))
	(while (not (memq answer '(act skip)))
	  (let ((str (read-string temp-prompt)))
	    (cond ((member str '("y" "Y")) (setq answer 'act))
		  ((member str '("n" "N")) (setq answer 'skip))
		  ((and (member str '("h" "H")) help-form) (print help-form))
		  (t (setq temp-prompt (concat "Please answer y or n.  "
					       prompt))))))))
     ((and (display-popup-menus-p)
           last-input-event             ; not during startup
	   (listp last-nonmenu-event)
	   use-dialog-box)
      (setq prompt (funcall padded prompt t)
	    answer (x-popup-dialog t `(,prompt ("Yes" . act) ("No" . skip)))))
     (y-or-n-p-use-read-key
      ;; ¡Beware! when I tried to edebug this code, Emacs got into a weird state
      ;; where all the keys were unbound (i.e. it somehow got triggered
      ;; within read-key, apparently).  I had to kill it.
      (setq prompt (funcall padded prompt))
      (while
          (let* ((scroll-actions '(recenter scroll-up scroll-down
                                            scroll-other-window scroll-other-window-down))
                 (key
                  (let ((cursor-in-echo-area t))
                    (when minibuffer-auto-raise
                      (raise-frame (window-frame (minibuffer-window))))
                    (read-key (propertize (if (memq answer scroll-actions)
                                              prompt
                                            (concat "Please answer y or n.  "
                                                    prompt))
                                          'face 'minibuffer-prompt)))))
            (setq answer (lookup-key query-replace-map (vector key) t))
            (cond
             ((memq answer '(skip act)) nil)
             ((eq answer 'recenter)
              (recenter) t)
             ((eq answer 'scroll-up)
              (ignore-errors (scroll-up-command)) t)
             ((eq answer 'scroll-down)
              (ignore-errors (scroll-down-command)) t)
             ((eq answer 'scroll-other-window)
              (ignore-errors (scroll-other-window)) t)
             ((eq answer 'scroll-other-window-down)
              (ignore-errors (scroll-other-window-down)) t)
             ((or (memq answer '(exit-prefix quit)) (eq key ?\e))
              (signal 'quit nil) t)
             (t t)))
        (ding)
        (discard-input)))
     (t
      (setq prompt (funcall padded prompt))
      (defvar empty-history)
      (let* ((empty-history '())
             (enable-recursive-minibuffers t)
             (msg help-form)
             (keymap (let ((map (make-composed-keymap
                                 y-or-n-p-map query-replace-map)))
                       (when help-form
                         ;; Create a new map before modifying
                         (setq map (copy-keymap map))
                         (define-key map (vector help-char)
                           (lambda ()
                             (interactive)
                             (let ((help-form msg)) ; lexically bound msg
                               (help-form-show)))))
                       map))
             ;; Protect this-command when called from pre-command-hook (bug#45029)
             (this-command this-command)
             (str (read-from-minibuffer
                   prompt nil keymap nil
                   (or y-or-n-p-history-variable 'empty-history))))
        (setq answer (if (member str '("y" "Y")) 'act 'skip)))))
    (let ((ret (eq answer 'act)))
      (unless noninteractive
        (message "%s%c" prompt (if ret ?y ?n)))
      ret)))


;;; Atomic change groups.

(defmacro atomic-change-group (&rest body)
  "Like `progn' but perform BODY as an atomic change group.
This means that if BODY exits abnormally,
all of its changes to the current buffer are undone.
This works regardless of whether undo is enabled in the buffer.

This mechanism is transparent to ordinary use of undo;
if undo is enabled in the buffer and BODY succeeds, the
user can undo the change normally."
  (declare (indent 0) (debug t))
  (let ((handle (make-symbol "--change-group-handle--"))
	(success (make-symbol "--change-group-success--")))
    `(let ((,handle (prepare-change-group))
	   ;; Don't truncate any undo data in the middle of this.
	   (undo-outer-limit nil)
	   (undo-limit most-positive-fixnum)
	   (undo-strong-limit most-positive-fixnum)
	   (,success nil))
       (unwind-protect
	   (progn
	     ;; This is inside the unwind-protect because
	     ;; it enables undo if that was disabled; we need
	     ;; to make sure that it gets disabled again.
	     (activate-change-group ,handle)
	     (prog1 ,(macroexp-progn body)
	       (setq ,success t)))
	 ;; Either of these functions will disable undo
	 ;; if it was disabled before.
	 (if ,success
	     (accept-change-group ,handle)
	   (cancel-change-group ,handle))))))

(defun prepare-change-group (&optional buffer)
  "Return a handle for the current buffer's state, for a change group.
If you specify BUFFER, make a handle for BUFFER's state instead.

Pass the handle to `activate-change-group' afterward to initiate
the actual changes of the change group.

To finish the change group, call either `accept-change-group' or
`cancel-change-group' passing the same handle as argument.  Call
`accept-change-group' to accept the changes in the group as final;
call `cancel-change-group' to undo them all.  You should use
`unwind-protect' to make sure the group is always finished.  The call
to `activate-change-group' should be inside the `unwind-protect'.
Once you finish the group, don't use the handle again--don't try to
finish the same group twice.  For a simple example of correct use, see
the source code of `atomic-change-group'.

The handle records only the specified buffer.  To make a multibuffer
change group, call this function once for each buffer you want to
cover, then use `nconc' to combine the returned values, like this:

  (nconc (prepare-change-group buffer-1)
         (prepare-change-group buffer-2))

You can then activate that multibuffer change group with a single
call to `activate-change-group' and finish it with a single call
to `accept-change-group' or `cancel-change-group'."

  (if buffer
      (list (cons buffer (with-current-buffer buffer buffer-undo-list)))
    (list (cons (current-buffer) buffer-undo-list))))

(defun activate-change-group (handle)
  "Activate a change group made with `prepare-change-group' (which see)."
  (dolist (elt handle)
    (with-current-buffer (car elt)
      (if (eq buffer-undo-list t)
	  (setq buffer-undo-list nil)
	;; Add a boundary to make sure the upcoming changes won't be
	;; merged/combined with any previous changes (bug#33341).
	;; We're not supposed to introduce a real (visible)
        ;; `undo-boundary', tho, so we have to push something else
        ;; that acts like a boundary w.r.t preventing merges while
	;; being harmless.
        ;; We use for that an "empty insertion", but in order to be harmless,
        ;; it has to be at a harmless position.  Currently only
        ;; insertions are ever merged/combined, so we use such a "boundary"
        ;; only when the last change was an insertion and we use the position
        ;; of the last insertion.
        (when (numberp (car-safe (car buffer-undo-list)))
          (push (cons (caar buffer-undo-list) (caar buffer-undo-list))
                buffer-undo-list))))))

(defun accept-change-group (handle)
  "Finish a change group made with `prepare-change-group' (which see).
This finishes the change group by accepting its changes as final."
  (dolist (elt handle)
    (with-current-buffer (car elt)
      (if (eq (cdr elt) t)
	  (setq buffer-undo-list t)))))

(defun cancel-change-group (handle)
  "Finish a change group made with `prepare-change-group' (which see).
This finishes the change group by reverting all of its changes."
  (dolist (elt handle)
    (with-current-buffer (car elt)
      (setq elt (cdr elt))
      (save-restriction
	;; Widen buffer temporarily so if the buffer was narrowed within
	;; the body of `atomic-change-group' all changes can be undone.
	(widen)
	(let ((old-car (car-safe elt))
	      (old-cdr (cdr-safe elt))
	      ;; Use `pending-undo-list' temporarily since `undo-more' needs
	      ;; it, but restore it afterwards so as not to mess with an
	      ;; ongoing sequence of `undo's.
	      (pending-undo-list
	       ;; Use `buffer-undo-list' unconditionally (bug#39680).
	       buffer-undo-list))
          (unwind-protect
              (progn
                ;; Temporarily truncate the undo log at ELT.
                (when (consp elt)
                  (setcar elt nil) (setcdr elt nil))
                ;; Make sure there's no confusion.
                (when (and (consp elt) (not (eq elt (last pending-undo-list))))
                  (error "Undoing to some unrelated state"))
                ;; Undo it all.
                (save-excursion
                  (while (listp pending-undo-list) (undo-more 1)))
                ;; Revert the undo info to what it was when we grabbed
                ;; the state.
                (setq buffer-undo-list elt))
            ;; Reset the modified cons cell ELT to its original content.
            (when (consp elt)
              (setcar elt old-car)
              (setcdr elt old-cdr))))))))

;;;; Display-related functions.

;; For compatibility.
(define-obsolete-function-alias 'redraw-modeline
  #'force-mode-line-update "24.3")

(defun momentary-string-display (string pos &optional exit-char message)
  "Momentarily display STRING in the buffer at POS.
Display remains until next event is input.
If POS is a marker, only its position is used; its buffer is ignored.
Optional third arg EXIT-CHAR can be a character, event or event
description list.  EXIT-CHAR defaults to SPC.  If the input is
EXIT-CHAR it is swallowed; otherwise it is then available as
input (as a command if nothing else).
Display MESSAGE (optional fourth arg) in the echo area.
If MESSAGE is nil, instructions to type EXIT-CHAR are displayed there."
  (or exit-char (setq exit-char ?\s))
  (let ((ol (make-overlay pos pos))
        (str (copy-sequence string)))
    (unwind-protect
        (progn
          (save-excursion
            (overlay-put ol 'after-string str)
            (goto-char pos)
            ;; To avoid trouble with out-of-bounds position
            (setq pos (point))
            ;; If the string end is off screen, recenter now.
            (if (<= (window-end nil t) pos)
                (recenter (/ (window-height) 2))))
          (message (or message "Type %s to continue editing.")
                   (single-key-description exit-char))
	  (let ((event (read-key)))
	    ;; `exit-char' can be an event, or an event description list.
	    (or (eq event exit-char)
		(eq event (event-convert-list exit-char))
		(setq unread-command-events
                      (append (this-single-command-raw-keys)
                              unread-command-events)))))
      (delete-overlay ol))))


;;;; Overlay operations

(defun copy-overlay (o)
  "Return a copy of overlay O."
  (let ((o1 (if (overlay-buffer o)
                (make-overlay (overlay-start o) (overlay-end o)
                              ;; FIXME: there's no easy way to find the
                              ;; insertion-type of the two markers.
                              (overlay-buffer o))
              (let ((o1 (make-overlay (point-min) (point-min))))
                (delete-overlay o1)
                o1)))
	(props (overlay-properties o)))
    (while props
      (overlay-put o1 (pop props) (pop props)))
    o1))

(defun remove-overlays (&optional beg end name val)
  "Remove overlays between BEG and END that have property NAME with value VAL.
Overlays might be moved and/or split.  If any targeted overlays
start before BEG, the overlays will be altered so that they end
at BEG.  Likewise, if the targeted overlays end after END, they
will be altered so that they start at END.  Overlays that start
at or after BEG and end before END will be removed completely.

BEG and END default respectively to the beginning and end of the
buffer.
Values are compared with `eq'.
If either NAME or VAL are specified, both should be specified."
  ;; This speeds up the loops over overlays.
  (unless beg (setq beg (point-min)))
  (unless end (setq end (point-max)))
  (overlay-recenter end)
  (if (< end beg)
      (setq beg (prog1 end (setq end beg))))
  (save-excursion
    (dolist (o (overlays-in beg end))
      (when (eq (overlay-get o name) val)
	;; Either push this overlay outside beg...end
	;; or split it to exclude beg...end
	;; or delete it entirely (if it is contained in beg...end).
	(if (< (overlay-start o) beg)
	    (if (> (overlay-end o) end)
		(progn
		  (move-overlay (copy-overlay o)
				(overlay-start o) beg)
		  (move-overlay o end (overlay-end o)))
	      (move-overlay o (overlay-start o) beg))
	  (if (> (overlay-end o) end)
	      (move-overlay o end (overlay-end o))
	    (delete-overlay o)))))))

;;;; Miscellanea.

(defvar suspend-hook nil
  "Normal hook run by `suspend-emacs', before suspending.")

(defvar suspend-resume-hook nil
  "Normal hook run by `suspend-emacs', after Emacs is continued.")

(defvar temp-buffer-show-hook nil
  "Normal hook run by `with-output-to-temp-buffer' after displaying the buffer.
When the hook runs, the temporary buffer is current, and the window it
was displayed in is selected.")

(defvar temp-buffer-setup-hook nil
  "Normal hook run by `with-output-to-temp-buffer' at the start.
When the hook runs, the temporary buffer is current.
This hook is normally set up with a function to put the buffer in Help
mode.")

(defvar user-emacs-directory
  ;; The value does not matter since Emacs sets this at startup.
  nil
  "Directory beneath which additional per-user Emacs-specific files are placed.
Various programs in Emacs store information in this directory.
Note that this should end with a directory separator.
See also `locate-user-emacs-file'.")

;;;; Misc. useful functions.

(defsubst buffer-narrowed-p ()
  "Return non-nil if the current buffer is narrowed."
  (/= (- (point-max) (point-min)) (buffer-size)))

(defun find-tag-default-bounds ()
  "Determine the boundaries of the default tag, based on text at point.
Return a cons cell with the beginning and end of the found tag.
If there is no plausible default, return nil."
  (bounds-of-thing-at-point 'symbol))

(defun find-tag-default ()
  "Determine default tag to search for, based on text at point.
If there is no plausible default, return nil."
  (let ((bounds (find-tag-default-bounds)))
    (when bounds
      (buffer-substring-no-properties (car bounds) (cdr bounds)))))

(defun find-tag-default-as-regexp ()
  "Return regexp that matches the default tag at point.
If there is no tag at point, return nil.

When in a major mode that does not provide its own
`find-tag-default-function', return a regexp that matches the
symbol at point exactly."
  (let ((tag (funcall (or find-tag-default-function
			  (get major-mode 'find-tag-default-function)
			  #'find-tag-default))))
    (if tag (regexp-quote tag))))

(defun find-tag-default-as-symbol-regexp ()
  "Return regexp that matches the default tag at point as symbol.
If there is no tag at point, return nil.

When in a major mode that does not provide its own
`find-tag-default-function', return a regexp that matches the
symbol at point exactly."
  (let ((tag-regexp (find-tag-default-as-regexp)))
    (if (and tag-regexp
	     (eq (or find-tag-default-function
		     (get major-mode 'find-tag-default-function)
		     #'find-tag-default)
		 #'find-tag-default))
	(format "\\_<%s\\_>" tag-regexp)
      tag-regexp)))

(defun play-sound (sound)
  "SOUND is a list of the form `(sound KEYWORD VALUE...)'.
The following keywords are recognized:

  :file FILE - read sound data from FILE.  If FILE isn't an
absolute file name, it is searched in `data-directory'.

  :data DATA - read sound data from string DATA.

Exactly one of :file or :data must be present.

  :volume VOL - set volume to VOL.  VOL must an integer in the
range 0..100 or a float in the range 0..1.0.  If not specified,
don't change the volume setting of the sound device.

  :device DEVICE - play sound on DEVICE.  If not specified,
a system-dependent default device name is used.

Note: :data and :device are currently not supported on Windows."
  (if (fboundp 'play-sound-internal)
      (play-sound-internal sound)
    (error "This Emacs binary lacks sound support")))

(declare-function w32-shell-dos-semantics "w32-fns" nil)

(defun shell-quote-argument (argument)
  "Quote ARGUMENT for passing as argument to an inferior shell.

This function is designed to work with the syntax of your system's
standard shell, and might produce incorrect results with unusual shells.
See Info node `(elisp)Security Considerations'."
  (cond
   ((eq system-type 'ms-dos)
    ;; Quote using double quotes, but escape any existing quotes in
    ;; the argument with backslashes.
    (let ((result "")
          (start 0)
          end)
      (if (or (null (string-match "[^\"]" argument))
              (< (match-end 0) (length argument)))
          (while (string-match "[\"]" argument start)
            (setq end (match-beginning 0)
                  result (concat result (substring argument start end)
                                 "\\" (substring argument end (1+ end)))
                  start (1+ end))))
      (concat "\"" result (substring argument start) "\"")))

   ((and (eq system-type 'windows-nt) (w32-shell-dos-semantics))

    ;; First, quote argument so that CommandLineToArgvW will
    ;; understand it.  See
    ;; https://msdn.microsoft.com/en-us/library/17w5ykft%28v=vs.85%29.aspx
    ;; After we perform that level of quoting, escape shell
    ;; metacharacters so that cmd won't mangle our argument.  If the
    ;; argument contains no double quote characters, we can just
    ;; surround it with double quotes.  Otherwise, we need to prefix
    ;; each shell metacharacter with a caret.

    (setq argument
          ;; escape backslashes at end of string
          (replace-regexp-in-string
           "\\(\\\\*\\)$"
           "\\1\\1"
           ;; escape backslashes and quotes in string body
           (replace-regexp-in-string
            "\\(\\\\*\\)\""
            "\\1\\1\\\\\""
            argument)))

    (if (string-match "[%!\"]" argument)
        (concat
         "^\""
         (replace-regexp-in-string
          "\\([%!()\"<>&|^]\\)"
          "^\\1"
          argument)
         "^\"")
      (concat "\"" argument "\"")))

   (t
    (if (equal argument "")
        "''"
      ;; Quote everything except POSIX filename characters.
      ;; This should be safe enough even for really weird shells.
      (string-replace
       "\n" "'\n'"
       (replace-regexp-in-string "[^-0-9a-zA-Z_./\n]" "\\\\\\&" argument))))
   ))

(defsubst string-to-list (string)
  "Return a list of characters in STRING."
  (append string nil))

(defsubst string-to-vector (string)
  "Return a vector of characters in STRING."
  (vconcat string))

(defun string-or-null-p (object)
  "Return t if OBJECT is a string or nil.
Otherwise, return nil."
  (or (stringp object) (null object)))

(defun booleanp (object)
  "Return t if OBJECT is one of the two canonical boolean values: t or nil.
Otherwise, return nil."
  (and (memq object '(nil t)) t))

(defun special-form-p (object)
  "Non-nil if and only if OBJECT is a special form."
  (if (and (symbolp object) (fboundp object))
      (setq object (indirect-function object)))
  (and (subrp object) (eq (cdr (subr-arity object)) 'unevalled)))

(defun macrop (object)
  "Non-nil if and only if OBJECT is a macro."
  (let ((def (indirect-function object)))
    (when (consp def)
      (or (eq 'macro (car def))
          (and (autoloadp def) (memq (nth 4 def) '(macro t)))))))

(defun field-at-pos (pos)
  "Return the field at position POS, taking stickiness etc into account."
  (let ((raw-field (get-char-property (field-beginning pos) 'field)))
    (if (eq raw-field 'boundary)
	(get-char-property (1- (field-end pos)) 'field)
      raw-field)))

(defun sha1 (object &optional start end binary)
  "Return the SHA-1 (Secure Hash Algorithm) of an OBJECT.
OBJECT is either a string or a buffer.  Optional arguments START and
END are character positions specifying which portion of OBJECT for
computing the hash.  If BINARY is non-nil, return a string in binary
form.

Note that SHA-1 is not collision resistant and should not be used
for anything security-related.  See `secure-hash' for
alternatives."
  (secure-hash 'sha1 object start end binary))

(defun function-get (f prop &optional autoload)
  "Return the value of property PROP of function F.
If AUTOLOAD is non-nil and F is autoloaded, try to load it
in the hope that it will set PROP.  If AUTOLOAD is `macro', do it only
if it's an autoloaded macro."
  (let ((val nil))
    (while (and (symbolp f)
                (null (setq val (get f prop)))
                (fboundp f))
      (let ((fundef (symbol-function f)))
        (if (and autoload (autoloadp fundef)
                 (not (equal fundef
                             (autoload-do-load fundef f
                                               (if (eq autoload 'macro)
                                                   'macro)))))
            nil                         ;Re-try `get' on the same `f'.
          (setq f fundef))))
    val))

;;;; Support for yanking and text properties.
;; Why here in subr.el rather than in simple.el?  --Stef

(defvar yank-handled-properties)
(defvar yank-excluded-properties)

(defun remove-yank-excluded-properties (start end)
  "Process text properties between START and END, inserted for a `yank'.
Perform the handling specified by `yank-handled-properties', then
remove properties specified by `yank-excluded-properties'."
  (let ((inhibit-read-only t))
    (dolist (handler yank-handled-properties)
      (let ((prop (car handler))
            (fun  (cdr handler))
            (run-start start))
        (while (< run-start end)
          (let ((value (get-text-property run-start prop))
                (run-end (next-single-property-change
                          run-start prop nil end)))
            (funcall fun value run-start run-end)
            (setq run-start run-end)))))
    (if (eq yank-excluded-properties t)
        (set-text-properties start end nil)
      (remove-list-of-text-properties start end yank-excluded-properties))))

(defvar yank-undo-function)

(defun insert-for-yank (string)
  "Insert STRING at point for the `yank' command.

This function is like `insert', except it honors the variables
`yank-handled-properties' and `yank-excluded-properties', and the
`yank-handler' text property, in the way that `yank' does."
  (let (to)
    (while (setq to (next-single-property-change 0 'yank-handler string))
      (insert-for-yank-1 (substring string 0 to))
      (setq string (substring string to))))
  (insert-for-yank-1 string))

(defun insert-for-yank-1 (string)
  "Helper for `insert-for-yank', which see."
  (let* ((handler (and (stringp string)
		       (get-text-property 0 'yank-handler string)))
	 (param (or (nth 1 handler) string))
	 (opoint (point))
	 (inhibit-read-only inhibit-read-only)
	 end)

    ;; FIXME: This throws away any yank-undo-function set by previous calls
    ;; to insert-for-yank-1 within the loop of insert-for-yank!
    (setq yank-undo-function t)
    (if (nth 0 handler) ; FUNCTION
	(funcall (car handler) param)
      (insert param))
    (setq end (point))

    ;; Prevent read-only properties from interfering with the
    ;; following text property changes.
    (setq inhibit-read-only t)

    (unless (nth 2 handler) ; NOEXCLUDE
      (remove-yank-excluded-properties opoint end))

    ;; If last inserted char has properties, mark them as rear-nonsticky.
    (if (and (> end opoint)
	     (text-properties-at (1- end)))
	(put-text-property (1- end) end 'rear-nonsticky t))

    (if (eq yank-undo-function t)		   ; not set by FUNCTION
	(setq yank-undo-function (nth 3 handler))) ; UNDO
    (if (nth 4 handler)				   ; COMMAND
	(setq this-command (nth 4 handler)))))

(defun insert-buffer-substring-no-properties (buffer &optional start end)
  "Insert before point a substring of BUFFER, without text properties.
BUFFER may be a buffer or a buffer name.
Arguments START and END are character positions specifying the substring.
They default to the values of (point-min) and (point-max) in BUFFER."
  (let ((opoint (point)))
    (insert-buffer-substring buffer start end)
    (let ((inhibit-read-only t))
      (set-text-properties opoint (point) nil))))

(defun insert-buffer-substring-as-yank (buffer &optional start end)
  "Insert before point a part of BUFFER, stripping some text properties.
BUFFER may be a buffer or a buffer name.
Arguments START and END are character positions specifying the substring.
They default to the values of (point-min) and (point-max) in BUFFER.
Before insertion, process text properties according to
`yank-handled-properties' and `yank-excluded-properties'."
  ;; Since the buffer text should not normally have yank-handler properties,
  ;; there is no need to handle them here.
  (let ((opoint (point)))
    (insert-buffer-substring buffer start end)
    (remove-yank-excluded-properties opoint (point))))

(defun insert-into-buffer (buffer &optional start end)
  "Insert the contents of the current buffer into BUFFER.
If START/END, only insert that region from the current buffer.
Point in BUFFER will be placed after the inserted text."
  (let ((current (current-buffer)))
    (with-current-buffer buffer
      (insert-buffer-substring current start end))))

(defun replace-string-in-region (string replacement &optional start end)
  "Replace STRING with REPLACEMENT in the region from START to END.
The number of replaced occurrences are returned, or nil if STRING
doesn't exist in the region.

If START is nil, use the current point.  If END is nil, use `point-max'.

Comparisons and replacements are done with fixed case."
  (if start
      (when (< start (point-min))
        (error "Start before start of buffer"))
    (setq start (point)))
  (if end
      (when (> end (point-max))
        (error "End after end of buffer"))
    (setq end (point-max)))
  (save-excursion
    (let ((matches 0)
          (case-fold-search nil))
      (goto-char start)
      (while (search-forward string end t)
        (delete-region (match-beginning 0) (match-end 0))
        (insert replacement)
        (setq matches (1+ matches)))
      (and (not (zerop matches))
           matches))))

(defun replace-regexp-in-region (regexp replacement &optional start end)
  "Replace REGEXP with REPLACEMENT in the region from START to END.
The number of replaced occurrences are returned, or nil if REGEXP
doesn't exist in the region.

If START is nil, use the current point.  If END is nil, use `point-max'.

Comparisons and replacements are done with fixed case.

REPLACEMENT can use the following special elements:

  `\\&' in NEWTEXT means substitute original matched text.
  `\\N' means substitute what matched the Nth `\\(...\\)'.
       If Nth parens didn't match, substitute nothing.
  `\\\\' means insert one `\\'.
  `\\?' is treated literally."
  (if start
      (when (< start (point-min))
        (error "Start before start of buffer"))
    (setq start (point)))
  (if end
      (when (> end (point-max))
        (error "End after end of buffer"))
    (setq end (point-max)))
  (save-excursion
    (let ((matches 0)
          (case-fold-search nil))
      (goto-char start)
      (while (re-search-forward regexp end t)
        (replace-match replacement t)
        (setq matches (1+ matches)))
      (and (not (zerop matches))
           matches))))

(defun yank-handle-font-lock-face-property (face start end)
  "If `font-lock-defaults' is nil, apply FACE as a `face' property.
START and END denote the start and end of the text to act on.
Do nothing if FACE is nil."
  (and face
       (null font-lock-defaults)
       (put-text-property start end 'face face)))

;; This removes `mouse-face' properties in *Help* buffer buttons:
;; https://lists.gnu.org/r/emacs-devel/2002-04/msg00648.html
(defun yank-handle-category-property (category start end)
  "Apply property category CATEGORY's properties between START and END."
  (when category
    (let ((start2 start))
      (while (< start2 end)
	(let ((end2     (next-property-change start2 nil end))
	      (original (text-properties-at start2)))
	  (set-text-properties start2 end2 (symbol-plist category))
	  (add-text-properties start2 end2 original)
	  (setq start2 end2))))))


;;;; Synchronous shell commands.

(defun start-process-shell-command (name buffer command)
  "Start a program in a subprocess.  Return the process object for it.
NAME is name for process.  It is modified if necessary to make it unique.
BUFFER is the buffer (or buffer name) to associate with the process.
 Process output goes at end of that buffer, unless you specify
 an output stream or filter function to handle the output.
 BUFFER may be also nil, meaning that this process is not associated
 with any buffer
COMMAND is the shell command to run."
  ;; We used to use `exec' to replace the shell with the command,
  ;; but that failed to handle (...) and semicolon, etc.
  (start-process name buffer shell-file-name shell-command-switch command))

(defun start-file-process-shell-command (name buffer command)
  "Start a program in a subprocess.  Return the process object for it.
Similar to `start-process-shell-command', but calls `start-file-process'."
  ;; On remote hosts, the local `shell-file-name' might be useless.
  (with-connection-local-variables
   (start-file-process
    name buffer shell-file-name shell-command-switch command)))

(defun call-process-shell-command (command &optional infile buffer display
					   &rest args)
  "Execute the shell command COMMAND synchronously in separate process.
The remaining arguments are optional.
The program's input comes from file INFILE (nil means `/dev/null').
Insert output in BUFFER before point; t means current buffer;
 nil for BUFFER means discard it; 0 means discard and don't wait.
BUFFER can also have the form (REAL-BUFFER STDERR-FILE); in that case,
REAL-BUFFER says what to do with standard output, as above,
while STDERR-FILE says what to do with standard error in the child.
STDERR-FILE may be nil (discard standard error output),
t (mix it with ordinary output), or a file name string.

Fourth arg DISPLAY non-nil means redisplay buffer as output is inserted.
Wildcards and redirection are handled as usual in the shell.

If BUFFER is 0, `call-process-shell-command' returns immediately with value nil.
Otherwise it waits for COMMAND to terminate and returns a numeric exit
status or a signal description string.
If you quit, the process is killed with SIGINT, or SIGKILL if you quit again.

An old calling convention accepted any number of arguments after DISPLAY,
which were just concatenated to COMMAND.  This is still supported but strongly
discouraged."
  (declare (advertised-calling-convention
            (command &optional infile buffer display) "24.5"))
  ;; We used to use `exec' to replace the shell with the command,
  ;; but that failed to handle (...) and semicolon, etc.
  (call-process shell-file-name
		infile buffer display
		shell-command-switch
		(mapconcat #'identity (cons command args) " ")))

(defun process-file-shell-command (command &optional infile buffer display
					   &rest args)
  "Process files synchronously in a separate process.
Similar to `call-process-shell-command', but calls `process-file'."
  (declare (advertised-calling-convention
            (command &optional infile buffer display) "24.5"))
  ;; On remote hosts, the local `shell-file-name' might be useless.
  (with-connection-local-variables
   (process-file
    shell-file-name infile buffer display shell-command-switch
    (mapconcat #'identity (cons command args) " "))))

(defun call-shell-region (start end command &optional delete buffer)
  "Send text from START to END as input to an inferior shell running COMMAND.
Delete the text if fourth arg DELETE is non-nil.

Insert output in BUFFER before point; t means current buffer; nil for
 BUFFER means discard it; 0 means discard and don't wait; and `(:file
 FILE)', where FILE is a file name string, means that it should be
 written to that file (if the file already exists it is overwritten).
BUFFER can also have the form (REAL-BUFFER STDERR-FILE); in that case,
REAL-BUFFER says what to do with standard output, as above,
while STDERR-FILE says what to do with standard error in the child.
STDERR-FILE may be nil (discard standard error output),
t (mix it with ordinary output), or a file name string.

If BUFFER is 0, `call-shell-region' returns immediately with value nil.
Otherwise it waits for COMMAND to terminate
and returns a numeric exit status or a signal description string.
If you quit, the process is killed with SIGINT, or SIGKILL if you quit again."
  (call-process-region start end
                       shell-file-name delete buffer nil
                       shell-command-switch command))

;;;; Lisp macros to do various things temporarily.

(defun internal--before-with-selected-window (window)
  (let ((other-frame (window-frame window)))
    (list window (selected-window)
          ;; Selecting a window on another frame also changes that
          ;; frame's frame-selected-window.  We must save&restore it.
          (unless (eq (selected-frame) other-frame)
            (frame-selected-window other-frame))
          ;; Also remember the top-frame if on ttys.
          (unless (eq (selected-frame) other-frame)
            (tty-top-frame other-frame)))))

(defun internal--after-with-selected-window (state)
  ;; First reset frame-selected-window.
  (when (window-live-p (nth 2 state))
    ;; We don't use set-frame-selected-window because it does not
    ;; pass the `norecord' argument to Fselect_window.
    (select-window (nth 2 state) 'norecord)
    (and (frame-live-p (nth 3 state))
         (not (eq (tty-top-frame) (nth 3 state)))
         (select-frame (nth 3 state) 'norecord)))
  ;; Then reset the actual selected-window.
  (when (window-live-p (nth 1 state))
    (select-window (nth 1 state) 'norecord)))

(defun generate-new-buffer (name &optional inhibit-buffer-hooks)
  "Create and return a buffer with a name based on NAME.
Choose the buffer's name using `generate-new-buffer-name'.
See `get-buffer-create' for the meaning of INHIBIT-BUFFER-HOOKS."
  (get-buffer-create (generate-new-buffer-name name) inhibit-buffer-hooks))

(defmacro with-selected-window (window &rest body)
  "Execute the forms in BODY with WINDOW as the selected window.
The value returned is the value of the last form in BODY.

This macro saves and restores the selected window, as well as the
selected window of each frame.  It does not change the order of
recently selected windows.  If the previously selected window of
some frame is no longer live at the end of BODY, that frame's
selected window is left alone.  If the selected window is no
longer live, then whatever window is selected at the end of BODY
remains selected.

This macro uses `save-current-buffer' to save and restore the
current buffer, since otherwise its normal operation could
potentially make a different buffer current.  It does not alter
the buffer list ordering."
  (declare (indent 1) (debug t))
  `(let ((save-selected-window--state
          (internal--before-with-selected-window ,window)))
     (save-current-buffer
       (unwind-protect
           (progn (select-window (car save-selected-window--state) 'norecord)
		  ,@body)
         (internal--after-with-selected-window save-selected-window--state)))))

(defmacro with-selected-frame (frame &rest body)
  "Execute the forms in BODY with FRAME as the selected frame.
The value returned is the value of the last form in BODY.

This macro saves and restores the selected frame, and changes the
order of neither the recently selected windows nor the buffers in
the buffer list."
  (declare (indent 1) (debug t))
  (let ((old-frame (make-symbol "old-frame"))
	(old-buffer (make-symbol "old-buffer")))
    `(let ((,old-frame (selected-frame))
	   (,old-buffer (current-buffer)))
       (unwind-protect
	   (progn (select-frame ,frame 'norecord)
		  ,@body)
	 (when (frame-live-p ,old-frame)
	   (select-frame ,old-frame 'norecord))
	 (when (buffer-live-p ,old-buffer)
	   (set-buffer ,old-buffer))))))

(defun internal-temp-output-buffer-show (buffer)
  "Internal function for `with-output-to-temp-buffer'."
  (with-current-buffer buffer
    (set-buffer-modified-p nil)
    (goto-char (point-min)))

  (if temp-buffer-show-function
      (funcall temp-buffer-show-function buffer)
    (with-current-buffer buffer
      (let* ((window
	      (let ((window-combination-limit
		   ;; When `window-combination-limit' equals
		   ;; `temp-buffer' or `temp-buffer-resize' and
		   ;; `temp-buffer-resize-mode' is enabled in this
		   ;; buffer bind it to t so resizing steals space
		   ;; preferably from the window that was split.
		   (if (or (eq window-combination-limit 'temp-buffer)
			   (and (eq window-combination-limit
				    'temp-buffer-resize)
				temp-buffer-resize-mode))
		       t
		     window-combination-limit)))
		(display-buffer buffer)))
	     (frame (and window (window-frame window))))
	(when window
	  (unless (eq frame (selected-frame))
	    (make-frame-visible frame))
	  (setq minibuffer-scroll-window window)
	  (set-window-hscroll window 0)
	  ;; Don't try this with NOFORCE non-nil!
	  (set-window-start window (point-min) t)
	  ;; This should not be necessary.
	  (set-window-point window (point-min))
	  ;; Run `temp-buffer-show-hook', with the chosen window selected.
	  (with-selected-window window
	    (run-hooks 'temp-buffer-show-hook))))))
  ;; Return nil.
  nil)

;; Doc is very similar to with-temp-buffer-window.
(defmacro with-output-to-temp-buffer (bufname &rest body)
  "Bind `standard-output' to buffer BUFNAME, eval BODY, then show that buffer.

This construct makes buffer BUFNAME empty before running BODY.
It does not make the buffer current for BODY.
Instead it binds `standard-output' to that buffer, so that output
generated with `prin1' and similar functions in BODY goes into
the buffer.

At the end of BODY, this marks buffer BUFNAME unmodified and displays
it in a window, but does not select it.  The normal way to do this is
by calling `display-buffer', then running `temp-buffer-show-hook'.
However, if `temp-buffer-show-function' is non-nil, it calls that
function instead (and does not run `temp-buffer-show-hook').  The
function gets one argument, the buffer to display.

The return value of `with-output-to-temp-buffer' is the value of the
last form in BODY.  If BODY does not finish normally, the buffer
BUFNAME is not displayed.

This runs the hook `temp-buffer-setup-hook' before BODY,
with the buffer BUFNAME temporarily current.  It runs the hook
`temp-buffer-show-hook' after displaying buffer BUFNAME, with that
buffer temporarily current, and the window that was used to display it
temporarily selected.  But it doesn't run `temp-buffer-show-hook'
if it uses `temp-buffer-show-function'.

By default, the setup hook puts the buffer into Help mode before running BODY.
If BODY does not change the major mode, the show hook makes the buffer
read-only, and scans it for function and variable names to make them into
clickable cross-references.

See the related form `with-temp-buffer-window'."
  (declare (debug t))
  (let ((old-dir (make-symbol "old-dir"))
        (buf (make-symbol "buf")))
    `(let* ((,old-dir default-directory)
            (,buf
             (with-current-buffer (get-buffer-create ,bufname)
               (prog1 (current-buffer)
                 (kill-all-local-variables)
                 ;; FIXME: delete_all_overlays
                 (setq default-directory ,old-dir)
                 (setq buffer-read-only nil)
                 (setq buffer-file-name nil)
                 (setq buffer-undo-list t)
                 (let ((inhibit-read-only t)
                       (inhibit-modification-hooks t))
                   (erase-buffer)
                   (run-hooks 'temp-buffer-setup-hook)))))
            (standard-output ,buf))
       (prog1 (progn ,@body)
         (internal-temp-output-buffer-show ,buf)))))

(defmacro with-temp-file (file &rest body)
  "Create a new buffer, evaluate BODY there, and write the buffer to FILE.
The value returned is the value of the last form in BODY.
The buffer does not run the hooks `kill-buffer-hook',
`kill-buffer-query-functions', and `buffer-list-update-hook'.
See also `with-temp-buffer'."
  (declare (indent 1) (debug t))
  (let ((temp-file (make-symbol "temp-file"))
	(temp-buffer (make-symbol "temp-buffer")))
    `(let ((,temp-file ,file)
           (,temp-buffer (generate-new-buffer " *temp file*" t)))
       (unwind-protect
	   (prog1
	       (with-current-buffer ,temp-buffer
		 ,@body)
	     (with-current-buffer ,temp-buffer
	       (write-region nil nil ,temp-file nil 0)))
	 (and (buffer-name ,temp-buffer)
	      (kill-buffer ,temp-buffer))))))

(defmacro with-temp-message (message &rest body)
  "Display MESSAGE temporarily if non-nil while BODY is evaluated.
The original message is restored to the echo area after BODY has finished.
The value returned is the value of the last form in BODY.
MESSAGE is written to the message log buffer if `message-log-max' is non-nil.
If MESSAGE is nil, the echo area and message log buffer are unchanged.
Use a MESSAGE of \"\" to temporarily clear the echo area."
  (declare (debug t) (indent 1))
  (let ((current-message (make-symbol "current-message"))
	(temp-message (make-symbol "with-temp-message")))
    `(let ((,temp-message ,message)
	   (,current-message))
       (unwind-protect
	   (progn
	     (when ,temp-message
	       (setq ,current-message (current-message))
	       (message "%s" ,temp-message))
	     ,@body)
	 (and ,temp-message
	      (if ,current-message
		  (message "%s" ,current-message)
		(message nil)))))))

(defmacro with-silent-modifications (&rest body)
  "Execute BODY, pretending it does not modify the buffer.
This macro is typically used around modifications of
text properties that do not really affect the buffer's content.
If BODY performs real modifications to the buffer's text, other
than cosmetic ones, undo data may become corrupted.

This macro will run BODY normally, but doesn't count its buffer
modifications as being buffer modifications.  This affects things
like `buffer-modified-p', checking whether the file is locked by
someone else, running buffer modification hooks, and other things
of that nature."
  (declare (debug t) (indent 0))
  (let ((modified (make-symbol "modified")))
    `(let* ((,modified (buffer-modified-p))
            (buffer-undo-list t)
            (inhibit-read-only t)
            (inhibit-modification-hooks t))
       (unwind-protect
           (progn
             ,@body)
         (unless ,modified
           (restore-buffer-modified-p nil))))))

(defmacro with-output-to-string (&rest body)
  "Execute BODY, return the text it sent to `standard-output', as a string."
  (declare (indent 0) (debug t))
  `(let ((standard-output (generate-new-buffer " *string-output*" t)))
     (unwind-protect
	 (progn
	   (let ((standard-output standard-output))
	     ,@body)
	   (with-current-buffer standard-output
	     (buffer-string)))
       (kill-buffer standard-output))))

(defmacro with-local-quit (&rest body)
  "Execute BODY, allowing quits to terminate BODY but not escape further.
When a quit terminates BODY, `with-local-quit' returns nil but
requests another quit.  That quit will be processed as soon as quitting
is allowed once again.  (Immediately, if `inhibit-quit' is nil.)"
  (declare (debug t) (indent 0))
  `(condition-case nil
       (let ((inhibit-quit nil))
	 ,@body)
     (quit (setq quit-flag t)
	   ;; This call is to give a chance to handle quit-flag
	   ;; in case inhibit-quit is nil.
	   ;; Without this, it will not be handled until the next function
	   ;; call, and that might allow it to exit thru a condition-case
	   ;; that intends to handle the quit signal next time.
	   (eval '(ignore nil)))))

;; Don't throw `throw-on-input' on those events by default.
(setq while-no-input-ignore-events
      '(focus-in focus-out help-echo iconify-frame
        make-frame-visible selection-request))

(defmacro while-no-input (&rest body)
  "Execute BODY only as long as there's no pending input.
If input arrives, that ends the execution of BODY,
and `while-no-input' returns t.  Quitting makes it return nil.
If BODY finishes, `while-no-input' returns whatever value BODY produced."
  (declare (debug t) (indent 0))
  (let ((catch-sym (make-symbol "input")))
    `(with-local-quit
       (catch ',catch-sym
	 (let ((throw-on-input ',catch-sym)
               val)
           (setq val (or (input-pending-p)
	                 (progn ,@body)))
           (cond
            ;; When input arrives while throw-on-input is non-nil,
            ;; kbd_buffer_store_buffered_event sets quit-flag to the
            ;; value of throw-on-input.  If, when BODY finishes,
            ;; quit-flag still has the same value as throw-on-input, it
            ;; means BODY never tested quit-flag, and therefore ran to
            ;; completion even though input did arrive before it
            ;; finished.  In that case, we must manually simulate what
            ;; 'throw' in process_quit_flag would do, and we must
            ;; reset quit-flag, because leaving it set will cause us
            ;; quit to top-level, which has undesirable consequences,
            ;; such as discarding input etc.  We return t in that case
            ;; because input did arrive during execution of BODY.
            ((eq quit-flag throw-on-input)
             (setq quit-flag nil)
             t)
            ;; This is for when the user actually QUITs during
            ;; execution of BODY.
            (quit-flag
             nil)
            (t val)))))))

(defmacro condition-case-unless-debug (var bodyform &rest handlers)
  "Like `condition-case' except that it does not prevent debugging.
More specifically if `debug-on-error' is set then the debugger will be invoked
even if this catches the signal."
  (declare (debug condition-case) (indent 2))
  `(condition-case ,var
       ,bodyform
     ,@(mapcar (lambda (handler)
                 `((debug ,@(if (listp (car handler)) (car handler)
                              (list (car handler))))
                   ,@(cdr handler)))
               handlers)))

(define-obsolete-function-alias 'condition-case-no-debug
  'condition-case-unless-debug "24.1")

(defmacro with-demoted-errors (format &rest body)
  "Run BODY and demote any errors to simple messages.
FORMAT is a string passed to `message' to format any error message.
It should contain a single %-sequence; e.g., \"Error: %S\".

If `debug-on-error' is non-nil, run BODY without catching its errors.
This is to be used around code that is not expected to signal an error
but that should be robust in the unexpected case that an error is signaled.

For backward compatibility, if FORMAT is not a constant string, it
is assumed to be part of BODY, in which case the message format
used is \"Error: %S\"."
  (declare (debug t) (indent 1))
  (let ((err (make-symbol "err"))
        (format (if (and (stringp format) body) format
                  (prog1 "Error: %S"
                    (if format (push format body))))))
    `(condition-case-unless-debug ,err
         (progn ,@body)
       (error
         (print "--- hit error! ---")
         (message ,format ,err)
         nil))))

(defmacro combine-after-change-calls (&rest body)
  "Execute BODY, but don't call the after-change functions till the end.
If BODY makes changes in the buffer, they are recorded
and the functions on `after-change-functions' are called several times
when BODY is finished.
The return value is the value of the last form in BODY.

If `before-change-functions' is non-nil, then calls to the after-change
functions can't be deferred, so in that case this macro has no effect.

Do not alter `after-change-functions' or `before-change-functions'
in BODY."
  (declare (indent 0) (debug t))
  `(unwind-protect
       (let ((combine-after-change-calls t))
	 . ,body)
     (combine-after-change-execute)))

;;;;;;;;;;;;;;;;;;;;;;;;;;;;;;;;;;;;;;;;;;;;;;;;;;;;;;;;;;;;;;;;;;;;;;;;;;;;;;;;
(defvar undo--combining-change-calls nil
  "Non-nil when `combine-change-calls-1' is running.")

(defun combine-change-calls-1 (beg end body)
  "Evaluate BODY, running the change hooks just once, for region \(BEG END).

Firstly, `before-change-functions' is invoked for the region
\(BEG END), then BODY (a function) is evaluated with
`before-change-functions' and `after-change-functions' bound to
nil, then finally `after-change-functions' is invoked on the
updated region (BEG NEW-END) with a calculated OLD-LEN argument.
If `inhibit-modification-hooks' is initially non-nil, the change
hooks are not run.

The result of `combine-change-calls-1' is the value returned by
BODY.  BODY must not make a different buffer current, except
temporarily.  It must not make any changes to the buffer outside
the specified region.  It must not change
`before-change-functions' or `after-change-functions'.

Additionally, the buffer modifications of BODY are recorded on
the buffer's undo list as a single (apply ...) entry containing
the function `undo--wrap-and-run-primitive-undo'."
  (if (markerp beg) (setq beg (marker-position beg)))
  (if (markerp end) (setq end (marker-position end)))
  (let ((old-bul buffer-undo-list)
	(end-marker (copy-marker end t))
	result)
    (if undo--combining-change-calls
	(setq result (funcall body))
      (let ((undo--combining-change-calls t))
	(if (not inhibit-modification-hooks)
	    (run-hook-with-args 'before-change-functions beg end))
	(let (;; (inhibit-modification-hooks t)
              (before-change-functions
               ;; Ugly Hack: if the body uses syntax-ppss/syntax-propertize
               ;; (e.g. via a regexp-search or sexp-movement triggering
               ;; on-the-fly syntax-propertize), make sure that this gets
               ;; properly refreshed after subsequent changes.
               (if (memq #'syntax-ppss-flush-cache before-change-functions)
                   '(syntax-ppss-flush-cache)))
              after-change-functions)
	  (setq result (funcall body)))
        (when (not (eq buffer-undo-list t))
          (let ((ap-elt
		 (list 'apply
		       (- end end-marker)
		       beg
		       (marker-position end-marker)
		       #'undo--wrap-and-run-primitive-undo
		       beg (marker-position end-marker) buffer-undo-list))
		(ptr buffer-undo-list))
	    (if (not (eq buffer-undo-list old-bul))
		(progn
		  (while (and (not (eq (cdr ptr) old-bul))
			      ;; In case garbage collection has removed OLD-BUL.
			      (cdr ptr)
			      ;; Don't include a timestamp entry.
			      (not (and (consp (cdr ptr))
					(consp (cadr ptr))
					(eq (caadr ptr) t)
					(setq old-bul (cdr ptr)))))
		    (setq ptr (cdr ptr)))
		  (unless (cdr ptr)
		    (message "combine-change-calls: buffer-undo-list broken"))
		  (setcdr ptr nil)
		  (push ap-elt buffer-undo-list)
		  (setcdr buffer-undo-list old-bul)))))
	(if (not inhibit-modification-hooks)
	    (run-hook-with-args 'after-change-functions
				beg (marker-position end-marker)
				(- end beg)))))
    (set-marker end-marker nil)
    result))

(defmacro combine-change-calls (beg end &rest body)
  "Evaluate BODY, running the change hooks just once.

BODY is a sequence of Lisp forms to evaluate.  BEG and END bound
the region the change hooks will be run for.

Firstly, `before-change-functions' is invoked for the region
\(BEG END), then the BODY forms are evaluated with
`before-change-functions' and `after-change-functions' bound to
nil, and finally `after-change-functions' is invoked on the
updated region.  The change hooks are not run if
`inhibit-modification-hooks' is initially non-nil.

The result of `combine-change-calls' is the value returned by the
last of the BODY forms to be evaluated.  BODY may not make a
different buffer current, except temporarily.  BODY may not
change the buffer outside the specified region.  It must not
change `before-change-functions' or `after-change-functions'.

Additionally, the buffer modifications of BODY are recorded on
the buffer's undo list as a single \(apply ...) entry containing
the function `undo--wrap-and-run-primitive-undo'."
  (declare (debug (form form def-body)) (indent 2))
  `(combine-change-calls-1 ,beg ,end (lambda () ,@body)))

(defun undo--wrap-and-run-primitive-undo (beg end list)
  "Call `primitive-undo' on the undo elements in LIST.

This function is intended to be called purely by `undo' as the
function in an \(apply DELTA BEG END FUNNAME . ARGS) undo
element.  It invokes `before-change-functions' and
`after-change-functions' once each for the entire region \(BEG
END) rather than once for each individual change.

Additionally the fresh \"redo\" elements which are generated on
`buffer-undo-list' will themselves be \"enclosed\" in
`undo--wrap-and-run-primitive-undo'.

Undo elements of this form are generated by the macro
`combine-change-calls'."
  (combine-change-calls beg end
			(while list
			  (setq list (primitive-undo 1 list)))))

;;;;;;;;;;;;;;;;;;;;;;;;;;;;;;;;;;;;;;;;;;;;;;;;;;;;;;;;;;;;;;;;;;;;;;;;;;;;;;;;

(defmacro with-case-table (table &rest body)
  "Execute the forms in BODY with TABLE as the current case table.
The value returned is the value of the last form in BODY."
  (declare (indent 1) (debug t))
  (let ((old-case-table (make-symbol "table"))
	(old-buffer (make-symbol "buffer")))
    `(let ((,old-case-table (current-case-table))
	   (,old-buffer (current-buffer)))
       (unwind-protect
	   (progn (set-case-table ,table)
		  ,@body)
	 (with-current-buffer ,old-buffer
	   (set-case-table ,old-case-table))))))

(defmacro with-file-modes (modes &rest body)
  "Execute BODY with default file permissions temporarily set to MODES.
MODES is as for `set-default-file-modes'."
  (declare (indent 1) (debug t))
  (let ((umask (make-symbol "umask")))
    `(let ((,umask (default-file-modes)))
       (unwind-protect
           (progn
             (set-default-file-modes ,modes)
             ,@body)
         (set-default-file-modes ,umask)))))

(defmacro with-existing-directory (&rest body)
  "Execute BODY with `default-directory' bound to an existing directory.
If `default-directory' is already an existing directory, it's not changed."
  (declare (indent 0) (debug t))
  `(let ((default-directory (seq-find (lambda (dir)
                                        (and dir
                                             (file-exists-p dir)))
                                      (list default-directory
                                            (expand-file-name "~/")
                                            temporary-file-directory
                                            (getenv "TMPDIR")
                                            "/tmp/")
                                      "/")))
     ,@body))

;;; Matching and match data.

;; We use save-match-data-internal as the local variable because
;; that works ok in practice (people should not use that variable elsewhere).
;; We used to use an uninterned symbol; the compiler handles that properly
;; now, but it generates slower code.
(defmacro save-match-data (&rest body)
  "Execute the BODY forms, restoring the global value of the match data.
The value returned is the value of the last form in BODY.
NOTE: The convention in Elisp is that any function, except for a few
exceptions like car/assoc/+/goto-char, can clobber the match data,
so `save-match-data' should normally be used to save *your* match data
rather than your caller's match data."
  ;; It is better not to use backquote here,
  ;; because that makes a bootstrapping problem
  ;; if you need to recompile all the Lisp files using interpreted code.
  (declare (indent 0) (debug t))
  (list 'let
	'((save-match-data-internal (match-data)))
	(list 'unwind-protect
	      (cons 'progn body)
	      ;; It is safe to free (evaporate) markers immediately here,
	      ;; as Lisp programs should not copy from save-match-data-internal.
	      '(set-match-data save-match-data-internal 'evaporate))))

(defun match-string (num &optional string)
  "Return the string of text matched by the previous search or regexp operation.
NUM specifies the number of the parenthesized sub-expression in the last
regexp whose match to return.  Zero means return the text matched by the
entire regexp or the whole string.

The return value is nil if NUMth pair didn't match anything, or if there
were fewer than NUM sub-expressions in the regexp used in the search.

STRING should be given if the last search was by `string-match'
on STRING.  If STRING is nil, the current buffer should be the
same buffer as the one in which the search/match was performed.

Note that many functions in Emacs modify the match data, so this
function should be called \"close\" to the function that did the
regexp search.  In particular, saying (for instance)
`M-: (looking-at \"[0-9]\") RET' followed by `M-: (match-string 0) RET'
interactively is seldom meaningful, since the Emacs command loop
may modify the match data."
  (declare (side-effect-free t))
  (if (match-beginning num)
      (if string
	  (substring string (match-beginning num) (match-end num))
	(buffer-substring (match-beginning num) (match-end num)))))

(defun match-string-no-properties (num &optional string)
  "Return string of text matched by last search, without text properties.
NUM specifies which parenthesized expression in the last regexp.
 Value is nil if NUMth pair didn't match, or there were less than NUM pairs.
Zero means the entire text matched by the whole regexp or whole string.
STRING should be given if the last search was by `string-match' on STRING.
If STRING is nil, the current buffer should be the same buffer
the search/match was performed in."
  (declare (side-effect-free t))
  (if (match-beginning num)
      (if string
	  (substring-no-properties string (match-beginning num)
				   (match-end num))
	(buffer-substring-no-properties (match-beginning num)
					(match-end num)))))


(defun match-substitute-replacement (replacement
				     &optional fixedcase literal string subexp)
  "Return REPLACEMENT as it will be inserted by `replace-match'.
In other words, all back-references in the form `\\&' and `\\N'
are substituted with actual strings matched by the last search.
Optional FIXEDCASE, LITERAL, STRING and SUBEXP have the same
meaning as for `replace-match'."
  (let ((match (match-string 0 string)))
    (save-match-data
      (match-data--translate (- (match-beginning 0)))
      (replace-match replacement fixedcase literal match subexp))))


(defun looking-back (regexp &optional limit greedy)
  "Return non-nil if text before point matches regular expression REGEXP.
Like `looking-at' except matches before point, and is slower.
LIMIT if non-nil speeds up the search by specifying a minimum
starting position, to avoid checking matches that would start
before LIMIT.

If GREEDY is non-nil, extend the match backwards as far as
possible, stopping when a single additional previous character
cannot be part of a match for REGEXP.  When the match is
extended, its starting position is allowed to occur before
LIMIT.

As a general recommendation, try to avoid using `looking-back'
wherever possible, since it is slow."
  (declare
   (advertised-calling-convention (regexp limit &optional greedy) "25.1"))
  (let ((start (point))
	(pos
	 (save-excursion
	   (and (re-search-backward (concat "\\(?:" regexp "\\)\\=") limit t)
		(point)))))
    (if (and greedy pos)
	(save-restriction
	  (narrow-to-region (point-min) start)
	  (while (and (> pos (point-min))
		      (save-excursion
			(goto-char pos)
			(backward-char 1)
			(looking-at (concat "\\(?:"  regexp "\\)\\'"))))
	    (setq pos (1- pos)))
	  (save-excursion
	    (goto-char pos)
	    (looking-at (concat "\\(?:"  regexp "\\)\\'")))))
    (not (null pos))))

(defsubst looking-at-p (regexp)
  "\
Same as `looking-at' except this function does not change the match data."
  (let ((inhibit-changing-match-data t))
    (looking-at regexp)))

(defsubst string-match-p (regexp string &optional start)
  "\
Same as `string-match' except this function does not change the match data."
  (let ((inhibit-changing-match-data t))
    (string-match regexp string start)))

(defun subregexp-context-p (regexp pos &optional start)
  "Return non-nil if POS is in a normal subregexp context in REGEXP.
A subregexp context is one where a sub-regexp can appear.
A non-subregexp context is for example within brackets, or within a
repetition bounds operator `\\=\\{...\\}', or right after a `\\'.
If START is non-nil, it should be a position in REGEXP, smaller
than POS, and known to be in a subregexp context."
  ;; Here's one possible implementation, with the great benefit that it
  ;; reuses the regexp-matcher's own parser, so it understands all the
  ;; details of the syntax.  A disadvantage is that it needs to match the
  ;; error string.
  (condition-case err
      (progn
        (string-match (substring regexp (or start 0) pos) "")
        t)
    (invalid-regexp
     (not (member (cadr err) '("Unmatched [ or [^"
                               "Unmatched \\{"
                               "Trailing backslash")))))
  ;; An alternative implementation:
  ;; (defconst re-context-re
  ;;   (let* ((harmless-ch "[^\\[]")
  ;;          (harmless-esc "\\\\[^{]")
  ;;          (class-harmless-ch "[^][]")
  ;;          (class-lb-harmless "[^]:]")
  ;;          (class-lb-colon-maybe-charclass ":\\([a-z]+:]\\)?")
  ;;          (class-lb (concat "\\[\\(" class-lb-harmless
  ;;                            "\\|" class-lb-colon-maybe-charclass "\\)"))
  ;;          (class
  ;;           (concat "\\[^?]?"
  ;;                   "\\(" class-harmless-ch
  ;;                   "\\|" class-lb "\\)*"
  ;;                   "\\[?]"))     ; special handling for bare [ at end of re
  ;;          (braces "\\\\{[0-9,]+\\\\}"))
  ;;     (concat "\\`\\(" harmless-ch "\\|" harmless-esc
  ;;             "\\|" class "\\|" braces "\\)*\\'"))
  ;;   "Matches any prefix that corresponds to a normal subregexp context.")
  ;; (string-match re-context-re (substring regexp (or start 0) pos))
  )

;;;; split-string

(defconst split-string-default-separators "[ \f\t\n\r\v]+"
  "The default value of separators for `split-string'.

A regexp matching strings of whitespace.  May be locale-dependent
\(as yet unimplemented).  Should not match non-breaking spaces.

Warning: binding this to a different value and using it as default is
likely to have undesired semantics.")

;; The specification says that if both SEPARATORS and OMIT-NULLS are
;; defaulted, OMIT-NULLS should be treated as t.  Simplifying the logical
;; expression leads to the equivalent implementation that if SEPARATORS
;; is defaulted, OMIT-NULLS is treated as t.
(defun split-string (string &optional separators omit-nulls trim)
  "Split STRING into substrings bounded by matches for SEPARATORS.

The beginning and end of STRING, and each match for SEPARATORS, are
splitting points.  The substrings matching SEPARATORS are removed, and
the substrings between the splitting points are collected as a list,
which is returned.

If SEPARATORS is non-nil, it should be a regular expression matching text
that separates, but is not part of, the substrings.  If nil it defaults to
`split-string-default-separators', normally \"[ \\f\\t\\n\\r\\v]+\", and
OMIT-NULLS is forced to t.

If OMIT-NULLS is t, zero-length substrings are omitted from the list (so
that for the default value of SEPARATORS leading and trailing whitespace
are effectively trimmed).  If nil, all zero-length substrings are retained,
which correctly parses CSV format, for example.

If TRIM is non-nil, it should be a regular expression to match
text to trim from the beginning and end of each substring.  If trimming
makes the substring empty, it is treated as null.

If you want to trim whitespace from the substrings, the reliably correct
way is using TRIM.  Making SEPARATORS match that whitespace gives incorrect
results when there is whitespace at the start or end of STRING.  If you
see such calls to `split-string', please fix them.

Note that the effect of `(split-string STRING)' is the same as
`(split-string STRING split-string-default-separators t)'.  In the rare
case that you wish to retain zero-length substrings when splitting on
whitespace, use `(split-string STRING split-string-default-separators)'.

Modifies the match data; use `save-match-data' if necessary."
  (let* ((keep-nulls (not (if separators omit-nulls t)))
	 (rexp (or separators split-string-default-separators))
	 (start 0)
	 this-start this-end
	 notfirst
	 (list nil)
	 (push-one
	  ;; Push the substring in range THIS-START to THIS-END
	  ;; onto LIST, trimming it and perhaps discarding it.
	  (lambda ()
	    (when trim
	      ;; Discard the trim from start of this substring.
	      (let ((tem (string-match trim string this-start)))
		(and (eq tem this-start)
		     (setq this-start (match-end 0)))))

	    (when (or keep-nulls (< this-start this-end))
	      (let ((this (substring string this-start this-end)))

		;; Discard the trim from end of this substring.
		(when trim
		  (let ((tem (string-match (concat trim "\\'") this 0)))
		    (and tem (< tem (length this))
			 (setq this (substring this 0 tem)))))

		;; Trimming could make it empty; check again.
		(when (or keep-nulls (> (length this) 0))
		  (push this list)))))))

    (while (and (string-match rexp string
			      (if (and notfirst
				       (= start (match-beginning 0))
				       (< start (length string)))
				  (1+ start) start))
		(< start (length string)))
      (setq notfirst t)
      (setq this-start start this-end (match-beginning 0)
	    start (match-end 0))

      (funcall push-one))

    ;; Handle the substring at the end of STRING.
    (setq this-start start this-end (length string))
    (funcall push-one)

    (nreverse list)))

(defun combine-and-quote-strings (strings &optional separator)
  "Concatenate the STRINGS, adding the SEPARATOR (default \" \").
This tries to quote the strings to avoid ambiguity such that
  (split-string-and-unquote (combine-and-quote-strings strs)) == strs
Only some SEPARATORs will work properly.

Note that this is not intended to protect STRINGS from
interpretation by shells, use `shell-quote-argument' for that."
  (let* ((sep (or separator " "))
         (re (concat "[\\\"]" "\\|" (regexp-quote sep))))
    (mapconcat
     (lambda (str)
       (if (string-match re str)
	   (concat "\"" (replace-regexp-in-string "[\\\"]" "\\\\\\&" str) "\"")
	 str))
     strings sep)))

(defun split-string-and-unquote (string &optional separator)
  "Split the STRING into a list of strings.
It understands Emacs Lisp quoting within STRING, such that
  (split-string-and-unquote (combine-and-quote-strings strs)) == strs
The SEPARATOR regexp defaults to \"\\s-+\"."
  (let ((sep (or separator "\\s-+"))
	(i (string-search "\"" string)))
    (if (null i)
	(split-string string sep t)	; no quoting:  easy
      (append (unless (eq i 0) (split-string (substring string 0 i) sep t))
	      (let ((rfs (read-from-string string i)))
		(cons (car rfs)
		      (split-string-and-unquote (substring string (cdr rfs))
						sep)))))))


;;;; Replacement in strings.

(defun subst-char-in-string (fromchar tochar string &optional inplace)
  "Replace FROMCHAR with TOCHAR in STRING each time it occurs.
Unless optional argument INPLACE is non-nil, return a new string."
  (let ((i (length string))
	(newstr (if inplace string (copy-sequence string))))
    (while (> i 0)
      (setq i (1- i))
      (if (eq (aref newstr i) fromchar)
	  (aset newstr i tochar)))
    newstr))

(defun string-replace (from-string to-string in-string)
  "Replace FROM-STRING with TO-STRING in IN-STRING each time it occurs."
  (declare (pure t) (side-effect-free t))
  (when (equal from-string "")
    (signal 'wrong-length-argument '(0)))
  (let ((start 0)
        (result nil)
        pos)
    (while (setq pos (string-search from-string in-string start))
      (unless (= start pos)
        (push (substring in-string start pos) result))
      (push to-string result)
      (setq start (+ pos (length from-string))))
    (if (null result)
        ;; No replacements were done, so just return the original string.
        in-string
      ;; Get any remaining bit.
      (unless (= start (length in-string))
        (push (substring in-string start) result))
      (apply #'concat (nreverse result)))))

(defun replace-regexp-in-string (regexp rep string &optional
					fixedcase literal subexp start)
  "Replace all matches for REGEXP with REP in STRING.

Return a new string containing the replacements.

Optional arguments FIXEDCASE, LITERAL and SUBEXP are like the
arguments with the same names of function `replace-match'.  If START
is non-nil, start replacements at that index in STRING, and omit
the first START characters of STRING from the return value.

REP is either a string used as the NEWTEXT arg of `replace-match' or a
function.  If it is a function, it is called with the actual text of each
match, and its value is used as the replacement text.  When REP is called,
the match data are the result of matching REGEXP against a substring
of STRING, the same substring that is the actual text of the match which
is passed to REP as its argument.

To replace only the first match (if any), make REGEXP match up to \\\\='
and replace a sub-expression, e.g.
  (replace-regexp-in-string \"\\\\(foo\\\\).*\\\\\\='\" \"bar\" \" foo foo\" nil nil 1)
    => \" bar foo\""

  ;; To avoid excessive consing from multiple matches in long strings,
  ;; don't just call `replace-match' continually.  Walk down the
  ;; string looking for matches of REGEXP and building up a (reversed)
  ;; list MATCHES.  This comprises segments of STRING that weren't
  ;; matched interspersed with replacements for segments that were.
  ;; [For a `large' number of replacements it's more efficient to
  ;; operate in a temporary buffer; we can't tell from the function's
  ;; args whether to choose the buffer-based implementation, though it
  ;; might be reasonable to do so for long enough STRING.]
  (let ((l (length string))
	(start (or start 0))
	matches str mb me)
    (save-match-data
      (while (and (< start l) (string-match regexp string start))
	(setq mb (match-beginning 0)
	      me (match-end 0))
	;; If we matched the empty string, make sure we advance by one char
	(when (= me mb) (setq me (min l (1+ mb))))
	;; Generate a replacement for the matched substring.
	;; Operate on only the substring to minimize string consing.
        ;; Translate the match data so that it applies to the matched substring.
        (match-data--translate (- mb))
        (setq str (substring string mb me))
	(setq matches
	      (cons (replace-match (if (stringp rep)
				       rep
				     (funcall rep (match-string 0 str)))
				   fixedcase literal str subexp)
		    (cons (substring string start mb) ; unmatched prefix
			  matches)))
	(setq start me))
      ;; Reconstruct a string from the pieces.
      (setq matches (cons (substring string start l) matches)) ; leftover
      (apply #'concat (nreverse matches)))))

(defun string-prefix-p (prefix string &optional ignore-case)
  "Return non-nil if PREFIX is a prefix of STRING.
If IGNORE-CASE is non-nil, the comparison is done without paying attention
to case differences."
  (let ((prefix-length (length prefix)))
    (if (> prefix-length (length string)) nil
      (eq t (compare-strings prefix 0 prefix-length string
			     0 prefix-length ignore-case)))))

(defun string-suffix-p (suffix string  &optional ignore-case)
  "Return non-nil if SUFFIX is a suffix of STRING.
If IGNORE-CASE is non-nil, the comparison is done without paying
attention to case differences."
  (let ((start-pos (- (length string) (length suffix))))
    (and (>= start-pos 0)
         (eq t (compare-strings suffix nil nil
                                string start-pos nil ignore-case)))))

(defun bidi-string-mark-left-to-right (str)
  "Return a string that can be safely inserted in left-to-right text.

Normally, inserting a string with right-to-left (RTL) script into
a buffer may cause some subsequent text to be displayed as part
of the RTL segment (usually this affects punctuation characters).
This function returns a string that displays as STR but forces
subsequent text to be displayed as left-to-right.

If STR contains any RTL character, this function returns a string
consisting of STR followed by an invisible left-to-right mark
\(LRM) character.  Otherwise, it returns STR."
  (unless (stringp str)
    (signal 'wrong-type-argument (list 'stringp str)))
  (if (string-match "\\cR" str)
      (concat str (propertize (string ?\x200e) 'invisible t))
    str))

(defun string-greaterp (string1 string2)
  "Return non-nil if STRING1 is greater than STRING2 in lexicographic order.
Case is significant.
Symbols are also allowed; their print names are used instead."
  (string-lessp string2 string1))


;;;; Specifying things to do later.

(defun load-history-regexp (file)
  "Form a regexp to find FILE in `load-history'.
FILE, a string, is described in the function `eval-after-load'."
  (if (file-name-absolute-p file)
      (setq file (file-truename file)))
  (concat (if (file-name-absolute-p file) "\\`" "\\(\\`\\|/\\)")
	  (regexp-quote file)
	  (if (file-name-extension file)
	      ""
	    ;; Note: regexp-opt can't be used here, since we need to call
	    ;; this before Emacs has been fully started.  2006-05-21
	    (concat "\\(" (mapconcat #'regexp-quote load-suffixes "\\|") "\\)?"))
	  "\\(" (mapconcat #'regexp-quote jka-compr-load-suffixes "\\|")
	  "\\)?\\'"))

(defun load-history-filename-element (file-regexp)
  "Get the first elt of `load-history' whose car matches FILE-REGEXP.
Return nil if there isn't one."
  (let* ((loads load-history)
	 (load-elt (and loads (car loads))))
    (save-match-data
      (while (and loads
		  (or (null (car load-elt))
		      (not (string-match file-regexp (car load-elt)))))
	(setq loads (cdr loads)
	      load-elt (and loads (car loads)))))
    load-elt))

(defun eval-after-load (file form)
  "Arrange that if FILE is loaded, FORM will be run immediately afterwards.
If FILE is already loaded, evaluate FORM right now.
FORM can be an Elisp expression (in which case it's passed to `eval'),
or a function (in which case it's passed to `funcall' with no argument).

If a matching file is loaded again, FORM will be evaluated again.

If FILE is a string, it may be either an absolute or a relative file
name, and may have an extension (e.g. \".el\") or may lack one, and
additionally may or may not have an extension denoting a compressed
format (e.g. \".gz\").

When FILE is absolute, this first converts it to a true name by chasing
symbolic links.  Only a file of this name (see next paragraph regarding
extensions) will trigger the evaluation of FORM.  When FILE is relative,
a file whose absolute true name ends in FILE will trigger evaluation.

When FILE lacks an extension, a file name with any extension will trigger
evaluation.  Otherwise, its extension must match FILE's.  A further
extension for a compressed format (e.g. \".gz\") on FILE will not affect
this name matching.

Alternatively, FILE can be a feature (i.e. a symbol), in which case FORM
is evaluated at the end of any file that `provide's this feature.
If the feature is provided when evaluating code not associated with a
file, FORM is evaluated immediately after the provide statement.

Usually FILE is just a library name like \"font-lock\" or a feature name
like `font-lock'.

This function makes or adds to an entry on `after-load-alist'.

See also `with-eval-after-load'."
  (declare (indent 1)
           (compiler-macro
            (lambda (whole)
              (if (eq 'quote (car-safe form))
                  ;; Quote with lambda so the compiler can look inside.
                  `(eval-after-load ,file (lambda () ,(nth 1 form)))
                whole))))
  ;; Add this FORM into after-load-alist (regardless of whether we'll be
  ;; evaluating it now).
  (let* ((regexp-or-feature
	  (if (stringp file)
              (setq file (purecopy (load-history-regexp file)))
            file))
	 (elt (assoc regexp-or-feature after-load-alist))
         (func
          (if (functionp form) form
            ;; Try to use the "current" lexical/dynamic mode for `form'.
            (eval `(lambda () ,form) lexical-binding))))
    (unless elt
      (setq elt (list regexp-or-feature))
      (push elt after-load-alist))
    ;; Is there an already loaded file whose name (or `provide' name)
    ;; matches FILE?
    (prog1 (if (if (stringp file)
		   (load-history-filename-element regexp-or-feature)
		 (featurep file))
	       (funcall func))
      (let ((delayed-func
             (if (not (symbolp regexp-or-feature)) func
               ;; For features, the after-load-alist elements get run when
               ;; `provide' is called rather than at the end of the file.
               ;; So add an indirection to make sure that `func' is really run
               ;; "after-load" in case the provide call happens early.
               (lambda ()
                 (if (not load-file-name)
                     ;; Not being provided from a file, run func right now.
                     (funcall func)
                   (let ((lfn load-file-name)
                         ;; Don't use letrec, because equal (in
                         ;; add/remove-hook) could get trapped in a cycle
                         ;; (bug#46326).
                         (fun (make-symbol "eval-after-load-helper")))
                     (fset fun (lambda (file)
                                 (when (equal file lfn)
                                   (remove-hook 'after-load-functions fun)
                                   (funcall func))))
                     (add-hook 'after-load-functions fun 'append)))))))
        ;; Add FORM to the element unless it's already there.
        (unless (member delayed-func (cdr elt))
          (nconc elt (list delayed-func)))))))

(defmacro with-eval-after-load (file &rest body)
  "Execute BODY after FILE is loaded.
FILE is normally a feature name, but it can also be a file name,
in case that file does not provide any feature.  See `eval-after-load'
for more details about the different forms of FILE and their semantics."
  (declare (indent 1) (debug (form def-body)))
  `(eval-after-load ,file (lambda () ,@body)))

(defvar after-load-functions nil
  "Special hook run after loading a file.
Each function there is called with a single argument, the absolute
name of the file just loaded.")

(defun do-after-load-evaluation (abs-file)
  "Evaluate all `eval-after-load' forms, if any, for ABS-FILE.
ABS-FILE, a string, should be the absolute true name of a file just loaded.
This function is called directly from the C code."
  ;; Run the relevant eval-after-load forms.
  (dolist (a-l-element after-load-alist)
    (when (and (stringp (car a-l-element))
               (string-match-p (car a-l-element) abs-file))
      ;; discard the file name regexp
      (mapc #'funcall (cdr a-l-element))))
  ;; Complain when the user uses obsolete files.
  (when (string-match-p "/obsolete/[^/]*\\'" abs-file)
    ;; Maybe we should just use display-warning?  This seems yucky...
    (let* ((file (file-name-nondirectory abs-file))
           (package (intern (substring file 0
			               (string-match "\\.elc?\\>" file))
                            obarray))
	   (msg (format "Package %s is deprecated" package))
	   (fun (lambda (msg) (message "%s" msg))))
      (when (or (not (fboundp 'byte-compile-warning-enabled-p))
                (byte-compile-warning-enabled-p 'obsolete package))
        (cond
	 ((bound-and-true-p byte-compile-current-file)
	  ;; Don't warn about obsolete files using other obsolete files.
	  (unless (and (stringp byte-compile-current-file)
		       (string-match-p "/obsolete/[^/]*\\'"
				       (expand-file-name
					byte-compile-current-file
					byte-compile-root-dir)))
	    (byte-compile-warn "%s" msg)))
         (noninteractive (funcall fun msg)) ;; No timer will be run!
	 (t (run-with-idle-timer 0 nil fun msg))))))

  ;; Finally, run any other hook.
  (run-hook-with-args 'after-load-functions abs-file))


(defun display-delayed-warnings ()
  "Display delayed warnings from `delayed-warnings-list'.
Used from `delayed-warnings-hook' (which see)."
  (dolist (warning (nreverse delayed-warnings-list))
    (apply #'display-warning warning))
  (setq delayed-warnings-list nil))

(defun collapse-delayed-warnings ()
  "Remove duplicates from `delayed-warnings-list'.
Collapse identical adjacent warnings into one (plus count).
Used from `delayed-warnings-hook' (which see)."
  (let ((count 1)
        collapsed warning)
    (while delayed-warnings-list
      (setq warning (pop delayed-warnings-list))
      (if (equal warning (car delayed-warnings-list))
          (setq count (1+ count))
        (when (> count 1)
          (setcdr warning (cons (format "%s [%d times]" (cadr warning) count)
                                (cddr warning)))
          (setq count 1))
        (push warning collapsed)))
    (setq delayed-warnings-list (nreverse collapsed))))

;; At present this is used only for Emacs internals.
;; Ref https://lists.gnu.org/r/emacs-devel/2012-02/msg00085.html
(defvar delayed-warnings-hook '(collapse-delayed-warnings
                                display-delayed-warnings)
  "Normal hook run to process and display delayed warnings.
By default, this hook contains functions to consolidate the
warnings listed in `delayed-warnings-list', display them, and set
`delayed-warnings-list' back to nil.")

(defun delay-warning (type message &optional level buffer-name)
  "Display a delayed warning.
Aside from going through `delayed-warnings-list', this is equivalent
to `display-warning'."
  (push (list type message level buffer-name) delayed-warnings-list))


;;;; invisibility specs

(defun add-to-invisibility-spec (element)
  "Add ELEMENT to `buffer-invisibility-spec'.
See documentation for `buffer-invisibility-spec' for the kind of elements
that can be added.

If `buffer-invisibility-spec' isn't a list before calling this
function, `buffer-invisibility-spec' will afterwards be a list
with the value `(t ELEMENT)'.  This means that if text exists
that invisibility values that aren't either t or ELEMENT, that
text will become visible."
  (if (eq buffer-invisibility-spec t)
      (setq buffer-invisibility-spec (list t)))
  (setq buffer-invisibility-spec
	(cons element buffer-invisibility-spec)))

(defun remove-from-invisibility-spec (element)
  "Remove ELEMENT from `buffer-invisibility-spec'.
If `buffer-invisibility-spec' isn't a list before calling this
function, it will be made into a list containing just t as the
only list member.  This means that if text exists with non-t
invisibility values, that text will become visible."
  (setq buffer-invisibility-spec
        (if (consp buffer-invisibility-spec)
	    (delete element buffer-invisibility-spec)
          (list t))))

;;;; Syntax tables.

(defmacro with-syntax-table (table &rest body)
  "Evaluate BODY with syntax table of current buffer set to TABLE.
The syntax table of the current buffer is saved, BODY is evaluated, and the
saved table is restored, even in case of an abnormal exit.
Value is what BODY returns."
  (declare (debug t) (indent 1))
  (let ((old-table (make-symbol "table"))
	(old-buffer (make-symbol "buffer")))
    `(let ((,old-table (syntax-table))
	   (,old-buffer (current-buffer)))
       (unwind-protect
	   (progn
	     (set-syntax-table ,table)
	     ,@body)
	 (save-current-buffer
	   (set-buffer ,old-buffer)
	   (set-syntax-table ,old-table))))))

(defun make-syntax-table (&optional oldtable)
  "Return a new syntax table.
Create a syntax table that inherits from OLDTABLE (if non-nil) or
from `standard-syntax-table' otherwise."
  (let ((table (make-char-table 'syntax-table nil)))
    (set-char-table-parent table (or oldtable (standard-syntax-table)))
    table))

(defun syntax-after (pos)
  "Return the raw syntax descriptor for the char after POS.
If POS is outside the buffer's accessible portion, return nil."
  (unless (or (< pos (point-min)) (>= pos (point-max)))
    (let ((st (if parse-sexp-lookup-properties
		  (get-char-property pos 'syntax-table))))
      (if (consp st) st
	(aref (or st (syntax-table)) (char-after pos))))))

(defun syntax-class (syntax)
  "Return the code for the syntax class described by SYNTAX.

SYNTAX should be a raw syntax descriptor; the return value is a
integer that encodes the corresponding syntax class.  See Info
node `(elisp)Syntax Table Internals' for a list of codes.

If SYNTAX is nil, return nil."
  (and syntax (logand (car syntax) 65535)))

;; Utility motion commands

(defvar word-move-empty-char-table nil
  "Used in `forward-word-strictly' and `backward-word-strictly'
to countermand the effect of `find-word-boundary-function-table'.")

(defun forward-word-strictly (&optional arg)
  "Move point forward ARG words (backward if ARG is negative).
If ARG is omitted or nil, move point forward one word.
Normally returns t.
If an edge of the buffer or a field boundary is reached, point is left there
and the function returns nil.  Field boundaries are not noticed if
`inhibit-field-text-motion' is non-nil.

This function is like `forward-word', but it is not affected
by `find-word-boundary-function-table'.  It is also not interactive."
  (let ((find-word-boundary-function-table
         (if (char-table-p word-move-empty-char-table)
             word-move-empty-char-table
           (setq word-move-empty-char-table (make-char-table nil)))))
    (forward-word (or arg 1))))

(defun backward-word-strictly (&optional arg)
  "Move backward until encountering the beginning of a word.
With argument ARG, do this that many times.
If ARG is omitted or nil, move point backward one word.

This function is like `forward-word', but it is not affected
by `find-word-boundary-function-table'.  It is also not interactive."
  (let ((find-word-boundary-function-table
         (if (char-table-p word-move-empty-char-table)
             word-move-empty-char-table
           (setq word-move-empty-char-table (make-char-table nil)))))
    (forward-word (- (or arg 1)))))

;;  Whitespace

(defun forward-whitespace (arg)
  "Move point to the end of the next sequence of whitespace chars.
Each such sequence may be a single newline, or a sequence of
consecutive space and/or tab characters.
With prefix argument ARG, do it ARG times if positive, or move
backwards ARG times if negative."
  (interactive "^p")
  (if (natnump arg)
      (re-search-forward "[ \t]+\\|\n" nil 'move arg)
    (while (< arg 0)
      (if (re-search-backward "[ \t]+\\|\n" nil 'move)
	  (or (eq (char-after (match-beginning 0)) ?\n)
	      (skip-chars-backward " \t")))
      (setq arg (1+ arg)))))

;;  Symbols

(defun forward-symbol (arg)
  "Move point to the next position that is the end of a symbol.
A symbol is any sequence of characters that are in either the
word constituent or symbol constituent syntax class.
With prefix argument ARG, do it ARG times if positive, or move
backwards ARG times if negative."
  (interactive "^p")
  (if (natnump arg)
      (re-search-forward "\\(\\sw\\|\\s_\\)+" nil 'move arg)
    (while (< arg 0)
      (if (re-search-backward "\\(\\sw\\|\\s_\\)+" nil 'move)
	  (skip-syntax-backward "w_"))
      (setq arg (1+ arg)))))

;;  Syntax blocks

(defun forward-same-syntax (&optional arg)
  "Move point past all characters with the same syntax class.
With prefix argument ARG, do it ARG times if positive, or move
backwards ARG times if negative."
  (interactive "^p")
  (or arg (setq arg 1))
  (while (< arg 0)
    (skip-syntax-backward
     (char-to-string (char-syntax (char-before))))
    (setq arg (1+ arg)))
  (while (> arg 0)
    (skip-syntax-forward (char-to-string (char-syntax (char-after))))
    (setq arg (1- arg))))


;;;; Text clones

(defvar text-clone--maintaining nil)

(defun text-clone--maintain (ol1 after beg end &optional _len)
  "Propagate the changes made under the overlay OL1 to the other clones.
This is used on the `modification-hooks' property of text clones."
  (when (and after (not undo-in-progress)
             (not text-clone--maintaining)
             (overlay-start ol1))
    (let ((margin (if (overlay-get ol1 'text-clone-spreadp) 1 0)))
      (setq beg (max beg (+ (overlay-start ol1) margin)))
      (setq end (min end (- (overlay-end ol1) margin)))
      (when (<= beg end)
	(save-excursion
	  (when (overlay-get ol1 'text-clone-syntax)
	    ;; Check content of the clone's text.
	    (let ((cbeg (+ (overlay-start ol1) margin))
		  (cend (- (overlay-end ol1) margin)))
	      (goto-char cbeg)
	      (save-match-data
		(if (not (re-search-forward
			  (overlay-get ol1 'text-clone-syntax) cend t))
		    ;; Mark the overlay for deletion.
		    (setq end cbeg)
		  (when (< (match-end 0) cend)
		    ;; Shrink the clone at its end.
		    (setq end (min end (match-end 0)))
		    (move-overlay ol1 (overlay-start ol1)
				  (+ (match-end 0) margin)))
		  (when (> (match-beginning 0) cbeg)
		    ;; Shrink the clone at its beginning.
		    (setq beg (max (match-beginning 0) beg))
		    (move-overlay ol1 (- (match-beginning 0) margin)
				  (overlay-end ol1)))))))
	  ;; Now go ahead and update the clones.
	  (let ((head (- beg (overlay-start ol1)))
		(tail (- (overlay-end ol1) end))
		(str (buffer-substring beg end))
		(nothing-left t)
		(text-clone--maintaining t))
	    (dolist (ol2 (overlay-get ol1 'text-clones))
	      (let ((oe (overlay-end ol2)))
		(unless (or (eq ol1 ol2) (null oe))
		  (setq nothing-left nil)
		  (let ((mod-beg (+ (overlay-start ol2) head)))
		    ;;(overlay-put ol2 'modification-hooks nil)
		    (goto-char (- (overlay-end ol2) tail))
		    (unless (> mod-beg (point))
		      (save-excursion (insert str))
		      (delete-region mod-beg (point)))
		    ;;(overlay-put ol2 'modification-hooks '(text-clone--maintain))
		    ))))
	    (if nothing-left (delete-overlay ol1))))))))

(defun text-clone-create (start end &optional spreadp syntax)
  "Create a text clone of START...END at point.
Text clones are chunks of text that are automatically kept identical:
changes done to one of the clones will be immediately propagated to the other.

The buffer's content at point is assumed to be already identical to
the one between START and END.
If SYNTAX is provided it's a regexp that describes the possible text of
the clones; the clone will be shrunk or killed if necessary to ensure that
its text matches the regexp.
If SPREADP is non-nil it indicates that text inserted before/after the
clone should be incorporated in the clone."
  ;; To deal with SPREADP we can either use an overlay with `nil t' along
  ;; with insert-(behind|in-front-of)-hooks or use a slightly larger overlay
  ;; (with a one-char margin at each end) with `t nil'.
  ;; We opted for a larger overlay because it behaves better in the case
  ;; where the clone is reduced to the empty string (we want the overlay to
  ;; stay when the clone's content is the empty string and we want to use
  ;; `evaporate' to make sure those overlays get deleted when needed).
  ;;
  (let* ((pt-end (+ (point) (- end start)))
  	 (start-margin (if (or (not spreadp) (bobp) (<= start (point-min)))
			   0 1))
  	 (end-margin (if (or (not spreadp)
			     (>= pt-end (point-max))
  			     (>= start (point-max)))
  			 0 1))
         ;; FIXME: Reuse overlays at point to extend dups!
  	 (ol1 (make-overlay (- start start-margin) (+ end end-margin) nil t))
  	 (ol2 (make-overlay (- (point) start-margin) (+ pt-end end-margin) nil t))
	 (dups (list ol1 ol2)))
    (overlay-put ol1 'modification-hooks '(text-clone--maintain))
    (when spreadp (overlay-put ol1 'text-clone-spreadp t))
    (when syntax (overlay-put ol1 'text-clone-syntax syntax))
    ;;(overlay-put ol1 'face 'underline)
    (overlay-put ol1 'evaporate t)
    (overlay-put ol1 'text-clones dups)
    ;;
    (overlay-put ol2 'modification-hooks '(text-clone--maintain))
    (when spreadp (overlay-put ol2 'text-clone-spreadp t))
    (when syntax (overlay-put ol2 'text-clone-syntax syntax))
    ;;(overlay-put ol2 'face 'underline)
    (overlay-put ol2 'evaporate t)
    (overlay-put ol2 'text-clones dups)))

;;;; Mail user agents.

;; Here we include just enough for other packages to be able
;; to define them.

(defun define-mail-user-agent (symbol composefunc sendfunc
				      &optional abortfunc hookvar)
  "Define a symbol to identify a mail-sending package for `mail-user-agent'.

SYMBOL can be any Lisp symbol.  Its function definition and/or
value as a variable do not matter for this usage; we use only certain
properties on its property list, to encode the rest of the arguments.

COMPOSEFUNC is program callable function that composes an outgoing
mail message buffer.  This function should set up the basics of the
buffer without requiring user interaction.  It should populate the
standard mail headers, leaving the `to:' and `subject:' headers blank
by default.

COMPOSEFUNC should accept several optional arguments--the same
arguments that `compose-mail' takes.  See that function's documentation.

SENDFUNC is the command a user would run to send the message.

Optional ABORTFUNC is the command a user would run to abort the
message.  For mail packages that don't have a separate abort function,
this can be `kill-buffer' (the equivalent of omitting this argument).

Optional HOOKVAR is a hook variable that gets run before the message
is actually sent.  Callers that use the `mail-user-agent' may
install a hook function temporarily on this hook variable.
If HOOKVAR is nil, `mail-send-hook' is used.

The properties used on SYMBOL are `composefunc', `sendfunc',
`abortfunc', and `hookvar'."
  (put symbol 'composefunc composefunc)
  (put symbol 'sendfunc sendfunc)
  (put symbol 'abortfunc (or abortfunc #'kill-buffer))
  (put symbol 'hookvar (or hookvar 'mail-send-hook)))


(defun backtrace-frames (&optional base)
  "Collect all frames of current backtrace into a list.
If non-nil, BASE should be a function, and frames before its
nearest activation frame are discarded."
  (let ((frames nil))
    (mapbacktrace (lambda (&rest frame) (push frame frames))
                  (or base 'backtrace-frames))
    (nreverse frames)))

(defun backtrace-frame (nframes &optional base)
  "Return the function and arguments NFRAMES up from current execution point.
If non-nil, BASE should be a function, and NFRAMES counts from its
nearest activation frame.
If the frame has not evaluated the arguments yet (or is a special form),
the value is (nil FUNCTION ARG-FORMS...).
If the frame has evaluated its arguments and called its function already,
the value is (t FUNCTION ARG-VALUES...).
A &rest arg is represented as the tail of the list ARG-VALUES.
FUNCTION is whatever was supplied as car of evaluated list,
or a lambda expression for macro calls.
If NFRAMES is more than the number of frames, the value is nil."
  (backtrace-frame--internal
   (lambda (evald func args _) `(,evald ,func ,@args))
   nframes (or base 'backtrace-frame)))


;;;; Progress reporters.

;; Progress reporter has the following structure:
;;
;;	(NEXT-UPDATE-VALUE . [NEXT-UPDATE-TIME
;;			      MIN-VALUE
;;			      MAX-VALUE
;;			      MESSAGE
;;			      MIN-CHANGE
;;                            MIN-TIME
;;                            MESSAGE-SUFFIX])
;;
;; This weirdness is for optimization reasons: we want
;; `progress-reporter-update' to be as fast as possible, so
;; `(car reporter)' is better than `(aref reporter 0)'.
;;
;; NEXT-UPDATE-TIME is a float.  While `float-time' loses a couple
;; digits of precision, it doesn't really matter here.  On the other
;; hand, it greatly simplifies the code.

(defsubst progress-reporter-update (reporter &optional value suffix)
  "Report progress of an operation in the echo area.
REPORTER should be the result of a call to `make-progress-reporter'.

If REPORTER is a numerical progress reporter---i.e. if it was
 made using non-nil MIN-VALUE and MAX-VALUE arguments to
 `make-progress-reporter'---then VALUE should be a number between
 MIN-VALUE and MAX-VALUE.

Optional argument SUFFIX is a string to be displayed after
REPORTER's main message and progress text.  If REPORTER is a
non-numerical reporter, then VALUE should be nil, or a string to
use instead of SUFFIX.

This function is relatively inexpensive.  If the change since
last update is too small or insufficient time has passed, it does
nothing."
  (when (or (not (numberp value))      ; For pulsing reporter
	    (>= value (car reporter))) ; For numerical reporter
    (progress-reporter-do-update reporter value suffix)))

(defun make-progress-reporter (message &optional min-value max-value
				       current-value min-change min-time)
  "Return progress reporter object for use with `progress-reporter-update'.

MESSAGE is shown in the echo area, with a status indicator
appended to the end.  When you call `progress-reporter-done', the
word \"done\" is printed after the MESSAGE.  You can change the
MESSAGE of an existing progress reporter by calling
`progress-reporter-force-update'.

MIN-VALUE and MAX-VALUE, if non-nil, are starting (0% complete)
and final (100% complete) states of operation; the latter should
be larger.  In this case, the status message shows the percentage
progress.

If MIN-VALUE and/or MAX-VALUE is omitted or nil, the status
message shows a \"spinning\", non-numeric indicator.

Optional CURRENT-VALUE is the initial progress; the default is
MIN-VALUE.
Optional MIN-CHANGE is the minimal change in percents to report;
the default is 1%.
CURRENT-VALUE and MIN-CHANGE do not have any effect if MIN-VALUE
and/or MAX-VALUE are nil.

Optional MIN-TIME specifies the minimum interval time between
echo area updates (default is 0.2 seconds.)  If the OS is not
capable of measuring fractions of seconds, this parameter is
effectively rounded up."
  (when (string-match "[[:alnum:]]\\'" message)
    (setq message (concat message "...")))
  (unless min-time
    (setq min-time 0.2))
  (let ((reporter
	 ;; Force a call to `message' now
	 (cons (or min-value 0)
	       (vector (if (>= min-time 0.02)
			   (float-time) nil)
		       min-value
		       max-value
		       message
		       (if min-change (max (min min-change 50) 1) 1)
                       min-time
                       ;; SUFFIX
                       nil))))
    (progress-reporter-update reporter (or current-value min-value))
    reporter))

(defun progress-reporter-force-update (reporter &optional value new-message suffix)
  "Report progress of an operation in the echo area unconditionally.

REPORTER, VALUE, and SUFFIX are the same as in `progress-reporter-update'.
NEW-MESSAGE, if non-nil, sets a new message for the reporter."
  (let ((parameters (cdr reporter)))
    (when new-message
      (aset parameters 3 new-message))
    (when (aref parameters 0)
      (aset parameters 0 (float-time)))
    (progress-reporter-do-update reporter value suffix)))

(defvar progress-reporter--pulse-characters ["-" "\\" "|" "/"]
  "Characters to use for pulsing progress reporters.")

(defun progress-reporter-do-update (reporter value &optional suffix)
  (let* ((parameters   (cdr reporter))
	 (update-time  (aref parameters 0))
	 (min-value    (aref parameters 1))
	 (max-value    (aref parameters 2))
	 (text         (aref parameters 3))
	 (enough-time-passed
	  ;; See if enough time has passed since the last update.
	  (or (not update-time)
	      (when (time-less-p update-time nil)
		;; Calculate time for the next update
		(aset parameters 0 (+ update-time (aref parameters 5)))))))
    (cond ((and min-value max-value)
	   ;; Numerical indicator
	   (let* ((one-percent (/ (- max-value min-value) 100.0))
		  (percentage  (if (= max-value min-value)
				   0
				 (truncate (/ (- value min-value)
					      one-percent)))))
	     ;; Calculate NEXT-UPDATE-VALUE.  If we are not printing
	     ;; message because not enough time has passed, use 1
	     ;; instead of MIN-CHANGE.  This makes delays between echo
	     ;; area updates closer to MIN-TIME.
	     (setcar reporter
		     (min (+ min-value (* (+ percentage
					     (if enough-time-passed
						 ;; MIN-CHANGE
						 (aref parameters 4)
					       1))
					  one-percent))
			  max-value))
	     (when (integerp value)
	       (setcar reporter (ceiling (car reporter))))
	     ;; Print message only if enough time has passed
	     (when enough-time-passed
               (if suffix
                   (aset parameters 6 suffix)
                 (setq suffix (or (aref parameters 6) "")))
               (if (> percentage 0)
                   (message "%s%d%% %s" text percentage suffix)
                 (message "%s %s" text suffix)))))
	  ;; Pulsing indicator
	  (enough-time-passed
           (when (and value (not suffix))
             (setq suffix value))
           (if suffix
               (aset parameters 6 suffix)
             (setq suffix (or (aref parameters 6) "")))
           (let* ((index (mod (1+ (car reporter)) 4))
                  (message-log-max nil)
                  (pulse-char (aref progress-reporter--pulse-characters
                                    index)))
	     (setcar reporter index)
             (message "%s %s %s" text pulse-char suffix))))))

(defun progress-reporter-done (reporter)
  "Print reporter's message followed by word \"done\" in echo area."
  (message "%sdone" (aref (cdr reporter) 3)))

(defmacro dotimes-with-progress-reporter (spec reporter-or-message &rest body)
  "Loop a certain number of times and report progress in the echo area.
Evaluate BODY with VAR bound to successive integers running from
0, inclusive, to COUNT, exclusive.  Then evaluate RESULT to get
the return value (nil if RESULT is omitted).

REPORTER-OR-MESSAGE is a progress reporter object or a string.  In the latter
case, use this string to create a progress reporter.

At each iteration, print the reporter message followed by progress
percentage in the echo area.  After the loop is finished,
print the reporter message followed by the word \"done\".

This macro is a convenience wrapper around `make-progress-reporter' and friends.

\(fn (VAR COUNT [RESULT]) REPORTER-OR-MESSAGE BODY...)"
  (declare (indent 2) (debug ((symbolp form &optional form) form body)))
  (let ((prep (make-symbol "--dotimes-prep--"))
        (end (make-symbol "--dotimes-end--")))
    `(let ((,prep ,reporter-or-message)
           (,end ,(cadr spec)))
       (when (stringp ,prep)
         (setq ,prep (make-progress-reporter ,prep 0 ,end)))
       (dotimes (,(car spec) ,end)
         ,@body
         (progress-reporter-update ,prep (1+ ,(car spec))))
       (progress-reporter-done ,prep)
       (or ,@(cdr (cdr spec)) nil))))

(defmacro dolist-with-progress-reporter (spec reporter-or-message &rest body)
  "Loop over a list and report progress in the echo area.
Evaluate BODY with VAR bound to each car from LIST, in turn.
Then evaluate RESULT to get return value, default nil.

REPORTER-OR-MESSAGE is a progress reporter object or a string.  In the latter
case, use this string to create a progress reporter.

At each iteration, print the reporter message followed by progress
percentage in the echo area.  After the loop is finished,
print the reporter message followed by the word \"done\".

\(fn (VAR LIST [RESULT]) REPORTER-OR-MESSAGE BODY...)"
  (declare (indent 2) (debug ((symbolp form &optional form) form body)))
  (let ((prep (make-symbol "--dolist-progress-reporter--"))
        (count (make-symbol "--dolist-count--"))
        (list (make-symbol "--dolist-list--")))
    `(let ((,prep ,reporter-or-message)
           (,count 0)
           (,list ,(cadr spec)))
       (when (stringp ,prep)
         (setq ,prep (make-progress-reporter ,prep 0 (length ,list))))
       (dolist (,(car spec) ,list)
         ,@body
         (progress-reporter-update ,prep (setq ,count (1+ ,count))))
       (progress-reporter-done ,prep)
       (or ,@(cdr (cdr spec)) nil))))


;;;; Comparing version strings.

(defconst version-separator "."
  "Specify the string used to separate the version elements.

Usually the separator is \".\", but it can be any other string.")


(defconst version-regexp-alist
  '(("^[-._+ ]?snapshot$"                                 . -4)
    ;; treat "1.2.3-20050920" and "1.2-3" as snapshot releases
    ("^[-._+]$"                                           . -4)
    ;; treat "1.2.3-CVS" as snapshot release
    ("^[-._+ ]?\\(cvs\\|git\\|bzr\\|svn\\|hg\\|darcs\\)$" . -4)
    ;; treat "-unknown" the same as snapshots.
    ("^[-._+ ]?unknown$"                                  . -4)
    ("^[-._+ ]?alpha$"                                    . -3)
    ("^[-._+ ]?beta$"                                     . -2)
    ("^[-._+ ]?\\(pre\\|rc\\)$"                           . -1))
  "Specify association between non-numeric version and its priority.

This association is used to handle version string like \"1.0pre2\",
\"0.9alpha1\", etc.  It's used by `version-to-list' (which see) to convert the
non-numeric part of a version string to an integer.  For example:

   String Version    Integer List Version
   \"0.9snapshot\"     (0  9 -4)
   \"1.0-git\"         (1  0 -4)
   \"1.0.cvs\"         (1  0 -4)
   \"1.0pre2\"         (1  0 -1 2)
   \"1.0PRE2\"         (1  0 -1 2)
   \"22.8beta3\"       (22 8 -2 3)
   \"22.8 Beta3\"      (22 8 -2 3)
   \"0.9alpha1\"       (0  9 -3 1)
   \"0.9AlphA1\"       (0  9 -3 1)
   \"0.9 alpha\"       (0  9 -3)

Each element has the following form:

   (REGEXP . PRIORITY)

Where:

REGEXP		regexp used to match non-numeric part of a version string.
		It should begin with the `^' anchor and end with a `$' to
		prevent false hits.  Letter-case is ignored while matching
		REGEXP.

PRIORITY	a negative integer specifying non-numeric priority of REGEXP.")


(defun version-to-list (ver)
  "Convert version string VER into a list of integers.

The version syntax is given by the following EBNF:

   VERSION ::= NUMBER ( SEPARATOR NUMBER )*.

   NUMBER ::= (0|1|2|3|4|5|6|7|8|9)+.

   SEPARATOR ::= `version-separator' (which see)
	       | `version-regexp-alist' (which see).

The NUMBER part is optional if SEPARATOR is a match for an element
in `version-regexp-alist'.

Examples of valid version syntax:

   1.0pre2   1.0.7.5   22.8beta3   0.9alpha1   6.9.30Beta   2.4.snapshot   .5

Examples of invalid version syntax:

   1.0prepre2   1.0..7.5   22.8X3   alpha3.2

Examples of version conversion:

   Version String    Version as a List of Integers
   \".5\"              (0 5)
   \"0.9 alpha\"       (0  9 -3)
   \"0.9AlphA1\"       (0  9 -3 1)
   \"0.9snapshot\"     (0  9 -4)
   \"1.0-git\"         (1  0 -4)
   \"1.0.7.5\"         (1  0  7 5)
   \"1.0.cvs\"         (1  0 -4)
   \"1.0PRE2\"         (1  0 -1 2)
   \"1.0pre2\"         (1  0 -1 2)
   \"22.8 Beta3\"      (22 8 -2 3)
   \"22.8beta3\"       (22 8 -2 3)

See documentation for `version-separator' and `version-regexp-alist'."
  (unless (stringp ver)
    (error "Version must be a string"))
  ;; Change .x.y to 0.x.y
  (if (and (>= (length ver) (length version-separator))
	   (string-equal (substring ver 0 (length version-separator))
			 version-separator))
      (setq ver (concat "0" ver)))
  (unless (string-match-p "^[0-9]" ver)
    (error "Invalid version syntax: `%s' (must start with a number)" ver))

  (save-match-data
    (let ((i 0)
	  (case-fold-search t)		; ignore case in matching
	  lst s al)
      ;; Parse the version-string up to a separator until there are none left
      (while (and (setq s (string-match "[0-9]+" ver i))
		  (= s i))
        ;; Add the numeric part to the beginning of the version list;
        ;; lst gets reversed at the end
	(setq lst (cons (string-to-number (substring ver i (match-end 0)))
			lst)
	      i   (match-end 0))
	;; handle non-numeric part
	(when (and (setq s (string-match "[^0-9]+" ver i))
		   (= s i))
	  (setq s (substring ver i (match-end 0))
		i (match-end 0))
	  ;; handle alpha, beta, pre, etc. separator
	  (unless (string= s version-separator)
	    (setq al version-regexp-alist)
	    (while (and al (not (string-match (caar al) s)))
	      (setq al (cdr al)))
	    (cond (al
		   (push (cdar al) lst))
        ;; Convert 22.3a to 22.3.1, 22.3b to 22.3.2, etc., but only if
        ;; the letter is the end of the version-string, to avoid
        ;; 22.8X3 being valid
        ((and (string-match "^[-._+ ]?\\([a-zA-Z]\\)$" s)
           (= i (length ver)))
		   (push (- (aref (downcase (match-string 1 s)) 0) ?a -1)
			 lst))
		  (t (error "Invalid version syntax: `%s'" ver))))))
    (nreverse lst))))

(defun version-list-< (l1 l2)
  "Return t if L1, a list specification of a version, is lower than L2.

Note that a version specified by the list (1) is equal to (1 0),
\(1 0 0), (1 0 0 0), etc.  That is, the trailing zeros are insignificant.
Also, a version given by the list (1) is higher than (1 -1), which in
turn is higher than (1 -2), which is higher than (1 -3)."
  (while (and l1 l2 (= (car l1) (car l2)))
    (setq l1 (cdr l1)
	  l2 (cdr l2)))
  (cond
   ;; l1 not null and l2 not null
   ((and l1 l2) (< (car l1) (car l2)))
   ;; l1 null and l2 null         ==> l1 length = l2 length
   ((and (null l1) (null l2)) nil)
   ;; l1 not null and l2 null     ==> l1 length > l2 length
   (l1 (< (version-list-not-zero l1) 0))
   ;; l1 null and l2 not null     ==> l2 length > l1 length
   (t  (< 0 (version-list-not-zero l2)))))


(defun version-list-= (l1 l2)
  "Return t if L1, a list specification of a version, is equal to L2.

Note that a version specified by the list (1) is equal to (1 0),
\(1 0 0), (1 0 0 0), etc.  That is, the trailing zeros are insignificant.
Also, a version given by the list (1) is higher than (1 -1), which in
turn is higher than (1 -2), which is higher than (1 -3)."
  (while (and l1 l2 (= (car l1) (car l2)))
    (setq l1 (cdr l1)
	  l2 (cdr l2)))
  (cond
   ;; l1 not null and l2 not null
   ((and l1 l2) nil)
   ;; l1 null and l2 null     ==> l1 length = l2 length
   ((and (null l1) (null l2)))
   ;; l1 not null and l2 null ==> l1 length > l2 length
   (l1 (zerop (version-list-not-zero l1)))
   ;; l1 null and l2 not null ==> l2 length > l1 length
   (t  (zerop (version-list-not-zero l2)))))


(defun version-list-<= (l1 l2)
  "Return t if L1, a list specification of a version, is lower or equal to L2.

Note that integer list (1) is equal to (1 0), (1 0 0), (1 0 0 0),
etc.  That is, the trailing zeroes are insignificant.  Also, integer
list (1) is greater than (1 -1) which is greater than (1 -2)
which is greater than (1 -3)."
  (while (and l1 l2 (= (car l1) (car l2)))
    (setq l1 (cdr l1)
	  l2 (cdr l2)))
  (cond
   ;; l1 not null and l2 not null
   ((and l1 l2) (< (car l1) (car l2)))
   ;; l1 null and l2 null     ==> l1 length = l2 length
   ((and (null l1) (null l2)))
   ;; l1 not null and l2 null ==> l1 length > l2 length
   (l1 (<= (version-list-not-zero l1) 0))
   ;; l1 null and l2 not null ==> l2 length > l1 length
   (t  (<= 0 (version-list-not-zero l2)))))

(defun version-list-not-zero (lst)
  "Return the first non-zero element of LST, which is a list of integers.

If all LST elements are zeros or LST is nil, return zero."
  (while (and lst (zerop (car lst)))
    (setq lst (cdr lst)))
  (if lst
      (car lst)
    ;; there is no element different of zero
    0))


(defun version< (v1 v2)
  "Return t if version V1 is lower (older) than V2.

Note that version string \"1\" is equal to \"1.0\", \"1.0.0\", \"1.0.0.0\",
etc.  That is, the trailing \".0\"s are insignificant.  Also, version
string \"1\" is higher (newer) than \"1pre\", which is higher than \"1beta\",
which is higher than \"1alpha\", which is higher than \"1snapshot\".
Also, \"-GIT\", \"-CVS\" and \"-NNN\" are treated as snapshot versions."
  (version-list-< (version-to-list v1) (version-to-list v2)))

(defun version<= (v1 v2)
  "Return t if version V1 is lower (older) than or equal to V2.

Note that version string \"1\" is equal to \"1.0\", \"1.0.0\", \"1.0.0.0\",
etc.  That is, the trailing \".0\"s are insignificant.  Also, version
string \"1\" is higher (newer) than \"1pre\", which is higher than \"1beta\",
which is higher than \"1alpha\", which is higher than \"1snapshot\".
Also, \"-GIT\", \"-CVS\" and \"-NNN\" are treated as snapshot versions."
  (version-list-<= (version-to-list v1) (version-to-list v2)))

(defun version= (v1 v2)
  "Return t if version V1 is equal to V2.

Note that version string \"1\" is equal to \"1.0\", \"1.0.0\", \"1.0.0.0\",
etc.  That is, the trailing \".0\"s are insignificant.  Also, version
string \"1\" is higher (newer) than \"1pre\", which is higher than \"1beta\",
which is higher than \"1alpha\", which is higher than \"1snapshot\".
Also, \"-GIT\", \"-CVS\" and \"-NNN\" are treated as snapshot versions."
  (version-list-= (version-to-list v1) (version-to-list v2)))

(defvar package--builtin-versions
  ;; Mostly populated by loaddefs.el via autoload-builtin-package-versions.
  (purecopy `((emacs . ,(version-to-list emacs-version))))
  "Alist giving the version of each versioned builtin package.
I.e. each element of the list is of the form (NAME . VERSION) where
NAME is the package name as a symbol, and VERSION is its version
as a list.")

(defun package--description-file (dir)
  "Return package description file name for package DIR."
  (concat (let ((subdir (file-name-nondirectory
                         (directory-file-name dir))))
            (if (string-match "\\([^.].*?\\)-\\([0-9]+\\(?:[.][0-9]+\\|\\(?:pre\\|beta\\|alpha\\)[0-9]+\\)*\\)" subdir)
                (match-string 1 subdir) subdir))
          "-pkg.el"))


;;; Thread support.

(defmacro with-mutex (mutex &rest body)
  "Invoke BODY with MUTEX held, releasing MUTEX when done.
This is the simplest safe way to acquire and release a mutex."
  (declare (indent 1) (debug t))
  (let ((sym (make-symbol "mutex")))
    `(let ((,sym ,mutex))
       (mutex-lock ,sym)
       (unwind-protect
	   (progn ,@body)
	 (mutex-unlock ,sym)))))


;;; Apropos.

(defun apropos-internal (regexp &optional predicate)
  "Show all symbols whose names contain match for REGEXP.
If optional 2nd arg PREDICATE is non-nil, (funcall PREDICATE SYMBOL) is done
for each symbol and a symbol is mentioned only if that returns non-nil.
Return list of symbols found."
  (let (found)
    (mapatoms (lambda (symbol)
                (when (and (string-match regexp (symbol-name symbol))
                           (or (not predicate)
                               (funcall predicate symbol)))
                  (push symbol found))))
    (sort found #'string-lessp)))


;;; Misc.

(defvar definition-prefixes (make-hash-table :test 'equal)
  "Hash table mapping prefixes to the files in which they're used.
This can be used to automatically fetch not-yet-loaded definitions.
More specifically, if there is a value of the form (FILES...) for
a string PREFIX it means that the FILES define variables or functions
with names that start with PREFIX.

Note that it does not imply that all definitions starting with PREFIX can
be found in those files.  E.g. if prefix is \"gnus-article-\" there might
still be definitions of the form \"gnus-article-toto-titi\" in other files,
which would presumably appear in this table under another prefix such as
\"gnus-\" or \"gnus-article-toto-\".")

(defun register-definition-prefixes (file prefixes)
  "Register that FILE uses PREFIXES."
  (dolist (prefix prefixes)
    (puthash prefix (cons file (gethash prefix definition-prefixes))
             definition-prefixes)))

(defconst menu-bar-separator '("--")
  "Separator for menus.")

;; The following statement ought to be in print.c, but `provide' can't
;; be used there.
;; https://lists.gnu.org/r/emacs-devel/2009-08/msg00236.html
(when (hash-table-p (car (read-from-string
			  (prin1-to-string (make-hash-table)))))
  (provide 'hashtable-print-readable))

;; This is used in lisp/Makefile.in and in leim/Makefile.in to
;; generate file names for autoloads, custom-deps, and finder-data.
(defun unmsys--file-name (file)
  "Produce the canonical file name for FILE from its MSYS form.

On systems other than MS-Windows, just returns FILE.
On MS-Windows, converts /d/foo/bar form of file names
passed by MSYS Make into d:/foo/bar that Emacs can grok.

This function is called from lisp/Makefile and leim/Makefile."
  (when (and (eq system-type 'windows-nt)
	     (string-match "\\`/[a-zA-Z]/" file))
    (setq file (concat (substring file 1 2) ":" (substring file 2))))
  file)

(defun flatten-tree (tree)
  "Return a \"flattened\" copy of TREE.
In other words, return a list of the non-nil terminal nodes, or
leaves, of the tree of cons cells rooted at TREE.  Leaves in the
returned list are in the same order as in TREE.

\(flatten-tree \\='(1 (2 . 3) nil (4 5 (6)) 7))
=> (1 2 3 4 5 6 7)"
  (let (elems)
    (while (consp tree)
      (let ((elem (pop tree)))
        (while (consp elem)
          (push (cdr elem) tree)
          (setq elem (car elem)))
        (if elem (push elem elems))))
    (if tree (push tree elems))
    (nreverse elems)))

;; Technically, `flatten-list' is a misnomer, but we provide it here
;; for discoverability:
(defalias 'flatten-list #'flatten-tree)

(defun string-trim-left (string &optional regexp)
  "Trim STRING of leading string matching REGEXP.

REGEXP defaults to \"[ \\t\\n\\r]+\"."
  (if (string-match (concat "\\`\\(?:" (or regexp "[ \t\n\r]+") "\\)") string)
      (substring string (match-end 0))
    string))

(defun string-trim-right (string &optional regexp)
  "Trim STRING of trailing string matching REGEXP.

REGEXP defaults to  \"[ \\t\\n\\r]+\"."
  (let ((i (string-match-p (concat "\\(?:" (or regexp "[ \t\n\r]+") "\\)\\'")
                           string)))
    (if i (substring string 0 i) string)))

(defun string-trim (string &optional trim-left trim-right)
  "Trim STRING of leading and trailing strings matching TRIM-LEFT and TRIM-RIGHT.

TRIM-LEFT and TRIM-RIGHT default to \"[ \\t\\n\\r]+\"."
  (string-trim-left (string-trim-right string trim-right) trim-left))

;; The initial anchoring is for better performance in searching matches.
(defconst regexp-unmatchable "\\`a\\`"
  "Standard regexp guaranteed not to match any string at all.")

(defun run-hook-query-error-with-timeout (hook)
  "Run HOOK, catching errors, and querying the user about whether to continue.
If a function in HOOK signals an error, the user will be prompted
whether to continue or not.  If the user doesn't respond,
evaluation will continue if the user doesn't respond within five
seconds."
  (run-hook-wrapped
   hook
   (lambda (fun)
     (condition-case err
         (funcall fun)
       (error
        (unless (y-or-n-p-with-timeout (format "Error %s; continue?" err)
                                       5 t)
          (error err))))
     ;; Continue running.
     nil)))

(defun internal--fill-string-single-line (str)
  "Fill string STR to `fill-column'.
This is intended for very simple filling while bootstrapping
Emacs itself, and does not support all the customization options
of fill.el (for example `fill-region')."
  (if (< (length str) fill-column)
      str
    (let* ((limit (min fill-column (length str)))
           (fst (substring str 0 limit))
           (lst (substring str limit)))
      (cond ((string-match "\\( \\)$" fst)
             (setq fst (replace-match "\n" nil nil fst 1)))
            ((string-match "^ \\(.*\\)" lst)
             (setq fst (concat fst "\n"))
             (setq lst (match-string 1 lst)))
            ((string-match ".*\\( \\(.+\\)\\)$" fst)
             (setq lst (concat (match-string 2 fst) lst))
             (setq fst (replace-match "\n" nil nil fst 1))))
      (concat fst (internal--fill-string-single-line lst)))))

(defun internal--format-docstring-line (string &rest objects)
  "Format a single line from a documentation string out of STRING and OBJECTS.
Signal an error if STRING contains a newline.
This is intended for internal use only.  Avoid using this for the
first line of a docstring; the first line should be a complete
sentence (see Info node `(elisp) Documentation Tips')."
  (when (string-match "\n" string)
    (error "Unable to fill string containing newline: %S" string))
  (internal--fill-string-single-line (apply #'format string objects)))

(defun json-available-p ()
  "Return non-nil if Emacs has libjansson support."
  (and (fboundp 'json-serialize)
       (condition-case nil
           (json-serialize t)
         (:success t)
         (json-unavailable nil))))

(defun ensure-list (object)
  "Return OBJECT as a list.
If OBJECT is already a list, return OBJECT itself.  If it's
not a list, return a one-element list containing OBJECT."
  (if (listp object)
      object
    (list object)))

;;; subr.el ends here<|MERGE_RESOLUTION|>--- conflicted
+++ resolved
@@ -68,11 +68,7 @@
 
 ;;;; Basic Lisp macros.
 
-<<<<<<< HEAD
-(defalias 'sxhash 'sxhash-equal)
-=======
 (defalias 'sxhash #'sxhash-equal)
->>>>>>> 9adc93e6
 
 (defmacro noreturn (form)
   "Evaluate FORM, expecting it not to return.
@@ -143,13 +139,6 @@
   (declare (indent 2) (debug t))
   `(progn ,form1 (prog1 ,form2 ,@body)))
 
-<<<<<<< HEAD
-(defmacro setq-local (var val)
-  "Set variable VAR to value VAL in current buffer."
-  ;; Can't use backquote here, it's too early in the bootstrap.
-  (declare (debug (symbolp form)))
-  (list 'set (list 'make-local-variable (list 'quote var)) val))
-=======
 (defmacro setq-local (&rest pairs)
   "Make variables in PAIRS buffer-local and assign them the corresponding values.
 
@@ -179,7 +168,6 @@
              expr))
       (setq pairs (cdr (cdr pairs))))
     (macroexp-progn (nreverse expr))))
->>>>>>> 9adc93e6
 
 (defmacro defvar-local (var val &optional docstring)
   "Define VAR as a buffer-local variable with default value VAL.
@@ -212,15 +200,9 @@
     (require 'gv)
     (eval `(let ((newelt ',newelt)
                  (place ',place))
-<<<<<<< HEAD
-             (macroexp-let2 macroexp-copyable-p v newelt
-               (gv-letplace (getter setter) place
-                 (funcall setter (list 'cons v getter))))))))
-=======
              (macroexp-let2 macroexp-copyable-p x newelt
                (gv-letplace (getter setter) place
                  (funcall setter (list 'cons x getter))))))))
->>>>>>> 9adc93e6
 
 (defmacro pop (place)
   "Return the first element of PLACE's value, and remove it from the list.
@@ -259,14 +241,11 @@
   (declare (indent 1) (debug t))
   (cons 'if (cons cond (cons nil body))))
 
-<<<<<<< HEAD
-=======
 (defsubst subr-primitive-p (object)
   "Return t if OBJECT is a built-in primitive function."
   (and (subrp object)
        (not (subr-native-elisp-p object))))
 
->>>>>>> 9adc93e6
 (defmacro dotimes (spec &rest body)
   "Loop a certain number of times.
 Evaluate BODY with VAR bound to successive integers running from 0,
@@ -2532,20 +2511,12 @@
   (declare (indent 0) (debug t))
   (let ((temp-buffer (make-symbol "temp-buffer")))
     `(let ((,temp-buffer (generate-new-buffer " *temp*")))
-<<<<<<< HEAD
-       ;; FIXME: kill-buffer can change current-buffer in some odd cases.
-=======
        ;; `kill-buffer' can change current-buffer in some odd cases.
->>>>>>> 9adc93e6
        (with-current-buffer ,temp-buffer
          (unwind-protect
 	     (progn ,@body)
            (and (buffer-name ,temp-buffer)
                 (kill-buffer ,temp-buffer)))))))
-<<<<<<< HEAD
-
-=======
->>>>>>> 9adc93e6
 ;;;; Process stuff.
 
 (defun start-process (name buffer program &rest program-args)
@@ -2752,8 +2723,6 @@
       (message nil)
       (use-global-map old-global-map))))
 
-<<<<<<< HEAD
-=======
 ;; FIXME: Once there's a safe way to transition away from read-event,
 ;; callers to this function should be updated to that way and this
 ;; function should be deleted.
@@ -2771,7 +2740,6 @@
                   t)
       (read-event)))
 
->>>>>>> 9adc93e6
 (defmacro minibuffer-with-setup-hook (fun &rest body)
   "Temporarily add FUN to `minibuffer-setup-hook' while executing BODY.
 BODY should use the minibuffer at most once.
