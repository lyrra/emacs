--- conflicted
+++ resolved
@@ -1,12 +1,8 @@
-<<<<<<< HEAD
+2013-03-03  Glenn Morris  <rgm@gnu.org>
+
+	* objects.texi (Symbol Type): Fix typo.
+
 2013-02-28  Bastien Guerry  <bzg@gnu.org>
-=======
-2013-03-03  Glenn Morris  <rgm@gnu.org>
-
-	* objects.texi (Symbol Type): Fix typo.
-
-2013-02-27  Bastien Guerry  <bzg@gnu.org>
->>>>>>> cfe1c0af
 
 	* variables.texi (File Local Variables): Fix reference.
 
