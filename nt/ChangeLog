<<<<<<< HEAD
2010-08-02  Juanma Barranquero  <lekktu@gmail.com>

	* config.nt (TIME_WITH_SYS_TIME): Remove #undef, unused (bug#6754).
	Suggested by Dan Nicolaescu <dann@ics.uci.edu>.

2010-07-29  Dan Nicolaescu  <dann@ics.uci.edu>

	* config.nt: Remove code referring to NO_REMAP, unused.

2010-07-25  Christoph Scholtes  <cschol2112@gmail.com>

	Build binary distros on Windows using emacs-VERSION as root dir name.

	* makefile.w32-in: Copy README.W32 to installation directory
	during `make install'.  Remove README.W32 with `distclean' (in
	case Emacs was installed in place).  Use temporary directory to
	create distribution zip files in `dist' target.
	* zipdist.bat: Simplify code using temporary directory.

2010-07-25  Juanma Barranquero  <lekktu@gmail.com>

	* runemacs.c (set_user_model_id): Fix prototype.

2010-07-24  Christoph Scholtes  <cschol2112@gmail.com>

	New make target for Windows platform: make dist (bug#6602)

	* INSTALL: Document new dist target and add section about
	creating binary distributions.
	* README.W32: Relocate from admin/nt/ directory.
	* configure.bat: New parameter `--distfiles'.
	* makefile.w32-in: Add version number, new target `dist'.
	Add new target `install-shortcuts'.
	* zipdist.bat: New file; create zipped binary distribution,
	replaces admin/nt/makedist.bat.

2010-07-21  Juanma Barranquero  <lekktu@gmail.com>

	* INSTALL: Add note about backslashes in Windows paths.
	Fix typos.  Simplify references to Windows versions.

2010-07-20  Juanma Barranquero  <lekktu@gmail.com>

	* addpm.c (add_registry, main):
	* cmdproxy.c (get_env_size):
	* ddeclient.c (main):
	* runemacs.c (set_user_model_id):
	Convert definitions to standard C.

2010-07-20  Juanma Barranquero  <lekktu@gmail.com>

	* gmake.defs (CHECKING_CFLAGS) [ENABLECHECKS]: Add -fno-crossjumping.

2010-07-18  Juanma Barranquero  <lekktu@gmail.com>

	* configure.bat: New option --enable-checking.
	* gmake.defs, nmake.defs (CHECKING_CFLAGS): New define.
	(CFLAGS): Include it.

2010-07-12  Dan Nicolaescu  <dann@ics.uci.edu>

	* config.nt (volatile): Remove definition.

2010-07-07  Andreas Schwab  <schwab@linux-m68k.org>

	* config.nt (HAVE_BCOPY, HAVE_BCMP): Remove undefs.
	(HAVE_MEMCPY, HAVE_MEMMOVE, HAVE_MEMSET, HAVE_MEMCMP): Add undefs.

2010-07-02  Juanma Barranquero  <lekktu@gmail.com>

	* config.nt (__P): Remove.

2010-06-06  Dan Nicolaescu  <dann@ics.uci.edu>

	* config.nt: Remove code depending on BSTRING.

2010-06-03  Glenn Morris  <rgm@gnu.org>

	* config.nt: Remove NOT_C_CODE tests, it is always true now.

2010-05-13  Glenn Morris  <rgm@gnu.org>

	* config.nt (LD_SWITCH_X_SITE, C_SWITCH_X_SITE): Remove undefs.
=======
2010-08-02  Óscar Fuentes  <ofv@wanadoo.es>

	* cmdproxy.c (main): Use _snprintf instead of wsprintf,
	which has a 1024 char limit on Windows (bug#6647).
>>>>>>> e54a1075

2010-05-07  Chong Yidong  <cyd@stupidchicken.com>

	* Version 23.2 released.

2010-05-04  Glenn Morris  <rgm@gnu.org>

	* config.nt (LD_SWITCH_X_SITE_AUX): Remove.

2010-04-20  Lewis Perin  <perin@panix.com>  (tiny change)

	* emacs.manifest: Add trustInfo section to Windows manifest.

2010-03-10  Chong Yidong  <cyd@stupidchicken.com>

	* Branch for 23.2.

2010-01-13  Martin Rudalics  <rudalics@gmx.at>

	* emacsclient.rc: Fix format of "LegalCopyright" value.

2009-12-28  Juanma Barranquero  <lekktu@gmail.com>

	* INSTALL: Remove obsolete notes about line endings, and fix some typos.

2009-12-27  Karl Fogel  <kfogel@red-bean.com>

	* INSTALL: Update for CVS->Bazaar switchover.

2009-09-14  Juanma Barranquero  <lekktu@gmail.com>

	* configure.bat: Add #define PROFILING to config.h.

2009-07-03  Jason Rumney  <jasonr@gnu.org>

	* runemacs.c (set_user_model_id): Use standard types.

2009-06-30  Jason Rumney  <jasonr@gnu.org>

	* runemacs.c (set_user_model_id): New function.
	(WinMain): Use it.

2009-06-21  Chong Yidong  <cyd@stupidchicken.com>

	* Branch for 23.1.

2009-03-21  Eli Zaretskii  <eliz@gnu.org>

	* inc/sys/stat.h (struct stat): Change the types of st_uid and
	st_gid to unsigned.

	* inc/pwd.h (struct passwd): Change the types of pw_uid and pw_gid
	to unsigned.
	(getpwuid): Argument is now unsigned.
	uid_t is now unsigned.

2009-02-24  Juanma Barranquero  <lekktu@gmail.com>

	* INSTALL: Add comment about TCC; fix typos.

2009-01-26  Jason Rumney  <jasonr@gnu.org>

	* emacsclient.rc, emacs.rc: Swap name and description.
	Remove Windows versions.

2009-01-15  Jason Rumney  <jasonr@gnu.org>

	* nmake.defs, gmake.defs (UUID): New library for COM/OLE lookups.

	* makefile.w32-in ($(BLD)/addpm.exe): Link with SHELL and OLE libs.

	* addpm.c (main): Try using COM to create start menu shortcuts
	before resorting to DDE (Bug#202)
	Remove second command-line argument.

2009-01-03  Juanma Barranquero  <lekktu@gmail.com>

	* configure.bat: Untabify help message.

2009-01-03  Jason Rumney  <jasonr@gnu.org>

	* configure.bat: New option --with-svg.

	* INSTALL: Document experimental SVG support.

2008-12-25  Jason Rumney  <jasonr@gnu.org>

	* config.nt (PTR): Remove.

2008-12-19  Dan Nicolaescu  <dann@ics.uci.edu>

	* config.nt (LISTPROC, PROCATTR): Remove.

2008-08-09  Eli Zaretskii  <eliz@gnu.org>

	* config.nt (LISTPROC, PROCATTR): New macros.

2008-07-31  Dan Nicolaescu  <dann@ics.uci.edu>

	* config.nt (MULTI_KBOARD): Remove.

2008-07-23  Jason Rumney  <jasonr@gnu.org>

	* configure.bat: New option --profile.
	* gmake.defs: Set cflags and ldflags for profiling when specified.

2008-07-23  Dan Nicolaescu  <dann@ics.uci.edu>

	* config.nt (C_SWITCH_SITE, LD_SWITCH_SITE): Do not undefine.

2008-07-13  Dan Nicolaescu  <dann@ics.uci.edu>

	* config.nt (HAVE_FACES): Remove, unused.

2008-06-26  Juanma Barranquero  <lekktu@gmail.com>
            Eli Zaretskii  <eliz@gnu.org>

	* nmake.defs (FONT_CFLAGS):
	* gmake.defs (FONT_CFLAGS): Remove.
	(EMACS_EXTRA_C_FLAGS): Don't include FONT_CFLAGS.
	(CFLAGS): Don't include WIN32_LEAN_AND_MEAN, _WIN32_WINNT, -D$(ARCH)
	and _CRTAPI1.
	(ARCH_FLAGS): Don't include _X86_.

	* config.nt (_WIN32_WINNT, WIN32_LEAN_AND_MEAN): Define.

2008-06-26  Dan Nicolaescu  <dann@ics.uci.edu>

	* config.nt: Remove reference to UNEXEC_SRC.

2008-06-23  Juanma Barranquero  <lekktu@gmail.com>
            Eli Zaretskii  <eliz@gnu.org>

	* gmake.defs (DEBUG_FLAG, DEBUG_LINK) [!NODEBUG]:
	Don't hardcode -gstabs+, use DEBUG_INFO.

	* configure.bat (gccdebug): Check for DWARF-2 support in GCC.
	Default to stabs if the compiler does not support DWARF-2.
	(genmakefiles): Write new variable DEBUG_INFO to config.settings.

2008-05-14  Jason Rumney  <jasonr@gnu.org>

	* configure.bat: Remove code dealing with --disable-font-backend.

2008-05-09  Eli Zaretskii  <eliz@gnu.org>

	* inc/sys/stat.h (struct stat): Move st_dev after st_ino, for
	better alignment.  Make st_size 64-bit wide.  Add new members
	st_uname and st_gname.

	* inc/grp.h (struct group): Add gr_gid member.

2008-04-23  Eli Zaretskii  <eliz@gnu.org>

	* makefile.w32-in (ALL): Move $(CLIENTRES) from here...
	(all): ...to here.  $(ALL) is a prerequisite of .PHONY, so having
	a real file there is not a good idea.

2008-04-23  Jason Rumney  <jasonr@gnu.org>

	* makefile.w32-in (CLIENTRES): New variable and build target.
	(all): Depend on it.
	($(TRES)): Use $(TRES) in rule.

2008-04-21  Jason Rumney  <jasonr@gnu.org>

	* configure.bat (success): Print "make" rather than "gmake", as that
	is what MinGW uses.

2008-04-11  Eli Zaretskii  <eliz@gnu.org>

	* inc/sys/stat.h (__MINGW_NOTHROW): If not defined, define to nothing.
	Add copyright notice.

2008-04-10  Jason Rumney  <jasonr@gnu.org>

	* emacsclient.rc: New file.

	* INSTALL: Document make targets.

2008-04-09  Jason Rumney  <jasonr@gnu.org>

	* makefile.w32-in (clean-other-dirs-nmake): Don't clean lisp dir.
	(clean-other-dirs-gmake): Likewise.  Clean doc dirs.
	(top-distclean, distclean, distclean-other-dirs-nmake)
	(distclean-other-dirs-gmake, maintainer-clean-other-dirs-nmake)
	(maintainer-clean-other-dirs-gmake, maintainer-clean): New targets.

2008-04-05  Eli Zaretskii  <eliz@gnu.org>

	* inc/sys/stat.h: New file.

	* configure.bat: Add check for usp10.h.

2008-04-04  Jason Rumney  <jasonr@gnu.org>

	* INSTALL: Update W32 API requirements.

2008-04-03  Jason Rumney  <jasonr@gnu.org>

	* gmake.defs, nmake.defs (UNISCRIBE): New variable.

2008-03-13  Glenn Morris  <rgm@gnu.org>

	* emacs.rc: Set version to 23.0.60.

2008-03-04  Jason Rumney  <jasonr@gnu.org>

	* gmake.defs, nmake.defs (FONT_CFLAGS): New optional compiler flag.
	(EMACS_EXTRA_C_FLAGS): Include it.
	* configure.bat (usefontbackend): Default to Y.
	(--enable-font-backend): Replace with --disable-font-backend.
	(:withfont): Replace with :withoutfont.

2008-03-03  Kentaro Ohkouchi  <nanasess@fsm.ne.jp>

	* icons/emacs.ico: Full alpha for 32x32 full color.
	Add 32x32 and 16x16 256 color versions.

2008-03-03  Andrew Zhilin  <andrew_zhilin@yahoo.com>

	* icons/emacs22.ico: New file (the old emacs.ico under a new name).

2008-03-02  Jason Rumney  <jasonr@gnu.org>

	* makefile.w32-in ($(TRES)): Depend on icon and manifest.

2008-03-02  Kentaro Ohkouchi  <nanasess@fsm.ne.jp>

	* icons/README: Update.

	* icons/emacs.ico: New icon.

2008-02-25  Juanma Barranquero  <lekktu@gmail.com>

	* addpm.c: Include malloc.h.
	(add_registry): Cast return value of alloca.

2008-02-24  Dan Nicolaescu  <dann@ics.uci.edu>

	* config.nt (SHORTNAMES): Remove reference to obsolete variable.

2008-02-11  Eli Zaretskii  <eliz@gnu.org>

	* configure.bat (checkgcc): Move "del junk.o" to here, and make it
	conditional on existence of junk.o.  If %nocygwin% is already set
	to Y, skip to chkapiN instead of chkapi.
	(chkapi): Move "rm -f junk.c junk.o" to here.
	(chkapiN): New label.

2008-02-11  Jason Rumney  <jasonr@gnu.org>

	* makefile.w32-in: Remove unidata-gen related rules.

2008-02-09  Eli Zaretskii  <eliz@gnu.org>

	* configure.bat (dontCopy): Do not rename admin/unidata/Makefile.

2008-02-11  Jason Rumney  <jasonr@gnu.org>

	* addpm.c (add_registry): Add an App Paths registry key.
	Look for GTK and add it to the DLL search path for Emacs if found.

2008-02-05  Juanma Barranquero  <lekktu@gmail.com>

	* configure.bat: In help, use generic names for the image libraries.

2008-02-04  Juanma Barranquero  <lekktu@gmail.com>

	* .cvsignore: Don't ignore .arch-inventory.

2008-02-03  Jason Rumney  <jasonr@gnu.org>

	* configure.bat: Make gcc the default compiler.

2008-02-02  Eli Zaretskii  <eliz@gnu.org>

	* makefile.w32-in (unidatagen-SH, unidatagen-clean-SH):
	Ignore return status.

	* configure.bat (dontCopy): Rename admin/unidata/Makefile to keep
	it out of the way of Windows generated file.  Generate
	admin/unidata/makefile.

	* makefile.w32-in (unidatagen-nmake, unidatagen-clean-nmake)
	(unidatagen-CMD, unidatagen-clean-CMD, unidatagen-SH)
	(unidatagen-clean-SH): New targets.
	(bootstrap-nmake): Invoke unidatagen-nmake.
	(bootstrap-gmake): Invoke unidatagen-$(SHELLTYPE).

2008-02-01  Jason Rumney  <jasonr@gnu.org>

	* configure.bat (withfont): Set sep1 after modifying usercflags.

2008-02-01  Jason Rumney  <jasonr@gnu.org>

	* configure.bat: Rename --with-font-backend to --enable-font-backend
	for consistency with other platforms.

2008-02-01  Jason Rumney  <jasonr@gnu.org>

	* configure.bat: Add --with-font-backend option.

2008-01-20  Jason Rumney  <jasonr@gnu.org>

	* gmake.defs (CYGWIN) [USING_SH]: Disable mapping of file
	permissions to NTFS ACLs.

2007-11-01  Jan Djärv  <jan.h.d@swipnet.se>

	* config.nt: Remove HAVE_X11R5.

2007-10-22  Jason Rumney  <jasonr@gnu.org>

	* config.nt (HAVE_STRINGS_H, HAVE_STDLIB_H): Undefine.
	(strings.h, stdlib.h): Conditionally include.
	(w32_abort): Declare here.
	(abort): Redefine to w32_abort (moved from src/s/ms-w32.h).

2007-10-20  Jason Rumney  <jasonr@gnu.org>

	* makefile.w32-in (info-nmake): Change into correct directories.

2007-10-20  Eli Zaretskii  <eliz@gnu.org>

	* configure.bat (docflags, doldflags): New variables.
	(genmakefiles): Use them to work around problems with whitespace
	in arguments of the `if' command.

2007-10-18  Jason Rumney  <jasonr@gnu.org>

	* makefile.w32-in (install): Install COPYING in top-level and bin dirs.

2007-09-27  Jason Rumney  <jasonr@gnu.org>

	* gmake.defs (COMCTL32): New system library.

	* nmake.defs (COMCTL32): New system library.

2007-09-06  Glenn Morris  <rgm@gnu.org>

	* configure.bat:
	* makefile.w32-in (info-nmake, info-gmake, clean-other-dirs-nmake):
	Change from ../man to ../doc/emacs and ../doc/misc; and from
	../lispref, ../lispintro to ../doc/lispref, ../doc/lispintro.

2007-08-29  Glenn Morris  <rgm@gnu.org>

	* emacs.rc: Increase version to 23.0.50.

2007-08-14  Dhruva Krishnamurthy  <dhruvakm@gmail.com>  (tiny change)

	* makefile.w32-in (bootstrap-nmake): Change directories once more.

2007-07-25  Glenn Morris  <rgm@gnu.org>

	* Relicense all FSF files to GPLv3 or later.

	* COPYING: Switch to GPLv3.

2007-07-16  Eli Zaretskii  <eliz@gnu.org>

	* makefile.w32-in (bootstrap, bootstrap-nmake, bootstrap-gmake):
	Depend on cmdproxy.
	(cleanall): Don't delete *~.

2007-07-15  Jason Rumney  <jasonr@gnu.org>

	* inc/sys/socket.h (uint16_t): Define if C99 does not appear to
	be fully supported.

2007-07-14  Jason Rumney  <jasonr@gnu.org>

	* inc/sys/socket.h: Include winsock2.h and ws2tcpip.h instead
	of winsock.h.

2007-07-11  Jason Rumney  <jasonr@gnu.org>

	* gmake.defs (OLE32): New library to link.

	* nmake.defs (OLE32): Likewise.

2007-06-25  Jason Rumney  <jasonr@gnu.org>

	* cmdproxy.c (main): Set console codepages to "ANSI".

2007-06-20  Jason Rumney  <jasonr@gnu.org>

	* configure.bat: Complain if image libraries are missing.

2007-06-15  Jason Rumney  <jasonr@gnu.org>

	* emacs.manifest: New file.

	* emacs.rc: Use it.

2007-06-02  Chong Yidong  <cyd@stupidchicken.com>

	* Version 22.1 released.

2007-05-22  Eli Zaretskii  <eliz@gnu.org>

	* INSTALL: Add information about where to find GDB, and warn
	against --no-debug option to configure.bat.

2007-05-19  Eli Zaretskii  <eliz@gnu.org>

	* INSTALL: Fix URL of EmacsW32 site where building with image
	support is described.

2007-04-26  Glenn Morris  <rgm@gnu.org>

	* emacs.rc: Increase version to 22.1.50.

2007-03-31  Eli Zaretskii  <eliz@gnu.org>

	* INSTALL: Mention the VCVARS32.BAT batch file for VS.NET users.

2007-03-09  Richard Stallman  <rms@gnu.org>

	* INSTALL: Say explicitly this is not for Cygwin.

2007-03-03  Eli Zaretskii  <eliz@gnu.org>

	* INSTALL: Add URL of another site with detailed build instructions.

2007-02-16  Glenn Morris  <rgm@gnu.org>

	* icons/gnu2a32.ico, icons/gnu2a32t.ico, icons/gnu2b48.ico:
	* icons/gnu2b48t.ico, icons/gnu3b32.ico, icons/gnu3b32t.ico:
	* icons/gnu4g48.ico, icons/gnu4g48t.ico, icons/gnu5w32.ico:
	* icons/gnu5w32t.ico, icons/gnu6w48.ico, icons/gnu6w48t.ico:
	* icons/gnu7.ico, icons/gnu8.ico, icons/gnu9.ico:
	Restore all but two of icons deleted in previous change.

2007-02-13  Chong Yidong  <cyd@stupidchicken.com>

	* icons/README: New file.

	* icons/gnu2a32t.ico, icons/gnu3b32t.ico, icons/gnu5w32t.ico:
	* icons/gnu8.ico, icons/emacs21.ico, icons/gnu2b48.ico:
	* icons/gnu4g48.ico, icons/gnu6w48.ico, icons/gnu9.ico:
	* icons/gnu2b48t.ico, icons/gnu4g48t.ico:
	* icons/gnu6w48t.ico, icons/gnu2a32.ico, icons/gnu3b32.ico:
	* icons/gnu5w32.ico, icons/gnu7.ico, icons/sink.ico:
	Unused icons deleted.

2007-01-31  Juanma Barranquero  <lekktu@gmail.com>

	* configure.bat: Update ../site-lisp/subdirs.el when needed.

2007-01-30  Juanma Barranquero  <lekktu@gmail.com>

	* subdirs.el: Add "no-byte-compile: t" local variable.

2007-01-10  Jason Rumney  <jasonr@gnu.org>

	* README: Update URLs and advice about reporting bugs.

2006-12-29  Jason Rumney  <jasonr@gnu.org>

	* nmake.defs (TEMACS_EXTRA_LINK): Remove duplicated flags from
	DEBUG_LINK.
	(DEBUG_LINK): Remove -debugtype:both.

2006-12-27  Eli Zaretskii  <eliz@gnu.org>

	* INSTALL: Update table of supported Make ports.  Show "make -j"
	command that is known to work.

	* configure.bat: Update table of supported Make ports.

2006-12-24  Eli Zaretskii  <eliz@gnu.org>

	* makefile.w32-in ($(TRES)): Don't use $<, as nmake supports it
	only in implicit rules.  Use literal "emacs.rc" instead.

2006-12-23  Eli Zaretskii  <eliz@gnu.org>

	* gmake.defs: Export XMFLAGS.

	* makefile.w32-in (all-other-dirs-nmake, recompile-nmake): Don't
	use $(XMFLAGS) for nmake, as it doesn't support parallelism.

2006-12-22  Eli Zaretskii  <eliz@gnu.org>

	* INSTALL: Explain how to invoke GNU Make for parallel builds.

	* makefile.w32-in (bootstrap-gmake): Pass XMFLAGS="$(XMFLAGS)"
	command-line argument to sub-Make in src, since src/makefile.w32-in
	invokes Make recursively during bootstrap.
	(clean): Delete stamp_BLD.
	(bootstrap): Make `all' explicitly in a recursive Make.

	* gmake.defs (stamp_BLD): Rename from $(BLD).  Create a file
	stamp_BLD after creating the $(BLD) directory.

	* nmake.defs (stamp_BLD): Rename from $(BLD).  Create a file
	stamp_BLD after creating the $(BLD) directory.

	* makefile.w32-in (addpm, ddeclient, cmdproxy, addsection)
	(preprep, $(TRES), runemacs)
	($(BLD)/addpm.$(O), $(BLD)/ddeclient.$(O), $(BLD)/runemacs.$(O))
	($(BLD)/cmdproxy.$(O), (BLD)/addsection.$(O), $(BLD)/preprep.$(O)):
	Depend on stamp_BLD instead of on $(BLD).
	(XMFLAGS): New macro.
	(all-other-dirs-nmake, all-other-dirs-gmake, recompile-nmake)
	(recompile-gmake, bootstrap-gmake, bootstrap-clean-gmake)
	(install-other-dirs-gmake, info-gmake, clean-other-dirs-gmake)
	(cleanall-other-dirs-gmake): Pass $(XMFLAGS) to sub-Make.

2006-12-20  Eli Zaretskii  <eliz@gnu.org>

	* makefile.w32-in ($(TRES)): Depend on $(BLD).  Use $< instead of
	$(ALL_DEPS).
	($(BLD)/addpm.$(O), $(BLD)/ddeclient.$(O), $(BLD)/runemacs.$(O)
	($(BLD)/cmdproxy.$(O), $(BLD)/addsection.$(O), $(BLD)/preprep.$(O)):
	New dependency on $(BLD).
	(all-other-dirs-nmake, all-other-dirs-gmake, bootstrap-nmake)
	(bootstrap-gmake): Depend on addsection.

2006-10-29  Juanma Barranquero  <lekktu@gmail.com>

	* runemacs.c (WinMain): Process all recognized arguments, not just
	the first one.  Remove unused variable sec_desc.

2006-09-24  Eli Zaretskii  <eliz@gnu.org>

	* config.nt (HAVE_LANGINFO_CODESET): Define.

	* inc/langinfo.h: New file.

	* inc/nl_types.h: New file.

2006-09-15  Jay Belanger  <belanger@truman.edu>

	* COPYING: Replace "Library Public License" by "Lesser Public
	License" throughout.

2006-07-27  Jason Rumney  <jasonr@gnu.org>

	* INSTALL: Add notes about Cygwin make to impatient section.

2006-06-02  Eli Zaretskii  <eliz@gnu.org>

	* INSTALL: Add Make 3.81 to the list of Make & shell combinations
	known to work.

2006-03-12  Jason Rumney  <jasonr@gnu.org>

	* addpm.c (add_registry): Don't change the registry unless keys
	already exist from a previous version.

	* makefile.w32-in (install): Use -q when invoking addpm.

	* addpm.c (main): Accept -q as alternative for /q.

2006-03-11  Jason Rumney  <jasonr@gnu.org>

	* runemacs.c (WinMain): Set screen buffer to 80x25.

2005-12-24  Eli Zaretskii  <eliz@gnu.org>

	* gmake.defs (TEMACS_EXTRA_LINK): Remove redundant -g.
	(DEBUG_FLAG, DEBUG_LINK): Upgrade to "-gstabs+ -g3".

2005-12-09  Eli Zaretskii  <eliz@gnu.org>

	* INSTALL: Add explanation of how to debug with GDB starting from
	the Emacs Abort dialog.

2005-11-26  Chong Yidong  <cyd@stupidchicken.com>

	* emacs.rc: Use new icons.

2005-11-26  Eli Zaretskii  <eliz@gnu.org>

	* emacs21.ico: Renamed from emacs.ico.
	* emacs.ico: New icons from Andrew Zhilin
	<andrew_zhilin@yahoo.com>.

2005-09-10  Eli Zaretskii  <eliz@gnu.org>

	* config.nt (HAVE_GET_CURRENT_DIR_NAME): Undefine.

2005-08-10  Juanma Barranquero  <lekktu@gmail.com>

	* .cvsignore: Add `obj' and `oo' for in-place installations.

2005-07-30  Eli Zaretskii  <eliz@gnu.org>

	* config.nt (HAVE_GETOPT_H, HAVE_GETOPT_LONG_ONLY): Undefine.

2005-07-29  Juanma Barranquero  <lekktu@gmail.com>

	* configure.bat: Don't create lisp/Makefile.unix.

2005-07-28  Juanma Barranquero  <lekktu@gmail.com>

	* .cvsignore: Add `makefile' and `config.log'.

2005-07-26  Paul Eggert  <eggert@cs.ucla.edu>

	Merge gnulib getopt implementation into Emacs.

	* inc/gettext.h: Remove; no longer needed now that
	lib-src/gettext.h exists.

2005-07-16  Eli Zaretskii  <eliz@gnu.org>

	* configure.bat: Finish config.log with a line that indicates that
	the configure step was successful.

2005-07-04  Lute Kamstra  <lute@gnu.org>

	Update FSF's address in GPL notices.

2005-06-11  Eli Zaretskii  <eliz@gnu.org>

	* configure.bat: If their fc.exe returns a meaningful exit status,
	don't overwrite src/config.h and src/epaths.h with identical
	copies.

	* INSTALL: Warn about using "cvs up -kb" if one intends to commit
	changes.  Add a pointer to another site with detailed configure
	and build instructions.  Suggest to look at config.log when
	configure fails.  Add MinGW Make 3.80 to the list of successful
	combinations.

	* gmake.defs (ARCH_CFLAGS): Use $(MCPU_FLAG) instead of a literal
	"-mcpu=i686".

	* configure.bat: Update copyright years.
	Delete config.log before doing anything else.
	Write additional diagnostics to config.log in case of failures to
	compile test programs, including the failed test program itself.
	Add a test for support of -mtune=pentium4 switch to GCC; if it is
	supported, set up MCPU_FLAG variable on the various Makefiles to
	use that switch during compilations.  (This avoids GCC warning
	about -mcpu being deprecated.)

2005-06-10  Eli Zaretskii  <eliz@gnu.org>

	* addsection.c (copy_executable_and_add_section): Pass non-zero
	`verbose' arg to COPY_CHUNK only if DEBUG_DUMP is defined in the
	environment.  Print section names with %.8s.
	(COPY_CHUNK): New 4th arg `verbose'; print diagnostic messages
	only if non-zero.  All callers changed.

2005-06-05  Eli Zaretskii  <eliz@gnu.org>

	* inc/sys/socket.h: Change arg 4 of sys_setsockopt to
	`const void *', for consistency with Posix.

2005-06-04  Eli Zaretskii  <eliz@gnu.org>

	* inc/pwd.h (getpwnam, getpwuid): Add prototypes.

2005-05-24  Juanma Barranquero  <lekktu@gmail.com>

	* INSTALL: Add more pointers to ports of Unix tools to Windows,
	and to the Emacs Wiki (which contains building instructions for
	Windows).  Reword image library instructions and remove obsolete
	incompatibility information.

2005-04-23  David Hunter  <hunterd42@comcast.net>  (tiny change)

	* config.nt (HAVE_PWD_H): Undef.

2004-06-07  Juanma Barranquero  <lektu@terra.es>

	* INSTALL: Clarify paragraph about compatibility between image
	libraries and builds of Emacs with several compilers.

2004-06-06  Juanma Barranquero  <lektu@terra.es>

	* makefile.w32-in (bootstrap-nmake): When nmake'ing bootstrap on
	the lisp/ directory, set SHELL to $(SHELLTYPE); this avoids
	calling non-existent cmdproxy.exe on bootstrapping after a
	previous install followed by realclean.

	* nmake.defs: Add quote in comment to resync font-locking.

2004-06-04  Juanma Barranquero  <lektu@terra.es>

	* INSTALL: Reword the section on image support.  Add reference to
	GnuWin32.  Mention problems when mixing binaries from different
	compilers.

2004-05-06  Jason Rumney  <jasonr@gnu.org>

	* configure.bat: Use -mno-cygwin to check for image libraries
	when needed.

2004-05-03  Jason Rumney  <jasonr@gnu.org>

	* makefile.nt, ebuild.bat, install.bat, fast-install.bat:
	* makefile.def: Remove.

	* nmake.defs (SYS_LDFLAGS): Add -nologo.

	* makefile.w32-in (info-gmake, info-nmake): New targets.
	(info): Use them.

2004-04-23  Juanma Barranquero  <lektu@terra.es>

	* nmake.defs:
	* gmake.defs:
	* makefile.w32-in:
	* makefile.def:
	* makefile.nt: Add "-*- makefile -*-" mode tag.

2004-04-10  Benjamin Riefenstahl  <Benjamin.Riefenstahl@epost.de>

	* runemacs.c (WinMain): Let Emacs environment default to parent.

2004-03-11  Jason Rumney  <jasonr@gnu.org>

	* paths.h: Remove PATH_LOCK, add PATH_BITMAPS.

2004-03-10  Juanma Barranquero  <lektu@terra.es>

	* makefile.w32-in (install): Don't try to copy
	../lib-src/fns-*.el, as it isn't used anymore.

2004-01-28  Peter Runestig  <peter@runestig.com>

	* gmake.defs, nmake.defs: Add linking to ``winspool.lib''.

2003-12-24  Miles Bader  <miles@gnu.ai.mit.edu>

	* .cvsignore: Add `.arch-inventory'.

2003-11-22  Lars Hansen  <larsh@math.ku.dk>

	* inc/grp.h: New file.

2003-09-03  Peter Runestig  <peter@runestig.com>

	* configure.bat: Create ``makefile'' in directories man, lispref
	and lispintro.

	* makefile.w32-in (force-info, info): New targets.

	* envadd.bat: New file.

	* multi-install-info.bat: New file.

2003-06-27  Jan Djärv  <jan.h.d@swipnet.se>

	* config.nt (my_strftime): New define.

2003-02-01  Jason Rumney  <jasonr@gnu.org>

	* configure.bat: Automatically detect libXpm.
	Suppress compiler output when testing for image libraries.
	Give names of un-found libraries in messages.

2003-01-31  Juanma Barranquero  <lektu@terra.es>

	* configure.bat: Automatically detect giflib and tifflib.

2003-01-29  Jason Rumney  <jasonr@gnu.org>

	* gmake.defs (CURDIR): Disable cygpath kludge.

2003-01-29  KOBAYASHI Yasuhiro  <kobayays@otsukakj.co.jp>

	* configure.bat: Avoid endless loop when configuring without image
	support.

2003-01-26  Jason Rumney  <jasonr@gnu.org>

	* configure.bat: Automatically detect jpeglib.

2003-01-25  Jason Rumney  <jasonr@gnu.org>

	* configure.bat: Automatically detect libpng.

2003-01-21  Jason Rumney  <jasonr@gnu.org>

	* icons/hand.cur: New file.

2003-01-21  David Ponce  <david@dponce.com>

	* emacs.rc (2000-10-19T07:24:01Z!eliz@gnu.org): Declare hand cursor resource.

2003-01-15  Andrew Innes  <andrewi@gnu.org>

	* gmake.defs (CURDIR): Convert to native Windows format (with
	forward slashes), to support building with Cygwin builds of make.

2002-11-17  Ben Key  <BKey1@tampabay.rr.com>

	* nmake.defs:
	* gmake.defs: Made changes so that Emacs would link with
	WinMM.lib.  This change was required for my addition of a Windows
	compatible implementation of play-sound-internal.

2002-09-03  Peter Runestig  <peter@runestig.com>  (tiny change)

	* emacs.rc: Version updated to 21.3.50.

2002-06-13  Jason Rumney  <jasonr@gnu.org>

	* addpm.c (env_vars): Remove EMACSLOCKDIR.

	* makefile.w32-in (maybe-bootstrap, doit, maybe-bootstrap-CMD)
	(maybe-bootstrap-SH): New targets.
	(all): Depend on maybe-bootstrap.

2002-05-03  Jason Rumney  <jasonr@gnu.org>

	* inc/sys/socket.h (F_SETFL, O_NDELAY): Define.
	(sys_getpeername, fcntl): Declare as wrappers.

2002-04-10  Juanma Barranquero  <lektu@terra.es>

	* makefile.w32-in (bootstrap-nmake, bootstrap-gmake): Make DOC
	after compiling .el files.

2002-03-20  Jason Rumney  <jasonr@gnu.org>

	* inc/sys/socket.h (sys_setsockopt, sys_listen, sys_getsockname)
	(sys_accept, sys_recvfrom, sys_sendto): Declare as wrappers.

2002-03-19  Kim F. Storm  <storm@cua.dk>

	* config.nt (HAVE_SENDTO, HAVE_RECVFROM, HAVE_GETSOCKOPT)
	(HAVE_SETSOCKOPT, HAVE_GETSOCKNAME, HAVE_GETPEERNAME): Define.
	(HAVE_SYS_UN_H): Undef.
	From David Ponce <dponce@voila.fr>.

2002-03-13  Jason Rumney  <jasonr@gnu.org>

	* config.nt (STRFTIME_NO_POSIX2): Define.

2002-02-18  Jason Rumney  <jasonr@gnu.org>

	* emacs.rc: Define VS_VERSION_INFO if not already.
	Update version info.

2002-01-04  Andrew Innes  <andrewi@gnu.org>

	* gmake.defs (CFLAGS): Define _WIN32_WINNT as 0x0400, in order to
	pick up relevant bits of the Windows API definitions.

	* nmake.defs (CFLAGS): Define _WIN32_WINNT as 0x0400, in order to
	pick up relevant bits of the Windows API definitions.

2001-12-14  Andrew Innes  <andrewi@gnu.org>

	* makefile.w32-in (bootstrap): Build addsection program before
	bootstrap (required for post-processing temacs.exe).

2001-12-08  Pavel Janík  <Pavel@Janik.cz>

	* COPYING: New file.

2001-12-03  Andrew Innes  <andrewi@gnu.org>

	* makefile.w32-in (bootstrap-nmake):
	(bootstrap-gmake): Extend bootstrap process to first do
	bootstrap-clean in lisp dir and rebuild the DOC file.
	(bootstrap): Do a "normal" make after the bootstrap work.

2001-11-20  Jason Rumney  <jasonr@gnu.org>

	* INSTALL: Update table of versions of make that are suitable
	for building Emacs, based on recent feedback.

	* TODO, _emacs, emacs.bat.in, debug.bat.in: Remove.

2001-11-19  Andrew Innes  <andrewi@gnu.org>

	* ftime-nostartup.bat: New file.

	* ftime.bat: Don't include libc.lib for profiling - the profiler
	corrupts part of memcpy.

2001-11-17  Jason Rumney  <jasonr@gnu.org>

	* nmake.defs (SYS_LDFLAGS): Add setargv.obj for wildcard
	expansion.  From Juanma Barranquero <lektu@terra.es>.

2001-10-20  Gerd Moellmann  <gerd@gnu.org>

	* (Version 21.1 released.)

2001-10-12  Andrew Innes  <andrewi@gnu.org>

	* inc/pwd.h (uid_t, gid_t): New typedefs.

2001-10-05  Gerd Moellmann  <gerd@gnu.org>

	* Branch for 21.1.

2001-09-08  Eli Zaretskii  <eliz@is.elta.co.il>

	* README: Update the address of the mailing list and subscription
	instructions.  From Geoff Voelker <voelker@cs.ucsd.edu>.

2001-09-06  Eli Zaretskii  <eliz@is.elta.co.il>

	* INSTALL: Suggest to avoid using WinZip.

	* configure.bat: Make sure ../site-lisp exists; create if necessary.

2001-09-05  Eli Zaretskii  <eliz@is.elta.co.il>

	* INSTALL: Mention that "make install" can be "nmake install".

2001-09-04  Eli Zaretskii  <eliz@is.elta.co.il>

	* makefile.w32-in ($(INSTALL_DIR)/bin): Depend on $(INSTALL_DIR),
	since some versions of `mkdir' don't automatically create parent
	directories.  From Bruno Grossniklaus <bruno.grossniklaus@ubs.com>.

2001-08-31  Eli Zaretskii  <eliz@is.elta.co.il>

	* subdirs.el: New file.

	* configure.bat: Copy subdirs.el to the site-lisp directory.

	* makefile.w32-in (install): Copy subdirs.el to the installation
	directory.

2001-06-20  Jason Rumney  <jasonr@gnu.org>

	* runemacs.c (WinMain): Add quotes around command in case of spaces.

2001-06-01  Andrew Innes  <andrewi@gnu.org>

	* gmake.defs (sh_output): Don't use $(warning ...) to output
	messages, since that is not supported by GNU make 3.77.

2001-05-24  Jason Rumney  <jasonr@gnu.org>

	* INSTALL: Clarify that building with MSVC requires nmake.

2001-05-17  Andrew Innes  <andrewi@gnu.org>

	* gmake.defs (NEW_CYGWIN): Output message about spurious error
	message that is to be ignored.

2001-05-13  Andrew Innes  <andrewi@gnu.org>

	* TODO: Remove file, since it is completely out of date.

	* README: Add copyright notice.

	* INSTALL: Add copyright notice.

2001-04-18  Andrew Innes  <andrewi@gnu.org>

	* nmake.defs (EMACSLOADPATH): Ensure EMACSLOADPATH is defined in
	the environment.

	* gmake.defs (SETLOADPATH): Remove definition.
	(EMACSLOADPATH): Ensure EMACSLOADPATH is defined in the
	environment.

2001-03-26  Eli Zaretskii  <eliz@is.elta.co.il>

	* configure.bat: Make the checkw32api* labels be distinct in the
	first 8 characters.

2001-03-17  Andrew Innes  <andrewi@gnu.org>

	* cmdproxy.c (get_next_token): Fix indefinite loop bug scanning
	escaped quotes.

	* gmake.defs (DEBUG_LINK): New macro.
	(LINK_FLAGS): Use it.

	* nmake.defs (DEBUG_LINK): New macro.
	(LINK_FLAGS): Use it.

2001-03-06  Andrew Innes  <andrewi@gnu.org>

	* INSTALL: Add --ldflags to configure line for building with
	recent versions of Cygwin GCC.

2001-03-05  Eli Zaretskii  <eliz@is.elta.co.il>

	* configure.bat: Use correct options when compiling a test program
	with Cygwin.  From David Ponce <dponce@voila.fr>.

2001-02-24  Andrew Innes  <andrewi@gnu.org>

	* _emacs: Remove obsolete file.

	* emacs.bat.in: Remove obsolete file.

	* debug.bat.in: Remove obsolete file.

	* inc/sys/socket.h: Add copyright notice.

	* paths.h: Add copyright notice.

	* makefile.nt: Update copyright notice.

	* makefile.def: Update copyright notice.

	* configure.bat: Update copyright notice.

	* nmake.defs: Add copyright notice.

	* gmake.defs: Add copyright notice.

	* makefile.w32-in: Add copyright notice.

2001-02-05  Andrew Innes  <andrewi@gnu.org>

	* nmake.defs (THISDIR): New definition.

	* gmake.defs (THISDIR): New definition.

2001-02-03  Andrew Innes  <andrewi@gnu.org>

	* configure.bat: Leave a space before >> only when there is a
	preceding digit.  Add a comment about the importance of this.

	* README: Replace outdated information.

	* INSTALL (Trouble-shooting): Add note about need to specify extra
	compiler flags with recent Cygwin ports of gcc.

2001-02-01  Eli Zaretskii  <eliz@is.elta.co.il>

	* configure.bat: Use "rm -f" instead of "del /f", as the latter
	is not supported by Windows 9X's COMMAND.COM.

2001-01-31  Eli Zaretskii  <eliz@is.elta.co.il>

	* configure.bat: Make sure redirection is preceded by a blank, to
	avoid problems with "1>>foo" when CMD.EXE is the shell, which eats
	up the "1" part.  From Rob Giardina <rob@criticalpointsoftware.com>.

2001-01-30  Eli Zaretskii  <eliz@is.elta.co.il>

	* INSTALL: Copy the table of tested combinations of development
	tools from configure.bat.  Add suggestion to install Bash on
	Windows 9X.

	* configure.bat: Don't copy lisp/Makefile, it doesn't exist; copy
	lisp/Makefile.in instead.  Use "rm -f" where more than one file
	needs to be deleted, since command.com in Windows 9X doesn't grok
	more than one argument.

2001-01-24  Andrew Innes  <andrewi@gnu.org>

	* makefile.w32-in (cleanall-other-dirs-nmake):
	(cleanall-other-dirs-gmake): New targets.
	(cleanall): Invoke them.

2001-01-19  Andrew Innes  <andrewi@gnu.org>

	* addpm.c (env_vars): Add a version-independent site-lisp
	directory to EMACSLOADPATH, after the version dependent one.

2001-01-06  Andrew Innes  <andrewi@gnu.org>

	* README: Update info about compilers.

	* makefile.w32-in: Use $(MAKETYPE) instead of $(SHELLTYPE) to
	select correct rule for invoking make in another directory.  Amend
	rules accordingly.
	(clean): Delete $(COMPILER_TEMP_FILES) instead of *.pdb.

	* nmake.defs (EMACS_ICON_PATH): Delete definition.
	(COMPILER_TEMP_FILES): New definition.
	(MAKETYPE): New definition.

	* gmake.defs (EMACS_ICON_PATH): Delete definition.
	(COMPILER_TEMP_FILES): New definition.
	(MAKETYPE): New definition.

	* makefile.def (EMACS_ICON_PATH): Delete definition.

	* configure.bat: Be careful not to add trailing spaces when
	outputting to config.settings.

2001-01-02  Andrew Innes  <andrewi@gnu.org>

	* config.nt (RE_TRANSLATE): Use CHAR_TABLE_TRANSLATE macro rather
	than the function.

2000-12-17  Andrew Innes  <andrewi@gnu.org>

	* makefile.w32-in (install): Copy directories to the correct
	places.
	(real_install): Remove obsolete target.

2000-12-06  Andrew Innes  <andrewi@gnu.org>

	* nmake.defs (CURDIR): New define.
	(INSTALL_DIR): Use it.

	* gmake.defs (NEW_CYGWIN): New define.
	(DQUOTE) [NEW_CYGWIN]: Cygnus changed the quoting rules since b20,
	so we need to adjust how we escape embedded quotes.
	(SETLOADPATH): Set EMACSLOADPATH to an absolute directory,
	relative to $(CURDIR).

2000-11-25  Jason Rumney  <jasonr@gnu.org>

	* config.nt (GC_MARK_STACK, GC_SETJMP_WORKS): Define.

2000-10-17  Andrew Innes  <andrewi@gnu.org>

	* makefile.w32-in (recompile): New target to recompile lisp
	directory.
	(recompile-CMD, recompile-SH): New support targets.

2000-09-24  Jason Rumney  <jasonr@gnu.org>

	* config.nt (NO_RETURN): Define it.

2000-09-17  Andrew Innes  <andrewi@gnu.org>

	* gmake.defs: Revert to Unix line endings.

	* nmake.defs: Revert to Unix line endings.

2000-09-16  Andrew Innes  <andrewi@gnu.org>

	* gmake.defs (SETLOADPATH): Change definition to work from any
	subdirectory.

2000-09-14  Andrew Innes  <andrewi@gnu.org>

	* makefile.w32-in: Revert to Unix line endings.

2000-09-14  Andrew Innes  <andrewi@gnu.org>

	* INSTALL: Add note about expected error messages when configure
	is run.

	* configure.bat: Simplify the generation of makefiles (don't need
	to generate various top-level targets that invoke make in other
	directories).

	* gmake.defs (SHELLTYPE): New define.
	(SETLOADPATH): New define.

	* nmake.defs (SHELLTYPE): New define.

	* makefile.w32-in: Standardize indentation somewhat.
	Add bootstrap support.
	Pass $(MFLAGS) when invoking make recursively.
	Add shell-specific variants of top-level targets that invoke make
	recursively in other directories, and add necessary computed
	dependencies.

2000-09-03  Andrew Innes  <andrewi@gnu.org>

	* makefile.w32-in: Change to DOS line endings.

	* configure.bat: Change to DOS line endings.

	* addsection.c (_ANONYMOUS_UNION) [__GNUC__]: New define.
	(_ANONYMOUS_STRUCT) [__GNUC__]: New define.

	* preprep.c (_ANONYMOUS_UNION) [__GNUC__]: New define.
	(_ANONYMOUS_STRUCT) [__GNUC__]: New define.

	* gmake.defs (CFLAGS): No need for -D_ANONYMOUS_UNION
	-D_ANONYMOUS_STRUCT on compile line.
	(EMACS_EXTRA_C_FLAGS): No need for -DORDINARY_LINK.
	(ARCH_CFLAGS): Change optimization flags to -O2.
	(FOREACH, FORVAR, FORDO, ENDFOR): New definitions.
	(ARGQUOTE, DQUOTE): New defines.

	* nmake.defs (CFLAGS): No need for -D_ANONYMOUS_UNION
	-D_ANONYMOUS_STRUCT on compile line.
	(FOREACH, FORVAR, FORDO, ENDFOR): New definitions.
	(ARGQUOTE, DQUOTE): New defines.

2000-08-22  Andrew Innes  <andrewi@gnu.org>

	* configure.bat: New file.

	* gmake.defs: New file.

	* nmake.defs: New file.

	* makefile.w32-in: New file.

	* INSTALL: Rewrite to match new configure process.

	* config.nt [WINDOWSNT]: Don't declare getenv.
	(EMACS_CONFIG_OPTIONS): Define according to compiler being used.

	* addpm.c (main): Accept /q to mean install based on addpm's
	location without asking.  Remove reference to emacs.bat which is
	now obsolete.

	* addsection.c (PTR_TO_OFFSET): Cast ptr to unsigned char*.

	* paths.h: Use forward slash as directory separator in all path
	definitions.
	(PATH_DUMPLOADSEARCH): Revert to definition used on Unix.

	* preprep.c (PTR_TO_OFFSET): Cast ptr to unsigned char *.

	* runemacs.c: Remove WIN32 define.

	* inc/sys/file.h (F_OK, X_OK, W_OK, R_OK, D_OK): Define if D_OK is
	not defined.

	* inc/sys/socket.h (_WINSOCK_H): Undefine if defined.
	(fd_set): Define to new name, after including winsock.h, so we can
	provide our own implementation.

2000-07-05  Andrew Innes  <andrewi@gnu.org>

	* ebuild.bat: Add support for specifying make arguments.

	* makefile.nt: Add support for `bootstrap' and related targets.

2000-06-11  Jason Rumney  <jasonr@gnu.org>

	* config.nt: Define POINTER_TYPE, PTR, PROTOTYPES and __P.

2000-02-06  Andrew Innes  <andrewi@gnu.org>

	* inc/sys/time.h: Add inclusion protection.

	* makefile.def (SYS_LDFLAGS): Add -nologo.

1999-11-22  Andrew Innes  <andrewi@gnu.org>

	* install.bat: Pass on command line arguments to make.

	* makefile.nt (fast_install): Bring commands up-to-date, and fix typo.

1999-11-21  Andrew Innes  <andrewi@gnu.org>

	* makefile.nt (all): Build leim if present.
	(install): Install leim if present.
	(clean): Clean leim if present.

	* addpm.c (env_vars): Include leim in default EMACSLOADPATH
	definition.

	* emacs.bat.in (EMACSLOADPATH): Include leim.

1999-07-12  Richard Stallman  <rms@gnu.org>

	* Version 20.4 released.

1999-06-16  Andrew Innes  <andrewi@gnu.org>

	* emacs.rc: Use an icon with a transparent background, to be in
	keeping with other applications.

1999-06-03  Andrew Innes  <andrewi@gnu.org>

	* preprep.c: Fix typo.

1999-05-02  Andrew Innes  <andrewi@gnu.org>

	* config.h: Remove obsolete file.

	* preprep.c (copy_executable_and_move_sections): Ifdef out a
	couple of unused switch cases that aren't defined on all
	platforms.

	* ftime.bat: Add another variation of the profile command, which
	only profiles extended commands.

1999-03-31  Geoff Voelker  <voelker@cs.washington.edu>

	* cmdproxy.c (main): Fix parens.

1999-03-25  Andrew Innes  <andrewi@gnu.org>

	* cmdproxy.c (main): Call GetShortPathName to normalize program
	names for comparison.

1999-03-05  Geoff Voelker  <voelker@cs.washington.edu>

	* makefile.def: Compile multiple .c files when possible.
	Use BLD instead of assuming i386.
	* makefile.nt: Remove common multiple file compilation commands.

1999-03-04  Geoff Voelker  <voelker@cs.washington.edu>

	* cmdproxy.c (main): Add missing parens.

1999-02-20  Andrew Innes  <andrewi@gnu.org>

	* preprep.c: New program to allow dumped image to be profiled.

	* makefile.nt (preprep): New target.
	(ALL): Build it.

	* makefile.def (ARCH_CFLAGS): Set struct packing to 8.

	* ftime.bat: Invoke preprep to prepare dumped image for profiling.
	Change prep options to profile libc functions and skip the startup
	code.

1999-02-15  Geoff Voelker  <voelker@cs.washington.edu>

	* makefile.nt: Create installation directory as first step.

1999-01-31  Andrew Innes  <andrewi@gnu.org>

	* addsection.c (ROUND_UP_DST_AND_ZERO): Renamed from
	ROUND_UP_DST.  Zeroes the alignment slop.
	(copy_executable_and_add_section): Update the
	SizeOfHeaders field properly.

1999-01-27  Andrew Innes  <andrewi@gnu.org>

	* makefile.nt: Do make version comparison as strings.

1999-01-26  Andrew Innes  <andrewi@harlequin.co.uk>

	* runemacs.c (WinMain): Pass explicit environment block to
	CreateProcess, to work around a bug in Windows 95/98.

1999-01-22  Geoff Voelker  <voelker@cs.washington.edu>

	* icons: New directory with Davenport's icons.
	* icons/sink.ico: Renamed from emacs.ico.

	* makefile.nt (install, fast_install): Install Windows icons
	into etc/icons.

	* emacs.rc (ICON): Use icons/gnu2a32.ico as the default icon.

1999-01-17  Andrew Innes  <andrewi@gnu.org>

	* makefile.nt (ALL): List top-level targets.
	(addsection): New top-level target.
	(install): Copy fns-*.el to bin directory.

	* addsection.c: New program to add static heap section to
	temacs.exe after linking, in support of new unexec method.

1998-12-28  Andrew Innes  <andrewi@delysid.gnu.org>

	* cmdproxy.c (spawn): Pass directory for child as parameter.
	(main): Save startup directory to give to spawn, then change
	directory to location of .exe in order not to prevent startup
	directory from being deleted.

1998-12-08  Geoff Voelker  <voelker@cs.washington.edu>

	* makefile.nt: Do string comparision of _NMAKE_VER.

1998-12-02  Geoff Voelker  <voelker@cs.washington.edu>

	* config.nt (LOCALTIME_CACHE): Define.

1998-11-13  Andrew Innes  <andrewi@delysid.gnu.org>

	* install.bat: Convert to DOS format.

1998-11-10  Andrew Innes  <andrewi@harlequin.co.uk>

	* cmdproxy.c (main): Set environment size only when running
	command.com.

1998-11-03  Theodore Jump  <tjump@tertius.com>

	* makefile.def (SYS_LDFLAGS): Use swapfile when running from cd or net.
	(DEL_TREE): Use rd instead of rmdir.
	(ARCH_CFLAGS): Optimize for P6.  Align structures on 8-byte boundaries.
	* makefile.nt: Compile multiple source files when possible.

1998-10-05  Geoff Voelker  <voelker@cs.washington.edu>

	* cmdproxy.c (main): Treat command line options as case-insensitive.

1998-08-19  Richard Stallman  <rms@psilocin.ai.mit.edu>

	* Version 20.3 released.

1998-07-20  Geoff Voelker  <voelker@cs.washington.edu>

	* addpm.c (main): Explicitly check result of message box for OK.

1998-06-05  Andrew Innes  <andrewi@harlequin.co.uk>

	* inc/sys/file.h (D_OK): Define new macro.

1998-06-01  Andrew Innes  <andrewi@mescaline.gnu.org>

	* makefile.def (CFLAGS): Do not define HAVE_NTGUI.

1998-05-30  Geoff Voelker  <voelker@cs.washington.edu>

	* emacs.rc (VS_VERSION_INFO): Define.

1998-04-23  Geoff Voelker  <voelker@cs.washington.edu>

	* makefile.nt (emacs.bat, debug.bat): Create them in the
	installation directory.

1998-04-23  Andrew Innes  <andrewi@harlequin.co.uk>

	* ddeclient.c: New file.  (Support program for performing limited
	interprocess communication on Windows.)

	* makefile.nt: Build ddeclient.

	* cmdproxy.c (main): Only set environment size for real shell, and
	provide extra directory argument, when running on Windows 95.

1998-04-17  Geoff Voelker  <voelker@cs.washington.edu>

	* cmdproxy.c (fail): Exit with a negative return value.
	(spawn): Return subprocess return code as an argument.
	Explicitly copy environment block.
	(main): Update to use return value argument with spawn.
	Retry if spawn failed when a subshell was not tried.

	* config.nt: Include new macros from src/config.in.
	(GNU_MALLOC, REL_ALLOC): Define.
	(RE_TRANSLATE_TYPE): Use Lisp_Object as type.
	(RE_TRANSLATE): Use char_table_translate.

	* makefile.def (CP_DIR): Preserve attributes.

	* makefile.nt (clean): Delete patch generated files, optimized
	build directory.

1997-10-01  Geoff Voelker  <voelker@cs.washington.edu>

	* addpm.c (env_vars): Fix misplaced % in SHELL entry.

1997-09-19  Richard Stallman  <rms@psilocin.gnu.ai.mit.edu>

	* Version 20.2 released.

1997-09-15  Richard Stallman  <rms@psilocin.gnu.ai.mit.edu>

	* Version 20.1 released.

1997-09-11  Geoff Voelker  <voelker@cs.washington.edu>

	* debug.bat.in: New file.
	* makefile.nt (debug.bat): New target.

1997-09-02  Andrew Innes  <andrewi@harlequin.co.uk>

	* addpm.c (env_vars): Put site-lisp before lisp in EMACSLOADPATH.
	Quote group name.  Allow different icons to be specified.

	* cmdproxy.c (get_env_size): New function.
	(spawn): Explicitly pass in environment when creating subprocess.
	(main): Cleanup error messages.
	Specify dynamically sized environment block for real shell.
	Pass on unhandled switches to real shell.
	Quote program name.

	* makefile.def (CFLAGS_COMMON): Place pdb file in object build
	directory.
	(CFLAGS) [!MSVCNT11]: Define _CRTAPI1.

	* runemacs.c (WinMain): Allow Emacs process to be started with
	high or low priority.

	* emacs.bat.in: Remove OS dependent operations.

1997-09-02  Geoff Voelker  <voelker@cs.washington.edu>

	* addpm.c (env_vars): No longer set INFOPATH.

	* cmdproxy.c (get_next_token): Null terminate token returned.

	* emacs.bat.in (INFOPATH): No longer set INFOPATH.

1997-08-10  Andrew Innes  <andrewi@harlequin.co.uk>

	* addpm.c (env_vars): Set SHELL to cmdproxy.
	(main): Initialize idDde to 0.
	Determine emacs_path from module file name.
	Prompt for install.

	* makefile.def (MSVCNT11): Conditionally define it.
	(BASE_LIBS): Do not use oldnames.lib.
	(SYS_LDFLAGS): Use pdb files.
	(CFLAGS_COMMON) [!spd]: Define EMACSDEBUG.
	(ARCH_CFLAGS) [i386 && spd]: Use space optimizations.
	(ARCH_CFLAGS) [alpha && spd]: Use optimizations.

	* makefile.nt (ALL): Build cmdproxy.
	(cmdproxy): New target.
	(install): Install cmdproxy.

	* ftime.bat, debug.bat, cmdproxy.c: New files.

1997-07-10  Geoff Voelker  <voelker@cs.washington.edu>

	* inc/sys/socket.h (shutdown): Define.
	(sys_shutdown): Export.

1997-07-08  Richard Stallman  <rms@psilocin.gnu.ai.mit.edu>

	* config.nt (RE_TRANSLATE): Copy definition from config.in.

1997-07-01  Geoff Voelker  <voelker@cs.washington.edu>

	* config.nt: Update file comments.
	Update undefs added/removed in src/config.in.

1997-06-19  Geoff Voelker  <voelker@cs.washington.edu>

	* makefile.def, emacs.bat: Use windows95 and windowsnt instead
	of win95 and winnt, respectively.

1997-01-04  Geoff Voelker  <voelker@cs.washington.edu>

	* makefile.nt (real_install): Create site-lisp in installation dir.
	* addpm.c (env_vars): Add site-lisp to EMACSLOADPATH.
	* emacs.bat.in: Add site-lisp to EMACSLOADPATH.

1996-08-11  Richard Stallman  <rms@psilocin.gnu.ai.mit.edu>

	* Version 19.33 released.

1996-08-09  Geoff Voelker  <voelker@cs.washington.edu>

	* runemacs.c (WinMain): Put a space between the binary and its args.

1996-07-31  Richard Stallman  <rms@psilocin.gnu.ai.mit.edu>

	* Version 19.32 released.

1996-07-16  Andrew Innes  <andrewi@harlequin.co.uk>

	* makefile.nt (clean): Use OBJDIR macro.

1996-06-03  Kim F. Storm  <kfs@olicom.dk>

	* runemacs.c (CHOOSE_NEWEST_EXE): New parameter macro.
	Not defined by default.
	(WinMain): Add conditional testing CHOOSE_NEWEST_EXE.
	(WinMain): Convert backslashes to slashes in env var values.

	* addpm.c (env_vars): Use slashes, not backslashes.

1996-05-25  Karl Heuer  <kwzh@gnu.ai.mit.edu>

	* Version 19.31 released.

1996-05-13  Andrew Innes  <andrewi@harlequin.co.uk>

	* install.bat: Set BUILD_TYPE and INSTALL_DIR before calling make;
	undo settings afterwards.

1996-05-08  Andrew Innes  <andrewi@harlequin.co.uk>

	* addpm.c (env_vars): Set SHELL registry entry to value of COMSPEC
	environment variable.

1996-05-03  Andrew Innes  <andrewi@harlequin.co.uk>

	* install.bat: Allow for optimized build.
	* makefile.def [BUILD_TYPE]: Build optimized version in its own dir.
	(ARCH_CFLAGS) [BUILD_TYPE == spd]: Build optimized version.

1996-05-03  Andrew Innes  <andrewi@harlequin.co.uk>

	* addpm.c (REG_ROOT): Don't use a trailing backslash.
	(env_vars): Rename field emacs_path to emacs_dir.
	(main): Add link to runemacs instead of emacs.

	* install.bat: Check if INSTALL_DIR is passed as an argument.

	* makefile.def (CONFIG_H) [WIN95]: Use config.nt.

	* makefile.nt: Build and install runemacs.exe.

	* runemacs.c: New file.

	* config.w95: File removed.

	* inc/netdb.h, inc/unistd.h, inc/arpa/inet.h, inc/netinet/in.h,
	inc/sys/socket.h, inc/sys/time.h: New header files.

	* inc/sys/file.h (F_OK, X_OK, W_OK, R_OK): New macros.

1996-03-27  Geoff Voelker  <voelker@cs.washington.edu>

	* makefile.def (DEL): Defined.
	(DEL_TREE) [win95]: Defined.
	(SYS_LDFLAGS): Set executable versions to 3.10.

	* makefile.nt: Change uses of del to $(DEL).

1996-01-17  Erik Naggum  <erik@naggum.no>

	* All files: Update FSF's address in comment preamble.

1996-01-03  George V. Reilly  <georger@microcrafts.com>

	* emacs.ico: Now the proverbial kitchen sink icon.

1995-11-24  Richard Stallman  <rms@mole.gnu.ai.mit.edu>

	* Version 19.30 released.

1995-11-22  Geoff Voelker  <voelker@cs.washington.edu>

	* makefile.def (CP_DIR): Use platform independent switches for xcopy.

	* makefile.nt (install, fast_install, real_install, clean):
	Don't use switches to del not supported by Win95.

1995-11-07  Kevin Gallo  <kgallo@microsoft.com>

	* makefile.nt (addpm.exe): Link with $(ADVAPI32).
	(install, fast_install): Change same-dir test to create test file in
	installation tree and thereby support read-only shares.
	(clean): Remove .pdb files.

	* makefile.def (NTGUI): New macro.
	[NTGUI] (CFLAGS): Define HAVE_NTGUI.

	* config.nt, config.w95: Update to latest src/config.in.

	* addpm.c (env_vars): New variable.
	(add_registry): New procedure.
	(main): Use values of configuration environment variables from
	the registry if defined, the process environment otherwise.

1995-06-19  Richard Stallman  <rms@mole.gnu.ai.mit.edu>

	* Version 19.29 released.

	* makefile.nt (addpm.exe): Change WinMainCRTStartup to mainCRTStartup.

1995-06-13  Geoff Voelker  <voelker@cs.washington.edu>

	* makefile.nt: Define .c to .obj suffix rule.
	(addpm.obj): Compile directly, use CFLAGS.
	(addpm.exe): Link from addpm.obj.

	* makefile.def (MSVCNT11): Defined.
	(BASE_LIBS) [MSVCNT11]: Use oldnames.lib.
	(CFLAGS_COMMON): Defined.
	(CFLAGS) [MSVCNT11]: Define _CRTAPI1 to _cdecl.

1995-06-09  Geoff Voelker  <voelker@cs.washington.edu>

	* emacs.bat.in: Renamed from emacs.bat.
	(emacs_dir): Renamed from emacs_path.
	Definition removed.

	* addpm.c: New file.
	* makefile.nt (ALL, addpm, addpm.exe, addpm.obj): Defined.
	(all): Depend upon $(BLD) and $(ALL).
	(install): Depend upon emacs.bat.
	Create program item for Emacs.
	(clean): Delete obj.
	(emacs.bat): Defined.
	* makefile.def (EMACS_ICON_PATH, ADDPM): Defined.

1995-05-27  Geoff Voelker  <voelker@cs.washington.edu>

	* ebuild.bat, emacs.bat, fast-install.bat, install.bat:
	Add carriage returns; necessary for batch files on Win95.

1995-05-25  Geoff Voelker  <voelker@cs.washington.edu>

	* config.w95: Created.
	* config.h: Changed to config.nt.

	* makefile.nt (SUBDIRS): Commented out.
	(all, install, clean): Expand for-loops.
	(BUILD_CMD, INSTALL_CMD, CLEAN_CMD): Defined.

	* makefile.def (SYS_LIB_DIR, SYS_INC_DIR): Undefined.
	(ARCH): New definition.
	(CPU, CONFIG_H, OS_TYPE): Defined.
	(INCLUDE, LIB): Checked if valid.
	(ntwin32.mak): Included.
	(AR, CC, LINK): New definition.
	(ADVAPI32, libc, BASE_LIBS): Defined.
	(SYS_LDFLAGS): New definition.
	Update comments and preprocessor conditionals.

	* emacs.bat (SHELL): Conditionally defined.
	(HOME): Conditionally defined.
	(emacs_path, HOME): Update comments.
	Turn off all echo.

1995-05-09  Geoff Voelker  <voelker@cs.washington.edu>

	* _emacs, config.h, ebuild.bat, emacs.bat, emacs.rc,
	fast-install.bat, install.bat, makefile.def, makefile.nt, paths.h,
	inc/pwd.h, inc/sys/dir.h, inc/sys/file.h, inc/sys/ioctl.h,
	inc/sys/param.h: Removed carriage-returns.

1995-05-06  Geoff Voelker  <voelker@cs.washington.edu>

	* makefile.def (CVTRES): Defined.

	* emacs.ico, emacs.rc: New files by Kevin Gallo.

1995-04-10  Geoff Voelker  <voelker@cs.washington.edu>

	* src: Remove directory.

	* src\config.h, src\paths.h: Moved to parent dir, src removed.

1995-04-09  Geoff Voelker  <voelker@cs.washington.edu>

	* makefile.def (INSTALL_DIR): Changed to generic directory.

	* emacs.bat: Added arguments when emacs.exe invoked.

	* ebuild.cmd, emacs.cmd, install.cmd: Changed extension to .bat.

1994-12-13  Geoff Voelker  <voelker@cs.washington.edu>

	* makefile.def (CC): In configuration section.
	(COMPAT_LIB): Defined.

1994-11-01  Geoff Voelker  <voelker@cs.washington.edu>

	* src/paths.h: New file.

	* src/config.h: New file.

	* inc/pwd.h: New file.

	* inc/sys/dir.h: New file.

	* inc/sys/file.h: New file.

	* inc/sys/ioctl.h: New file.

	* inc/sys/param.h: New file.

	* todo: New file.

	* README: New file.

	* makefile.nt: New file.

	* makefile.def: New file.

	* install.cmd: New file.

	* INSTALL: New file.

	* fast-install.cmd: New file.

	* emacs.cmd: New file.

	* ebuild.cmd: New file.

	* _emacs: New file.

;; Local Variables:
;; coding: utf-8
;; add-log-time-zone-rule: t
;; End:

    Copyright (C) 1995, 1996, 1997, 1998, 1999, 2001, 2002, 2003, 2004,
       2005, 2006, 2007, 2008, 2009, 2010 Free Software Foundation, Inc.

  This file is part of GNU Emacs.

  GNU Emacs is free software: you can redistribute it and/or modify
  it under the terms of the GNU General Public License as published by
  the Free Software Foundation, either version 3 of the License, or
  (at your option) any later version.

  GNU Emacs is distributed in the hope that it will be useful,
  but WITHOUT ANY WARRANTY; without even the implied warranty of
  MERCHANTABILITY or FITNESS FOR A PARTICULAR PURPOSE.  See the
  GNU General Public License for more details.

  You should have received a copy of the GNU General Public License
  along with GNU Emacs.  If not, see <http://www.gnu.org/licenses/>.

;;; arch-tag: b3d2c29c-04a0-45d0-b52d-57354711c414<|MERGE_RESOLUTION|>--- conflicted
+++ resolved
@@ -1,4 +1,8 @@
-<<<<<<< HEAD
+2010-08-08  Óscar Fuentes  <ofv@wanadoo.es>
+
+	* cmdproxy.c (main): Use _snprintf instead of wsprintf,
+	which has a 1024 char limit on Windows (bug#6647).
+
 2010-08-02  Juanma Barranquero  <lekktu@gmail.com>
 
 	* config.nt (TIME_WITH_SYS_TIME): Remove #undef, unused (bug#6754).
@@ -82,12 +86,6 @@
 2010-05-13  Glenn Morris  <rgm@gnu.org>
 
 	* config.nt (LD_SWITCH_X_SITE, C_SWITCH_X_SITE): Remove undefs.
-=======
-2010-08-02  Óscar Fuentes  <ofv@wanadoo.es>
-
-	* cmdproxy.c (main): Use _snprintf instead of wsprintf,
-	which has a 1024 char limit on Windows (bug#6647).
->>>>>>> e54a1075
 
 2010-05-07  Chong Yidong  <cyd@stupidchicken.com>
 
