<<<<<<< HEAD
2014-05-19  Paul Eggert  <eggert@cs.ucla.edu>

	Remove dependencies on getline and getdelim.
	Also, remove update-game-scores's limits on game scores and
	simplify its file-locking code.
	* update-game-score.c (struct score_entry): Unify the username and
	data members to a single user_data member, since they don't need to be
	changed independently and getdelim and getline aren't helpful.
	Make the score member char *, not intmax_t, so that scores are not
	limited to intmax_t.  All uses changed.
	(lose_syserr): A zero errno stands for invalid data in score file.
	(normalize_integer): New function.
	(main): Use it.  Check for invalid scores.  Omit redundant stat check.
	(read_score): First arg is now a string, not a FILE *.  All uses
	changed.  Do not use getdelim or getline; that's way simpler.
	(read_scores): Read the whole file, and let read_score handle each
	line.
	(score_compare): Compare strings representing integers, not integers.
	(write_scores) [DOS_NT]: Eliminate unnecessary chmod.
	(lock_file): Simplify locking code, eliminating goto.
	Check for unlink failure.

2014-05-18  Paul Eggert  <eggert@cs.ucla.edu>

	Port ctags+etags build to Sun C 5.12.
	* Makefile.in (etags_args): Remove, replacing with ...
	(etags_cflags, etags_libs): New macros.  All uses changed.
	(ctags${EXEEXT}): Don't compile etags.c, as compiling etags.c in
	parallel (once for ctags, once for etags) breaks parallel makes
	with compilers that use the source file name to name temporaries,
	such as Sun C 5.12.  Instead, compile ctags.c.
	* ctags.c: New file.

2014-05-04  Paul Eggert  <eggert@cs.ucla.edu>
=======
2014-05-20  Paul Eggert  <eggert@cs.ucla.edu>

	Fix rcs2log problems with CVS.
	Problem reported by Glenn Morris in
	<http://lists.gnu.org/archive/html/emacs-devel/2014-05/msg00277.html>.
	Plus, fix some security and filename quoting problems.
	* rcs2log (logdir): Prefer mktemp if available.
	(logdir, llogdir): Work even if TMPDIR begins with '-' or has spaces.
	(output_authors, main awk script): Parse more-recent CVS output format.

2014-05-03  Paul Eggert  <eggert@cs.ucla.edu>
>>>>>>> e8f2cc26

	Handle systems without WCONTINUED consistently.  (Bug#15110, 17339)
	* emacsclient.c (WCONTINUED): Move to ../src/syswait.h.

2014-04-30  Glenn Morris  <rgm@gnu.org>

	* Makefile.in ($(DESTDIR)${archlibdir}):
	Avoid non-portable "`\" nesting.  (Bug#17339)

2014-04-16  Eli Zaretskii  <eliz@gnu.org>

	* update-game-score.c (write_scores): Condition fchmod call on
	DOS_NT, not WINDOWSNT.

2014-03-22  Glenn Morris  <rgm@gnu.org>

	* Makefile.in (etags_deps, etags_args): New, to reduce duplication.
	(etags${EXEEXT}, ctags${EXEEXT}): Use etags_deps, etags_args.

	* Makefile.in (etags${EXEEXT}, ebrowse${EXEEXT}, ctags${EXEEXT})
	(profile${EXEEXT}, make-docfile${EXEEXT}, movemail${EXEEXT})
	(emacsclient${EXEEXT}, emacsclientw${EXEEXT}, hexl${EXEEXT})
	(update-game-score${EXEEXT}, emacsclient.res): Use $@.

	* Makefile.in (../lib/libgnu.a): Explicitly pass MFLAGS.

	* Makefile.in (DONT_INSTALL): Remove test-distrib.
	(test-distrib${EXEEXT}): Remove rule.

	* test-distrib.c, testfile: Remove.

2014-03-10  Juanma Barranquero  <lekktu@gmail.com>

	* emacsclient.c (main): #ifdef out previous change on Windows.

2014-03-09  Paul Eggert  <eggert@cs.ucla.edu>

	Fix emacsclient terminal corruption when in background (Bug#16892).
	* emacsclient.c (handle_sigcont): Check for tcgetpgrp failure.
	Cancel the continue only if tty.  Send SIGTTIN to the process
	group, not SIGSTOP to self, as this is what the glibc manual
	recommends.
	(main): If tty, and if started in the background, send SIGTTIN
	to the process group.

2014-02-25  Andreas Amann  <a.amann@ucc.ie>  (tiny change)

	Fix emacsclient's handling of SIGCONT (Bug#16883).
	* emacsclient.c (handle_sigcont): Cancel the continue only if tty.

2014-01-22  Eli Zaretskii  <eliz@gnu.org>

	* update-game-score.c (write_scores) [WINDOWSNT]: Use chmod
	instead of fchmod.

2014-01-22  Paul Eggert  <eggert@cs.ucla.edu>

	Fix miscellaneous update-game-score bugs.
	* update-game-score.c (difftime) [!HAVE_DIFFTIME]: Remove.
	(read_score) [HAVE_GETDELIM]: Don't access uninitialized storage,
	as that leads to undefined behavior, which is a bad thing
	particularly in a setuid program.
	(read_scores, write_scores): Check for fclose failure; on some
	systems, I/O errors are not reported by primitives like getc and
	putc, but instead are delayed until fclose, so fclose failures
	should be diagnosed like other read and write errors.
	(write_scores): Use fchmod, not chmod, to avoid a race.
	Otherwise, if the lock is broken by some other process,
	update-game-score might try to change the permission on someone
	else's file or on a nonexistent file, and incorrectly report an
	error when this fails.
	(lock_file): Fix test for out-of-date lock file; it was reversed.
	That is, it incorrectly broke locks when they were more than an
	hour into the future, instead of when they were more than an hour
	in the past.  Use ordinary subtraction rather than difftime; since
	we're already assuming POSIX we don't need to worry about the
	possibility of time_t being a magic cookie, and since timestamps
	are positive we don't need to worry about integer overflow when
	subtracting them.  Put two spaces, not just one, after a sentence
	end in a comment.

2014-01-19  Paul Eggert  <eggert@cs.ucla.edu>

	update-game-score fixes for -m and integer overflow (Bug#16428)
	* update-game-score.c: Include inttypes.h, stdbool.h.
	(min): New macro, if not already defined.
	(MAX_SCORES, main): Limit the maximum number of scores only from
	limits imposed by the underyling platform, instead of the
	arbitrary value 200.
	(struct score_entry, main, read_score, write_score):
	Scores are now intmax_t, not long.
	(get_user_id): Reject user names containing spaces or newlines,
	as they would mess up the score file.
	Allow uids that don't fit in 'long'.
	Increase the size of the buffer, to avoid overrun in weird cases.
	(get_prefix, main): Use bool for boolean.
	(main): Rewrite expr to avoid possibility of signed integer
	overflow.  Don't allow newlines in data, as this would mess up
	the score file.  Check for memory allocation failure when adding
	the new score, or when unlockint the file.  Implement -m.
	(read_score): Check for integer overflow when reading a score.
	(read_score) [!HAVE_GETDELIM]: Check for integer overflow when
	data gets very long.  Check only for space to delimit names,
	since that's what's done in the HAVE_GETDELIM case.
	(read_scores): New parameter ALLOC.  Change counts to ptrdiff_t.
	All uses changed.  Use push_score to add individual scores;
	that's simpler than repeating its contents.
	(score_compare_reverse): Simplify.
	(push_score): New parameter SIZE.  Change counts to ptrdiff_t.
	All uses changed.  Check for integer overflow of size calculation.
	(sort_scores, write_scores): Change counts to ptrdiff_t.
	(unlock_file): Preserve errno on success, so that storage
	exhaustion is diagnosed correctly.

2014-01-05  Paul Eggert  <eggert@cs.ucla.edu>

	Spelling fixes.
	* Makefile.in (regex.o): Remove reference to no-longer-used macros
	CONFIG_BROKETS and INHIBIT_STRING_HEADER.  "BROKETS" was a
	misspelling anyway....

2013-12-14  Paul Eggert  <eggert@cs.ucla.edu>

	Use bool for boolean, focusing on headers.
	* emacsclient.c, etags.c, hexl.c (FALSE, TRUE):
	Remove.  All uses replaced with uncapitalized version.
	* emacsclient.c (message):
	* etags.c (make_tag, pfnote, consider_token, make_C_tag, lang_names):
	* hexl.c (un_flag, iso_flag, endian):
	* pop.c (pop_debug, pop_open, pop_multi_first, pop_multi_next)
	(pop_trash):
	Use bool for boolean.
	* etags.c (bool): Remove.
	* etags.c (globals, members, declarations, no_line_directive)
	(no_duplicates): Use 'int' for boolean values that getopt requires
	to be 'int'.  Formerly, these were 'bool' and 'bool' was 'int',
	but we can no longer rely on this implementation.
	* pop.h (struct _popserver): Use bool_bf for boolean bit-fields.

2013-11-14  Paul Eggert  <eggert@cs.ucla.edu>

	* ebrowse.c (xstrdup):
	* etags.c (savenstr): Prefer tail calls.
	* etags.c (concat): Omit unnecessary assignment.

2013-10-24  Glenn Morris  <rgm@gnu.org>

	* Makefile.in ($(DESTDIR)${archlibdir}):
	Avoid non-portable "`\" nesting.

	* Makefile.in (abs_top_srcdir): New, set by configure.

2013-10-23  Glenn Morris  <rgm@gnu.org>

	* Makefile.in ($(DESTDIR)${archlibdir}, need-blessmail, install)
	(uninstall): Quote entities that might contain whitespace.

2013-10-10  Glenn Morris  <rgm@gnu.org>

	* make-docfile.c (search_lisp_doc_at_eol):
	Use int rather than char with getc.  (Bug#15481)

2013-09-20  Paul Eggert  <eggert@cs.ucla.edu>

	A simpler, centralized INLINE.
	* profile.c (INLINE): New macro.
	(SYSTIME_INLINE): Remove.

2013-08-28  Paul Eggert  <eggert@cs.ucla.edu>

	* Makefile.in (SHELL): Now @SHELL@, not /bin/sh,
	for portability to hosts where /bin/sh has problems.

2013-08-10  Eli Zaretskii  <eliz@gnu.org>

	* update-game-score.exe.manifest: New file.

	* Makefile.in (UPDATE_MANIFEST): New variable.
	(SCRIPTS): Add $(UPDATE_MANIFEST).

2013-08-05  Stefan Monnier  <monnier@iro.umontreal.ca>

	* makefile.w32-in (lisp2): Add nadvice.elc.

2013-08-05  Eli Zaretskii  <eliz@gnu.org>

	* update-game-score.c (read_score): Try reading a character before
	probing the stream for EOF.  Initialize score->score to zero,
	before reading and accumulating the score.
	(read_scores): Fix logic that determines which value to return.
	Close the input stream when finished reading the scores (avoids
	failures in overwriting the file with a new one on MS-Windows,
	since a file that is open cannot be deleted).

	* ntlib.h (rename): Don't undefine.

	* ntlib.c (sys_rename): New function, needed for
	update-game-score.

2013-08-04  Eli Zaretskii  <eliz@gnu.org>

	* ntlib.h: Include fcntl.h.
	(mkostemp): Declare prototype.
	(mktemp): Don't redefine.

	* ntlib.c (mkostemp): New function.  (Bug#15015)

2013-08-04  Paul Eggert  <eggert@cs.ucla.edu>

	Fix some minor races in hosts lacking mkostemp (Bug#15015).
	* movemail.c (main):
	* update-game-score.c (write_scores):
	Use mkostemp (which now works on all platforms, due to changes
	in the portability layer) rather than mktemp (which has a race)
	or mkstemp (which we no longer bother with).

2013-07-10  Paul Eggert  <eggert@cs.ucla.edu>

	Port to C89.
	* ebrowse.c (USAGE): Remove macro with too-long string literal ...
	(usage_message): ... and replace it with this new static constant
	containing multiple literals.  All uses changed.
	* emacsclient.c (print_help_and_exit):
	Rewrite to avoid string literals longer than the C89 limits.
	(start_daemon_and_retry_set_socket):
	Rewrite to avoid non-constant array initializer.
	* make-docfile.c (enum global_type): Omit trailing comma.

2013-07-02  Paul Eggert  <eggert@cs.ucla.edu>

	Prefer plain 'static' to 'static inline' (Bug#12541).
	I missed these instances of 'static inline' in an earlier sweep.
	* ebrowse.c (putstr):
	* etags.c (hash):
	* make-docfile.c (put_char): No longer inline.
	* etags.c (hash): Prefer int to unsigned when either will do.

2013-06-21  Paul Eggert  <eggert@cs.ucla.edu>

	Use C99-style flexible array members if available.
	* ebrowse.c: Include <stddef.h>, for offsetof.
	(struct member, struct alias, struct sym):
	Use FLEXIBLE_ARRAY_MEMBER.
	(add_sym, add_member, make_namespace, register_namespace_alias):
	Use offsetof (struct, flex_array_member), not sizeof (struct), as
	that ports better to pre-C99 non-GCC.

2013-05-29  Eli Zaretskii  <eliz@gnu.org>

	* Makefile.in (mostlyclean): Remove *.res files.

2013-05-18  Paul Eggert  <eggert@cs.ucla.edu>

	Port --enable-gcc-warnings to clang.
	* etags.c: Omit unnecessary forward decls.
	(print_version, print_help): Declare _Noreturn.
	* pop.c (socket_connection) [HAVE_GETADDRINFO]: Simplify.

2013-05-16  Eli Zaretskii  <eliz@gnu.org>

	* update-game-score.c [WINDOWSNT]: Include "ntlib.h".

	* ntlib.h (sleep): Update prototype.
	(geteuid): Add prototype.

	* ntlib.c (sleep): Now returns an unsigned value.
	(getgid): New function.

	* Makefile.in (CLIENTW, LIB_WSOCK32, LIBS_ECLIENT, NTLIB)
	(CLIENTRES, WINDRES, NTINC, NTDEPS): New variables.
	(INSTALLABLES): Add $(CLIENTW).
	(LIBS_MOVE): Use $(LIB_WSOCK32).
	($(DESTDIR)${archlibdir}): Use $(EXEEXT) on update-game-score.
	(test-distrib${EXEEXT}): Use $(EXEEXT) on test-distrib.
	(etags${EXEEXT}, ebrowse${EXEEXT}, ctags${EXEEXT})
	(profile${EXEEXT}, make-docfile${EXEEXT}, movemail${EXEEXT})
	(emacsclient${EXEEXT}, hexl${EXEEXT}, update-game-score${EXEEXT}):
	Add $(NTLIB) to prerequisites.  Use $(EXEEXT).
	(pop.o): Add pop.h to prerequisites.
	(emacsclientw${EXEEXT}, ntlib.o): New targets.
	(emacsclient.res): New target.

2013-05-15  Stefan Monnier  <monnier@iro.umontreal.ca>

	* makefile.w32-in ($(DOC)): Use DOC rather than DOC-X.

2013-05-06  Paul Eggert  <eggert@cs.ucla.edu>

	* make-docfile.c (search_lisp_doc_at_eol) [DEBUG]: Fix typo,
	by removing references to no-longer-existing locals.

2013-03-26  Eli Zaretskii  <eliz@gnu.org>

	Fix incompatibilities between MinGW.org and MinGW64 headers.
	* ntlib.c (struct timespec) [!_TIMEZONE_DEFINED]: Define the
	struct only if _TIMEZONE_DEFINED is not defined.

2013-03-23  cg  <chengang31@gmail.com>  (tiny change)

	* makefile.w32-in (LIB_SRC): Move before first use.

2013-03-16  Paul Eggert  <eggert@cs.ucla.edu>

	* pop.c: Fix ERRMAX typo (Bug#13925).
	(socket_connection) [!HAVE_KRB5_ERROR_TEXT && HAVE_KRB5_ERROR_E_TEXT]:
	Use ERROR_MAX, not ERRMAX.

2013-03-13  Paul Eggert  <eggert@cs.ucla.edu>

	File synchronization fixes (Bug#13944).
	* Makefile.in (LIB_FDATASYNC): New macro.
	(emacsclient${EXEEXT}): Use it.
	* emacsclient.c (main): Use fdatasync, not fsync, since we don't
	care about metadata.  Keep trying if interrupted.
	* movemail.c (main, popmail): Don't worry about BSD_SYSTEM, since
	fsync is available everywhere (or there is a substitute).
	Don't report an error if fsync returns EINVAL.

	Static checking by Sun C 5.12.
	* etags.c (analyse_regex): Omit unreachable code.

	* movemail.c (main): Call umask on all systems.
	This is OK since Emacs already assumes umask elsewhere.
	Don't grant more read permissions than necessary.
	The old 0333 dates back to before we called setuid,
	so it was needed back then to ensure user-readability,
	but 0377 should suffice now.

2013-02-08  Paul Eggert  <eggert@cs.ucla.edu>

	* movemail.c (getenv): Remove decl (unused since 1994).

2013-01-15  Paul Eggert  <eggert@cs.ucla.edu>

	* make-docfile.c (write_globals): Make it a bit clearer (Bug#13448).
	This pacifies GCC 4.7.2 when Emacs is configured with
	--enable-link-time-optimization and --enable-gcc-warnings.

2013-01-01  Juanma Barranquero  <lekktu@gmail.com>

	* makefile.w32-in (lisp1): Add macroexp.elc (bug#13320).

2012-12-11  Juanma Barranquero  <lekktu@gmail.com>

	* makefile.w32-in (SYSWAIT_H): Update dependencies.

2012-12-10  Eli Zaretskii  <eliz@gnu.org>

	* makefile.w32-in (obj): Add w32notify.o.  Add missing X and Unix
	sources.

2012-12-02  Kevin Ryde  <user42@zip.com.au>

	* etags.c (Lisp_functions): Skip (defvar foo) declarations unless
	the --declarations flag is enabled (Bug#5600).
	(Lisp_help): Update.
	(skip_name): New function.

2012-12-01  Kevin Ryde  <user42@zip.com.au>

	* etags.c (Perl_functions): Support "use constant" (Bug#5055).

2012-11-27  Paul Eggert  <eggert@cs.ucla.edu>

	Assume POSIX 1003.1-1988 or later for errno.h (Bug#12968).
	* movemail.c (main): Assume EAGAIN and EBUSY.

2012-11-23  Paul Eggert  <eggert@cs.ucla.edu>

	movemail: treat EACCES etc. failures as permanent
	* movemail.c (main): Treat any link failure other than EEXIST as a
	permanent failure, not just EPERM.  EACCES, for example.

2012-11-21  Paul Eggert  <eggert@cs.ucla.edu>

	Assume POSIX 1003.1-1988 or later for unistd.h (Bug#12945).
	* emacsclient.c (getcwd): Remove decl.
	(get_current_dir_name): Assume getcwd exists.
	* etags.c (HAVE_GETCWD): Remove.
	(getcwd): Remove decl.
	(NO_LONG_OPTIONS): Remove this.  All uses removed.
	Emacs always has GNU getopt.
	(etags_getcwd): Assume getcwd exists.
	* movemail.c (F_OK, X_OK, W_OK, R_OK): Remove.

2012-11-20  Paul Eggert  <eggert@cs.ucla.edu>

	* emacsclient.c (handle_sigcont, handle_sigtstp): Use raise (sig)
	rather than kill (getpid (), sig), as it's simpler and safer.

2012-11-17  Juanma Barranquero  <lekktu@gmail.com>

	* makefile.w32-in (SYSWAIT_H): New macro.
	($(BLD)/movemail.$(O)): Update dependencies.

2012-11-17  Paul Eggert  <eggert@cs.ucla.edu>

	Assume POSIX 1003.1-1988 or later for fcntl.h (Bug#12881).
	* movemail.c, update-game-score.c: Assume <fcntl.h> exists.

2012-10-26  Glenn Morris  <rgm@gnu.org>

	* Makefile.in (uninstall): No INSTALLABLES live in archlibdir.

	* Makefile.in (install, uninstall): Transformations should not be
	applied to $EXEEXT.

2012-10-23  Eli Zaretskii  <eliz@gnu.org>

	* makefile.w32-in (lisp2): Add cp51932.el and eucjp-ms.el, to
	follow src/lisp.mk.

2012-10-21  Glenn Morris  <rgm@gnu.org>

	* make-docfile.c (scan_lisp_file): Add cp51932.el and eucjp-ms.el.

2012-10-20  Eli Zaretskii  <eliz@gnu.org>

	* make-docfile.c (IS_SLASH, DEF_ELISP_FILE): New macros.
	(scan_lisp_file): Only pass a .el file if its basename matches a
	known file in its entirety.  Use IS_SLASH and DEF_ELISP_FILE.

2012-10-20  Andreas Schwab  <schwab@linux-m68k.org>

	* make-docfile.c (scan_lisp_file): Add bounds checking.

2012-10-20  Eli Zaretskii  <eliz@gnu.org>

	Prevent silent omission of doc strings from uncompiled Lisp files.
	* make-docfile.c (scan_lisp_file): Barf if called with a .el file
	other than one of a small list of supported un-compiled files.

	* makefile.w32-in (lisp1, lisp2): Name .elc files wherever they
	exist.  (Bug#12395)

2012-10-17  Eli Zaretskii  <eliz@gnu.org>

	* ntlib.c: Include <mbstring.h>, to avoid compiler warning about
	_mbspbrk.

2012-10-08  Eli Zaretskii  <eliz@gnu.org>

	* makefile.w32-in (obj): Add cygw32.o.

2012-10-08  Daniel Colascione  <dancol@dancol.org>

	* emacsclient.c: Include windows.h when HAVE_NTGUI.
	(alt_display): New variable.  We send the display held by this
	variable when the primary display is either unsupported or not
	present.
	(longopts): Allow display everywhere.
	(w32_set_user_model_id): Move lower in file, inside HAVE_NTGUI
	section.
	(decode_options): Use alt_display.  Explain why.
	(main): Retry connection with alt_display if connection with main
	display fails.

2012-10-01  Fabrice Popineau  <fabrice.popineau@gmail.com>

	* make-docfile.c (write_globals): Special-case
	Fexit_recursive_edit and Fabort_recursive_edit as well, as
	functions that are _Noreturn, to be consistent with
	src/keyboard.c.

2012-09-30  Eli Zaretskii  <eliz@gnu.org>

	* ntlib.c (gettimeofday): Copy from src/w32.c.  lib/gettime.c
	needs this function.

2012-09-26  Juanma Barranquero  <lekktu@gmail.com>

	* makefile.w32-in (obj): Add profiler.o.

2012-09-17  Glenn Morris  <rgm@gnu.org>

	* ebrowse.c (version):
	* etags.c (print_version): Use COPYRIGHT.

2012-09-11  Paul Eggert  <eggert@cs.ucla.edu>

	* pop.c (socket_connection) [HAVE_GETADDRINFO]:
	Prefer assignment to memcpy when either will do.

2012-08-31  Andreas Schwab  <schwab@linux-m68k.org>

	* etags.c (consider_token): Always zero-terminate token buffer.
	(Bug#12306)

2012-08-19  Paul Eggert  <eggert@cs.ucla.edu>

	Rely on <config.h> + <unistd.h> to declare 'environ'.
	* emacsclient.c (environ): Remove decl.

2012-08-17  Juanma Barranquero  <lekktu@gmail.com>

	* makefile.w32-in ($(BLD)/regex.$(O)): Update dependencies.

2012-08-15  Paul Eggert  <eggert@cs.ucla.edu>

	* etags.c (Pascal_functions): Fix parenthesization typo.

2012-08-14  Paul Eggert  <eggert@cs.ucla.edu>

	* make-docfile.c (enum global_type): Sort values roughly in
	decreasing alignment, except put functions last.
	(compare_globals): Use this new property of enum global_type.
	(write_globals): Use bool, not int, for booleans.

2012-08-10  Glenn Morris  <rgm@gnu.org>

	* make-docfile.c (IF_LINT):
	* emacsclient.c (IF_LINT): Remove (in config.h now).

	* make-docfile.c (main)
	(fopen) [!WINDOWSNT]:
	(chdir) [!DOS_NT]: No more need to undef.

	* movemail.c (DIRECTORY_SEP, IS_DIRECTORY_SEP):
	* make-docfile.c (DIRECTORY_SEP, IS_DIRECTORY_SEP):
	* emacsclient.c (DIRECTORY_SEP, IS_DIRECTORY_SEP, IS_DEVICE_SEP):
	Remove (they are in config.h now).

	* ebrowse.c (PATH_LIST_SEPARATOR):
	Remove, and replace with SEPCHAR from config.h.

2012-08-03  Juanma Barranquero  <lekktu@gmail.com>

	* makefile.w32-in (LOCAL_FLAGS): Remove WINDOWSNT and DOS_NT,
	they are always defined in config.h.

2012-08-03  Eli Zaretskii  <eliz@gnu.org>

	* ntlib.c (lstat): New function, calls 'stat'.

2012-08-02  Paul Eggert  <eggert@cs.ucla.edu>

	Use C99-style 'extern inline' if available.
	* profile.c (SYSTIME_INLINE): Define.

2012-08-02  Glenn Morris  <rgm@gnu.org>

	* makefile.w32-in (MS_W32_H): Update for new ms-w32.h location.

2012-08-01  Glenn Morris  <rgm@gnu.org>

	* Makefile.in (config_h): New variable.
	Use throughout in place of ../src/config.h.

2012-08-01  Juanma Barranquero  <lekktu@gmail.com>

	* makefile.w32-in (CONFIG_H): Update dependencies.
	(CONF_POST_H): New macro.

2012-07-30  Paul Eggert  <eggert@cs.ucla.edu>

	Update .PHONY listings in makefiles.
	* Makefile.in (.PHONY): Add all, need-blessmail, maybe-blessmail,
	install, uninstall, mostlyclean, clean, distclean,
	maintainer-clean, extraclean, check, tags.

2012-07-29  Eli Zaretskii  <eliz@gnu.org>

	* makefile.w32-in ($(BLD)/profile.$(O)): Depend on stamp_BLD.

2012-07-12  Paul Eggert  <eggert@cs.ucla.edu>

	* movemail.c: Add missing 'defined'.
	Suggested by Sven Joachim in
	<http://lists.gnu.org/archive/html/emacs-devel/2012-07/msg00218.html>.

2012-07-11  Paul Eggert  <eggert@cs.ucla.edu>

	Port 'movemail' again to Solaris and similar hosts.
	See Susan Cragin's report in
	<http://lists.gnu.org/archive/html/emacs-devel/2012-07/msg00199.html>.
	* movemail.c (xmalloc): Also define if !DISABLE_DIRECT_ACCESS &&
	!MAIL_USE_MMDF && !MAIL_USE_SYSTEM_LOCK.  Move up, so it doesn't
	need a forward declaration.
	(main): Rewrite to avoid no-longer-present function 'concat', if
	!DISABLE_DIRECT_ACCESS && !MAIL_USE_MMDF && !MAIL_USE_SYSTEM_LOCK.

	Assume strerror.
	* emacsclient.c, movemail.c, update-game-score.c (strerror)
	[!HAVE_STRERROR]: Remove.

2012-07-10  Paul Eggert  <eggert@cs.ucla.edu>

	EMACS_TIME simplification (Bug#11875).
	* profile.c (TV2): Remove no-longer-needed static var.

	Simplify by avoiding confusing use of strncpy etc.
	* etags.c (write_classname, C_entries):
	Use sprintf rather than strncpy or strncat.
	* etags.c (consider_token, C_entries, HTML_labels, Prolog_functions)
	(Erlang_functions, substitute, readline_internal, savenstr):
	* movemail.c (mail_spool_name):
	Use memcpy rather than strncpy or strncat when either will do.
	* make-docfile.c (write_c_args):
	Use memcmp rather than strncmp when either will do.
	* movemail.c (pop_retr):
	* pop.c (pop_stat, pop_list, pop_multi_first, pop_last)
	(socket_connection, pop_getline, sendline, getok):
	Use snprintf rather than strncpy or strncat.
	* movemail.c (concat): Remove; no longer needed.
	(xmalloc): Define only if needed, now that concat has gone away.
	Return void *.  All uses changed.

2012-07-09  Paul Eggert  <eggert@cs.ucla.edu>

	Add GCC-style 'const' attribute to functions that can use it.
	* etags.c (number_len): Add ATTRIBUTE_CONST.

2012-07-09  Juanma Barranquero  <lekktu@gmail.com>

	* emacsclient.c (w32_execvp): Declare execvp to silence the compiler.

2012-07-09  Juanma Barranquero  <lekktu@gmail.com>

	* makefile.w32-in ($(BLD)/test-distrib.exe): Use LIB_SRC, not SRC.
	(LIB_SRC, NT_INC, GNU_LIB, MS_W32_H, CONFIG_H, INTTYPES_H, NTLIB_H)
	(SYSTIME_H): New macros.
	(SRC): Redefine to point to src/, not current directory.
	($(BLD)/ctags.$(O), $(BLD)/ebrowse.$(O), $(BLD)/emacsclient.$(O))
	($(BLD)/etags.$(O), $(BLD)/hexl.$(O), $(BLD)/make-docfile.$(O))
	($(BLD)/movemail.$(O), $(BLD)/ntlib.$(O), $(BLD)/pop.$(O))
	($(BLD)/profile.$(O), $(BLD)/test-distrib.$(O)): Update dependencies.
	($(BLD)/regex.$(O)): New dependency.

2012-07-09  Juanma Barranquero  <lekktu@gmail.com>

	* makefile.w32-in (ALL): Add profile.exe.
	(PROFILEOBJS): New macro.
	($(BLD)/profile.exe): New target.
	(install): Copy profile.exe.
	($(BLD)/alloca.$(O), $(BLD)/tcp.$(O)): Remove, obsolete.

2012-07-07  Juanma Barranquero  <lekktu@gmail.com>

	* makefile.w32-in ($(BLD)/ctags.$(O), $(BLD)/etags.$(O)):
	Update dependencies.

2012-07-06  Paul Eggert  <eggert@cs.ucla.edu>

	Use c_strcasecmp for ASCII case-insensitive comparison (Bug#11786).
	* etags.c: Include c-strcase.h.
	(etags_strcasecmp, etags_strncasecmp): Remove.
	All uses replaced with c_strcasecmp and c_strncasecmp.

2012-07-06  Andreas Schwab  <schwab@linux-m68k.org>

	* make-docfile.c (write_globals): Warn about duplicate function
	definitions with differing signatures.

2012-07-03  Paul Eggert  <eggert@cs.ucla.edu>

	* make-docfile.c (scan_c_file): Suppress GCC warning.

2012-06-29  Tom Tromey  <tromey@redhat.com>

	* make-docfile.c (enum global_type) <FUNCTION>: New constant.
	(struct global) <value>: New field.
	(add_global): Add 'value' argument.
	(compare_globals): Sort functions at the end.
	(close_emacs_globals): New function.
	(write_globals): Handle functions.
	(scan_c_file): Call add_global for DEFUN.

2012-06-30  Juanma Barranquero  <lekktu@gmail.com>

	* makefile.w32-in (CTAGS_CFLAGS): Remove EMACS_NAME;
	already defined in ETAGS_CFLAGS.

2012-06-27  Glenn Morris  <rgm@gnu.org>

	* makefile.w32-in (lisp2): Remove paths.el.

2012-06-26  Paul Eggert  <eggert@cs.ucla.edu>

	Clean out last vestiges of the old HAVE_CONFIG_H stuff.
	* Makefile.in (BASE_CFLAGS):
	* makefile.w32-in (LOCAL_FLAGS): Remove -DHAVE_CONFIG_H.
	* etags.c, hexl.c, pop.c: Include <config.h> unconditionally.
	* etags.c (DOS_NT):
	* pop.c (MAIL_USE_POP, h_errno):
	Remove code that was conditioned on !HAVE_CONFIG_H.

2012-06-25  Dmitry Antipov  <dmantipov@yandex.ru>

	* etags.c (etags_strcasecmp, etags_strncasecmp): Define to
	library functions strcasecmp and strncasecmp if available.

2012-06-24  Paul Eggert  <eggert@cs.ucla.edu>

	Switch from NO_RETURN to C11's _Noreturn (Bug#11750).
	* ebrowse.c (usage, version):
	* emacsclient.c (print_help_and_exit, fail):
	* etags.c (suggest_asking_for_help, fatal, pfatal):
	* hexl.c (usage):
	* make-docfile.c (fatal):
	* movemail.c (fatal, pfatal_with_name, pfatal_and_delete):
	* update-game-score.c (usage):
	* ebrowse.c (usage, version):
	* emacsclient.c (print_help_and_exit, fail):
	Use _Noreturn rather than NO_RETURN.
	No need for separate decl merely because of _Noreturn.

2012-06-24  Samuel Bronson  <naesten@gmail.com>

	* emacsclient.c (set_local_socket): Fix compiler warning (Bug#7838).

2012-06-22  Paul Eggert  <eggert@cs.ucla.edu>

	Support higher-resolution time stamps (Bug#9000).
	* Makefile.in (LIB_CLOCK_GETTIME): New macro.
	(profile${EXEEXT}): Use it.
	* profile.c: Include inttypes.h, intprops.h.
	(time_string): Size conservatively; do not guess size.
	(get_time): Now prints nanoseconds.
	(gettimeofday): Remove replacement function; gnulib now does this.

2012-06-08  Andreas Schwab  <schwab@linux-m68k.org>

	* make-docfile.c (search_lisp_doc_at_eol): Unget last read
	character.

2012-06-06  Glenn Morris  <rgm@gnu.org>

	* Makefile.in (STAMP_INST_SCRIPTS, STAMP_SCRIPTS, insrcdir)
	(stamp-rcs2log, stamp-grep-changelog): Remove.
	(all, clean): Remove references to stamps.

	* vcdiff: Remove file.
	* Makefile.in (SCRIPTS, STAMP_SCRIPTS): Remove vcdiff.
	(stamp-vcdiff): Remove.

2012-06-05  Glenn Morris  <rgm@gnu.org>

	* makefile.w32-in ($(BLD)/getdate.$(O), $(BLD)/leditcfns.$(O))
	($(BLD)/make-path.$(O), $(BLD)/qsort.$(O))
	($(BLD)/timer.$(O)): Remove cruft.

2012-06-03  Glenn Morris  <rgm@gnu.org>

	* rcs-checkin: Remove file.
	* Makefile.in (INSTALLABLE_SCRIPTS, STAMP_INST_SCRIPTS):
	Remove rcs-checkin.
	(stamp-rcs-checkin): Remove.

2012-05-31  Eli Zaretskii  <eliz@gnu.org>

	* makefile.w32-in ($(BLD)/emacsclientw.exe): Use $(MWINDOWS)
	instead of a literal -mwindows, which is not supported by MSVC.
	(Bug#11405)

2012-05-30  Stefan Monnier  <monnier@iro.umontreal.ca>

	* make-docfile.c: Improve comment style.
	(search_lisp_doc_at_eol): New function.
	(scan_lisp_file): Use it.

2012-05-26  Glenn Morris  <rgm@gnu.org>

	* Makefile.in (INSTALL_DATA): Remove; unused.

2012-05-22  Paul Eggert  <eggert@cs.ucla.edu>

	Remove src/m/*.
	* makefile.w32-in: Remove dependencies on
	$(EMACS_ROOT)/src/m/intel386.h.

2012-05-22  Glenn Morris  <rgm@gnu.org>

	* Makefile.in (install): Remove unneeded chmods.

2012-05-21  Paul Eggert  <eggert@cs.ucla.edu>

	Assume C89 or later.
	* etags.c (static, const): Remove macros.
	(PTR): Remove; all uses replaced with void *.  Omit needless casts.

2012-05-21  Glenn Morris  <rgm@gnu.org>

	* Makefile.in (insrcdir, $(DESTDIR)${archlibdir}):
	Scrap superfluous subshells.

2012-05-18  Glenn Morris  <rgm@gnu.org>

	* Makefile.in (install): Ensure $bindir exists.

2012-05-17  Glenn Morris  <rgm@gnu.org>

	* Makefile.in (ns_appbindir): New, set by configure.

2012-05-12  Glenn Morris  <rgm@gnu.org>

	* Makefile.in (MKDIR_P): New, set by configure.
	($(DESTDIR)${archlibdir}): Use $MKDIR_P.

2012-05-10  Paul Eggert  <eggert@cs.ucla.edu>

	etags: pacify gcc -Wstack-protector on Ubuntu 12.04 x86
	* etags.c: Include <stdarg.h>.
	(error): Declare as printf-style, as that's what it really is.
	All uses changed.
	(add_regex): Use single char rather than array-of-one char.

2012-05-05  Jim Meyering  <meyering@redhat.com>

	* pop.c (pop_stat, pop_list, pop_multi_first, pop_last):
	NUL-terminate the error buffer (Bug#11372).

2012-05-02  Juanma Barranquero  <lekktu@gmail.com>

	* emacsclient.c (min): Undef before redefining it.

2012-05-02  Jim Meyering  <jim@meyering.net>

	* emacsclient.c (send_to_emacs): Avoid invalid strcpy upon partial
	send (Bug#11374).

2012-04-29  Andreas Schwab  <schwab@linux-m68k.org>

	* make-docfile.c (scan_lisp_file) [DEBUG]: Also skip if and
	byte-code forms.  (Bug#11380)

2012-04-20  Chong Yidong  <cyd@gnu.org>

	* emacsclient.c (decode_options): Move -t -n corner case handling
	into server.el (Bug#11102).
	(main): Send -tty to Emacs under more circumstances (Bug#8314).

2012-04-18  Paul Eggert  <eggert@cs.ucla.edu>

	configure: new option --enable-gcc-warnings (Bug#11207)
	* Makefile.in (C_WARNINGS_SWITCH): Remove.
	(WARN_CFLAGS, WERROR_CFLAGS): New macros.
	(BASE_CFLAGS): Use new macros rather than old.

2012-04-16  Paul Eggert  <eggert@cs.ucla.edu>

	Assume less-ancient POSIX support.
	* update-game-score.c: Include <getopt.h> rather than rolling our
	own decls for optarg, optind, opterr.  See
	<http://lists.gnu.org/archive/html/emacs-devel/2011-12/msg00720.html>.

2012-04-14  Juanma Barranquero  <lekktu@gmail.com>

	* emacsclient.c (decode_options) [WINDOWSNT]:
	Call ttyname instead of passing its address (typo in 2011-12-04T17:13:01Z!lekktu@gmail.com).

2012-04-07  Eli Zaretskii  <eliz@gnu.org>

	* makefile.w32-in (obj): Add xml.o.

2012-04-07  Eli Zaretskii  <eliz@gnu.org>

	* makefile.w32-in (ALL): Now the list of executables, not of phony
	targets.
	(.PHONY): Only make-docfile is its prerequisite now.
	(make-docfile): Don't depend on stamp_BLD.  Add a comment about
	the need in this target.
	(ctags, etags, ebrowse, hexl, movemail, emacsclient)
	(test-distrib): Phony targets removed.
	($(BLD)/test-distrib.exe): Run test-distrib as part of the recipe.
	(all): Don't depend on stamp_BLD.
	(ALL): Include $(BLD)/test-distrib.exe.

2012-03-11  Andreas Schwab  <schwab@linux-m68k.org>

	* emacsclient.c (main): Handle -print-nonl command.

	* emacsclient.c (main): Handle multiple messages in a single
	datagram.

	* emacsclient.c (socket_name): Add const.
	(get_server_config): Add parameter config_file, use it instead of
	global server_file.
	(set_tcp_socket): Add parameter local_server_file, pass it down to
	get_server_config.
	(set_local_socket): Add parameter local_socket_name, use it
	instead of global socket_name.
	(set_socket): Adjust calls to set_local_socket and set_tcp_socket.
	Don't clobber global server_file or socket_name.
	(main): No longer reset server_file or socket_name.

2012-01-05  Glenn Morris  <rgm@gnu.org>

	* ebrowse.c (version) <emacs_copyright>:
	* etags.c (print_version) <emacs_copyright>:
	* rcs2log (Copyright): Update short copyright year to 2012.

2011-12-25  Andreas Schwab  <schwab@linux-m68k.org>

	* etags.c (C_entries): Properly skip over string and character
	constants and comments inside brackets.  (Bug#10357)

2011-12-04  Juanma Barranquero  <lekktu@gmail.com>

	* emacsclient.c (decode_options) [WINDOWSNT]: Don't force tty = 0;
	instead, treat both -c and -t as always requesting a new "tty" frame,
	and let server.el decide which kind is actually required.
	Reported by Uwe Siart <usenet@siart.de> in this thread:
	http://lists.gnu.org/archive/html/emacs-devel/2011-11/msg00303.html

2011-11-30  Chong Yidong  <cyd@gnu.org>

	* emacsclient.c (main): Condition last change on WINDOWSNT
	(Bug#10155).

2011-11-27  Eli Zaretskii  <eliz@gnu.org>

	* makefile.w32-in (LOCAL_FLAGS): Add $(EMACS_EXTRA_C_FLAGS).

	* emacsclient.c (main) <environ>: Remove declaration, already
	pulled in by unistd.h on POSIX hosts and stdlib.h on MS-Windows.

2011-11-24  Glenn Morris  <rgm@gnu.org>

	* make-docfile.c (scan_lisp_file): Treat defcustom like defvar.

2011-11-14  Dan Nicolaescu  <dann@ics.uci.edu>

	* Makefile.in (all): Make sure "all" is the first target.

2011-10-27  Juanma Barranquero  <lekktu@gmail.com>

	* emacsclient.c (w32_getenv): Silence compiler warnings.

2011-09-07  Glenn Morris  <rgm@gnu.org>

	* etags.c (Fortran_functions): Handle "elemental" functions.

2011-09-07  Dieter Schuster  <didischuster@arcor.de>  (tiny change)

	* etags.c (Fortran_functions): Handle "pure" functions.  (Bug#9359)

2011-09-06  Paul Eggert  <eggert@cs.ucla.edu>

	* Makefile.in ($(DESTDIR)${archlibdir}): install-sh moved
	to build-aux (Bug#9169).

2011-09-04  Paul Eggert  <eggert@cs.ucla.edu>

	Integer and memory overflow issues (Bug#9397).

	* emacsclient.c (xmalloc): Accept size_t, not unsigned int, to
	avoid potential buffer overflow issues on typical 64-bit hosts.
	Return void *, not long *.
	(get_current_dir_name): Report a failure, instead of looping
	forever, if buffer size calculation overflows.  Treat malloc
	failures like realloc failures, as that has better behavior and is
	more consistent.  Do not check whether xmalloc returns NULL, as
	that's not possible.
	(message): Do not arbitrarily truncate message to 2048 bytes when
	sending it to stderr; use vfprintf instead.
	(get_server_config, set_local_socket)
	(start_daemon_and_retry_set_socket): Do not alloca
	arbitrarily-large buffers; that's not safe.
	(get_server_config, set_local_socket): Do not use sprintf when its
	result might not fit in 'int'.
	(set_local_socket): Do not assume uid fits in 'int'.

	* etags.c (xmalloc, xrealloc): Accept size_t, not unsigned int,
	to avoid potential buffer overflow issues on typical 64-bit hosts.
	(whatlen_max): New static var.
	(main): Avoid buffer overflow if subsidiary command length is
	greater than BUFSIZ or 2*BUFSIZ + 20.  Do not use sprintf when its
	result might not fit in 'int'.

	* movemail.c (main): Do not use sprintf when its result might not fit
	in 'int'.  Instead, put the possibly-long file name into the
	output of pfatal_with_name.

	* update-game-score.c: Include <limits.h>
	(get_user_id): Do not assume uid fits in 'int'.  Simplify.

2011-07-28  Paul Eggert  <eggert@cs.ucla.edu>

	Assume freestanding C89 headers, string.h, stdlib.h.
	* ebrowse.c: Include stdlib.h unconditionally.
	* etags.c, update-game-score.c:
	Include string.h and stdlib.h unconditionally.
	* makefile.w32-in (LOCAL_CFLAGS): Don't define STDC_HEADERS.
	* movemail.c, pop.c: Include string.h unconditionally.
	* update-game-score.c: No need to include stdarg.h; not used.

	Assume support for memcmp, memcpy, memmove, memset.
	* etags.c (absolute_filename): Assume memmove exists.

2011-07-09  Andreas Schwab  <schwab@linux-m68k.org>

	* update-game-score.c (usage): Update usage line.

2011-07-02  Jason Rumney  <jasonr@gnu.org>

	* emacsclient.c (decode_options) [WINDOWSNT]: Avoid tty mode on
	Windows (Bug#5486).

2011-06-25  Glenn Morris  <rgm@gnu.org>

	* emacsclient.c (decode_options) <opt>: Add `F:'.
	(print_help_and_exit): Mention --frame-parameters.

2011-06-25  Andreas Rottmann  <a.rottmann@gmx.at>

	* emacsclient.c (longopts, decode_options, main): Add frame-parameters.

2011-06-10  Paul Eggert  <eggert@cs.ucla.edu>

	* movemail.c: Fix race condition and related bugs (Bug#8836).
	(main) [!MAIL_USE_SYSTEM_LOCK]: Prefer mkstemp to mktemp, as this
	fixes some race conditions.  Report mkstemp/mktemp errno rather
	than a possibly-garbage errno.  Reinitialize the template each
	time through the loop, as earlier mkstemp/mktemp calls could have
	trashed it.  Pass 0600 (not 0666) to mktemp, for consistency
	with mkstemp; the permissions don't matter anyway.

2011-06-01  Dan Nicolaescu  <dann@ics.uci.edu>

	* emacsclient.c (socket_status): Use constant pointer.

2011-05-28  Paul Eggert  <eggert@cs.ucla.edu>

	Use 'inline', not 'INLINE'.
	* etags.c (hash): Now inline unconditionally.
	* make-docfile.c (put_char): inline, not INLINE.

2011-05-25  Glenn Morris  <rgm@gnu.org>

	* Makefile.in (.c.o): Remove (every .o file has an explicit rule).
	(insrcdir): New.
	(stamp-rcs2log, stamp-rcs-checkin, stamp-grep-changelog, stamp-vcdiff):
	Use $insrcdir to suppress unaesthetic ignored errors.
	(clean): Simplify list of things to delete.
	(all, clean): Use $EXE_FILES.

	* Makefile.in (movemail${EXEEXT}): Build in one step, not via .o file.

	* Makefile.in (REGEXPOBJ, REGEXPDEPS): Remove.  Replace by expansion.
	(etags${EXEEXT}): Just depend on regex.o, not regex.h as well.

2011-05-24  Glenn Morris  <rgm@gnu.org>

	* Makefile.in (update-game-score${EXEEXT}): Use a single rule.

2011-05-19  Glenn Morris  <rgm@gnu.org>

	* makefile.w32-in (echolisp): Remove rule that is no longer needed.
	(clean): No more echolisp.tmp.

2011-05-18  Glenn Morris  <rgm@gnu.org>

	* fakemail.c: Remove file.
	* makefile.w32-in ($(BLD)/fakemail.exe, fakemail)
	($(BLD)/fakemail.$(O)): Remove.
	* Makefile.in (UTILITIES): Remove fakemail${EXEEXT}.
	(fakemail${EXEEXT}): Remove rule.

2011-04-24  Teodor Zlatanov  <tzz@lifelogs.com>

	* makefile.w32-in (obj): Add gnutls.o.

2011-04-16  Paul Eggert  <eggert@cs.ucla.edu>

	Static checks with GCC 4.6.0 and non-default toolkits.

	* movemail.c (mail_spool_name): Protoize.
	(main): Remove unused var.  Mark var as initialized.
	Move locals to avoid shadowing, and use time_t for times.

	* fakemail.c (xmalloc, xreallc): Use standard C prototypes
	with void *.  This avoids warnings about pointer casts.

	* emacsclient.c (main): Don't use uninitialized var.
	(IS_ANY_SEP): Remove; unused.
	(get_current_dir_name): Add an extern decl.

2011-04-06  Paul Eggert  <eggert@cs.ucla.edu>

	Fix more problems found by GCC 4.6.0's static checks.

	* emacsclient.c (message): Mark it as a printf-like function.

	* make-docfile.c (IF_LINT): New macro, copied from emacsclient.c.
	(write_c_args): Use it to suppress GCC warning.

2011-03-30  Paul Eggert  <eggert@cs.ucla.edu>

	Fix a problem found by GCC 4.6.0's static checks.
	* etags.c (just_read_file): Remove dummy variable and simplify.

2011-03-27  Glenn Morris  <rgm@gnu.org>

	* emacsclient.c: Replace SIGTYPE with void.

2011-03-23  Juanma Barranquero  <lekktu@gmail.com>

	* ntlib.c: Include <ctype.h>.

2011-03-23  Glenn Morris  <rgm@gnu.org>

	* Makefile.in ($(DESTDIR)${archlibdir}):
	Use `install-sh -d' rather than mkinstalldirs.

2011-03-23  Paul Eggert  <eggert@cs.ucla.edu>

	* ebrowse.c: Use size_t, not int, for sizes.
	This avoids a warning with gcc -Wstrict-overflow, and works
	better for very large objects.
	(inbuffer_size): Now size_t.  All uses changed.
	(xmalloc, xrealloc, operator_name, process_file): Use size_t for
	sizes.  Don't bother testing whether a size_t value can be negative.

	* etags.c (Ada_funcs): Redo slightly to avoid overflow warning.

	etags: In Prolog functions, don't assume int fits in size_t.
	This avoids a warning with gcc -Wstrict-overflow.
	* etags.c (Prolog_functions, prolog_pr, prolog_atom): Use size_t,
	not int, to store sizes.
	(prolog_atom): Return 0, not -1, on error.  All callers changed.

	update-game-score: fix bug with -r
	* update-game-score.c (main): Don't set 'scores' to garbage when
	-r is specified and scorecount != MAX_SCORES (Bug#8310).  This bug
	was introduced in the 2002-04-10 change, and was found with gcc
	-Wstrict-overflow (GCC 4.5.2, x86-64).

	fakemail: Remove dependency on ignore-value.
	This undoes some of the recent fakemail-related changes.
	It is made possible due to recent changes to gnulib's stdio module.
	* Makefile.in (fakemail${EXEEXT}): Do not depend on ignore-value.h.
	* fakemail.c: Do not include ignore-value.h.
	(put_line): Do not use ignore_value.

2011-03-07  Chong Yidong  <cyd@stupidchicken.com>

	* Version 23.3 released.

2011-03-03  Drake Wilson  <drake@begriffli.ch>  (tiny change)

	* emacsclient.c (longopts): Add quiet.
	(decode_options): Handle q/quiet.
	(print_help_and_exit): Add q/quiet.
	(main): Suppress some messages if quiet option is used.

2011-02-26  Eli Zaretskii  <eliz@gnu.org>

	* Makefile.in (fakemail${EXEEXT}): Depend on lib/ignore-value.h.

	* emacsclient.c (xstrdup) [WINDOWSNT]: Function added back.
	(w32_getenv): Use xstrdup to return all values in malloc'ed
	storage.

2011-02-26  Paul Eggert  <eggert@cs.ucla.edu>

	* ebrowse.c (parse_qualified_param_ident_or_type): Make it clear
	to reader (and to the compiler) that the loop always executes at
	least once.  This prevents a warning with recent GCC.
	(BROWSE_STRUCT): Remove unused macro.

	* fakemail.c: Include <ignore-value.h>.
	(put_line): Explicitly ignore fwrite return value, for benefit of
	recent glibc + gcc.
	(close_the_streams): Diagnose output errors instead of merely
	exiting with nonzero status.
	(my_fclose, main): Diagnose input errors, and exit with nonzero status.
	Formerly, input errors were silently ignored.

	* ebrowse.c (putstr): Rename from PUTSTR and turn into a function.
	All callers changed.  This is cleaner, and avoids GCC warnings about
	passing NULL to fputs.
	(insert_keyword): Rename parameter to avoid shadowing diagnostic.

2011-02-25  Paul Eggert  <eggert@cs.ucla.edu>

	* emacsclient.c (main): Avoid dangling 'if'.
	(xstrdup): Remove; no longer needed.
	(get_current_dir_name, w32_getenv, get_server_config, find_tty)
	(set_local_socket, main):
	Use const char *, not char *, for pointers that are not assigned
	through.
	(IF_LINT): New macro.
	(set_local_socket, main): Use it to suppress warnings with
	GCC -Wuninitialized.

	* emacsclient.c: Redo local variables to avoid shadowing problems.
	(message, socket_status, start_daemon_and_retry_set_socket):
	Rename locals.
	(main): Move decl of "i".

	* etags.c (ISUPPER): Move to inside the only #ifdef where it's used.
	This avoids an unused-macro warning with some GCC settings.

	* make-docfile.c (write_globals): Change char * to char const *
	to avoid a GCC "assignment discards qualifiers" diagnostic
	in some configurations.
	(scan_c_file): Refactor local variable decls to make their scope
	more accurate and to avoid a GCC -Wuninitialized diagnostic.

2011-02-22  Eli Zaretskii  <eliz@gnu.org>

	* etags.c (canonicalize_filename, ISUPPER): Fix last change.

	* makefile.w32-in ($(BLD)/ebrowse.$(O), $(BLD)/pop.$(O)):
	Depend on ../lib/min-max.h.

2011-02-22  Paul Eggert  <eggert@cs.ucla.edu>

	etags: Downcase drive letters, for consistency with Emacs proper.
	* etags.c (upcase): Remove; no longer used.
	(canonicalize_filename): Downcase drive letters.

	Assume S_ISLNK etc. work, since gnulib supports this.
	* etags.c (S_ISREG): Remove.

2011-02-22  Paul Eggert  <eggert@cs.ucla.edu>

	Assume S_ISLNK etc. work, since gnulib supports this.
	* etags.c (S_ISREG): Remove.

2011-02-22  Juanma Barranquero  <lekktu@gmail.com>

	* makefile.w32-in (obj): Remove filemode.o.

2011-02-21  Paul Eggert  <eggert@cs.ucla.edu>

	New file "lib/min-max.h".
	* ebrowse.c (min, max): Define them by including <min-max.h>
	instead of defining it ourselves.
	* pop.c (min): Likewise.
	* Makefile.in (ebrowse${EXEEXT}, pop.o): Depend on min-max.h.

	* movemail.c (popmail): Report fchown failure instead of ignoring it.
	But if the file already has the right ownership, don't worry about it.

	* make-docfile.c (input_buffer): Rename variables to avoid shadowing.
	* test-distrib.c (buf): Make this local, to avoid shadowing.

	* movemail.c (main, pop_retr): Rename locals to avoid shadowing.
	(progname, sfi, sfo, ibuffer, obuffer): Remove unused vars.
	(DONE): Remove unused macro.
	(DIRECTORY_SEP, IS_DIRECTORY_SEP, IS_FROM_LINE):
	Define these macros only in the contexts that need them.
	* pop.c (index): Remove unused macro.
	(KPOP_PORT): Define only if KERBEROS is defined.

	Declare file-scope functions and variables static if not exported.
	This is more consistent, and is nicer with gcc -Wstrict-prototypes.
	* ebrowse.c, emacsclient.c, fakemail.c, make-docfile.c, movemail.c:
	* profile.c, test-distrib.c, update-game-score.c:
	Declare non-'main' functions and variables to be static.
	* ebrowse.c: Omit redundant function prototypes.

2011-02-21  Eli Zaretskii  <eliz@gnu.org>

	* makefile.w32-in ($(BLD)/ctags.$(O), $(BLD)/emacsclient.$(O))
	($(BLD)/etags.$(O), $(BLD)/movemail.$(O), $(BLD)/ntlib.$(O)):
	Depend on $(EMACS_ROOT)/nt/inc/sys/stat.h.

2011-02-21  Ben Key  <bkey76@gmail.com>

	* make-docfile.c (scan_c_file): Adapt DEFVAR_PER_BUFFER case to
	the new BVAR macro.

2011-02-20  Juanma Barranquero  <lekktu@gmail.com>

	* makefile.w32-in (obj): Remove md5.o.

2011-02-18  Karl Chen  <Karl.Chen@quarl.org>

	* emacsclient.c (main): Loop while `recv' return EINTR.

2011-02-09  Paul Eggert  <eggert@cs.ucla.edu>

	* make-docfile.c (EMACS_INTEGER): Rename from EMACS_INT.
	This avoids collision with config.h's EMACS_INT on some
	configurations.  All uses changed.

2011-02-08  Tom Tromey  <tromey@redhat.com>

	* make-docfile.c: Unconditionally include stdlib.h.
	(generate_globals): New global.
	(xrealloc): New function.
	(main): Handle '-g'.  Call start_globals, write_globals.
	(scan_file): Conditionally call put_filename.
	(start_globals): New function.
	(struct global): New.
	(num_globals, globals): New globals.
	(add_global, compare_globals, write_globals): New functions.
	(scan_c_file): Update for "-g".
	(scan_lisp_file): Fail if "-g".

2011-02-05  Paul Eggert  <eggert@cs.ucla.edu>

	* emacsclient.c: Conform to C89 pointer rules.
	(file_name_absolute_p): Accept const char *, not const unsigned
	char *, to satisfy C89 rules.

2011-02-02  Eli Zaretskii  <eliz@gnu.org>

	* makefile.w32-in (ETAGS_CFLAGS, CTAGS_CFLAGS):
	Add ``-DEMACS_NAME="\"GNU Emacs\""''.
	(obj): Remove strftime.o.

2011-01-31  Eli Zaretskii  <eliz@gnu.org>

	* makefile.w32-in (VERSION): Don't define, defined on nt/config.nt.
	(ECLIENT_CFLAGS): Remove -DVERSION.
	($(BLD)/emacsclient.$(O)): Don't depend on makefile.w32-in.

2011-01-31  Paul Eggert  <eggert@cs.ucla.edu>

	src/emacs.c now gets version number from configure.in
	* ebrowse.c: Adjust comment to say that.

2011-01-30  Jim Meyering  <meyering@redhat.com>

	* make-docfile.c: Don't corrupt heap for an invalid .elc file
	"printf '#@1a' > in.elc; ./make-docfile in.elc" would store 0
	one byte before just-malloc'd saved_string buffer.
	* make-docfile.c (scan_lisp_file): Diagnose an invalid dynamic
	doc string length.  Also fix an always-false while-loop test.

2011-01-29  Eli Zaretskii  <eliz@gnu.org>

	* makefile.w32-in (LOCAL_FLAGS): Add -I../lib.
	(GETOPTOBJS, GETOPTDEPS): Remove targets.
	(MOVEMAILOBJS): Replace $(GETOPTOBJS) with ../lib/$(BLD)/libgnu.$(A).
	($(BLD)/movemail.exe): Depend on ../lib/getopt.h.
	(ECLIENTOBJS, ETAGSOBJ, CTAGSOBJ, EBROWSEOBJ): Replace getopt.o
	and getopt1.o with ../lib/$(BLD)/libgnu.$(A).
	(clean): Don't remove getopt.h.
	(getopt.h, $(BLD)/getopt.$(O), $(BLD)/getopt1.$(O)): Remove targets.
	($(BLD)/ctags.$(O), $(BLD)/etags.$(O)): Replace getopt.h with
	$(EMACS_ROOT)/lib/getopt.h.

2011-01-28  Chong Yidong  <cyd@stupidchicken.com>

	* ntlib.c (setregid): New stub, renamed from setegid.

	* ntlib.h: Update prototype.

2011-01-25  Chong Yidong  <cyd@stupidchicken.com>

	* movemail.c (main): Use setregid instead of setegid, which is
	missing on older systems.  Suggested by Peter O'Gorman (Bug#6811).

2011-01-23  Paul Eggert  <eggert@cs.ucla.edu>

	Check return values of some library calls.
	* hexl.c (main): Check fread result.
	* make-docfile.c (main): Check chdir result.
	(scan_c_file): Check fscanf result.
	* movemail.c (main): Check ftruncate result.

2011-01-17  Paul Eggert  <eggert@cs.ucla.edu>

	Include <unistd.h> unilaterally.
	* emacsclient.c, etags.c, fakemail.c, make-docfile.c, movemail.c:
	* pop.c, test-distrib.c, update-game-score.c:
	Include <unistd.h> without worrying about HAVE_UNISTD_H, since
	unistd.h is always present now, possibly supplied by gnulib.

	Include <getopt.h> not "getopt.h".
	* ebrowse.c, emacsclient.c: Include <getopt.h>, not "getopt.h".
	Since getopt.h is no longer in this directory, there's no point
	using the form with double-quotes.

	Remove unused files.
	* getopt.c, getopt1.c, getopt_.h, getopt_int.h: Remove.
	These files are now in ../lib, copied from gnulib.

	Use gnulib's getopt-gnu module.
	* Makefile.in (mostlyclean): Do not clean getopt.h or getopt.h-t,
	as these are now done by gnulib.
	(GETOPT_H, getopt.h, GETOPTOBJS, GETOPTDEPS, getopt.o, getopt1.o):
	Remove; now done by gnulib.  All uses removed.

	Automate syncing from gnulib.
	* Makefile.in (EXE_FILES): New macro.
	(BASE_CFLAGS): Add -I../lib and -I${srcdir}/../lib,
	for gnulib's .h files.
	(LOADLIBES): Add ../lib/libgnu.a.
	($(EXE_FILES)): Depend on ../lib/libgnu.a.
	(../lib/libgnu.a): New rule.

2011-01-08  Paul Eggert  <eggert@cs.ucla.edu>

	* Makefile.in (EXECUTABLES): Remove; macro unused since 1993.

2011-01-08  Glenn Morris  <rgm@gnu.org>

	* Makefile.in (EMACSOPT): Add --no-site-lisp.

	* Makefile.in (EMACSOPT): Remove --multibyte, it does nothing any more.

2011-01-02  Glenn Morris  <rgm@gnu.org>

	* ebrowse.c (version) <emacs_copyright>:
	* etags.c (print_version) <emacs_copyright>:
	* rcs2log (Copyright): Set short copyright year to 2011.

2010-11-27  Joe Matarazzo  <joe.matarazzo@gmail.com>  (tiny change)

	* ebrowse.c (yylex): If end of input buffer encountered while
	searching for a newline after "//", return YYEOF.  (Bug#7446)

2010-11-18  YAMAMOTO Mitsuharu  <mituharu@math.s.chiba-u.ac.jp>

	* emacsclient.c (set_local_socket) [DARWIN_OS]: Add fall-back
	definition of _CS_DARWIN_USER_TEMP_DIR for Mac OS X 10.4 and older.

2010-11-15  Dan Nicolaescu  <dann@ics.uci.edu>

	* test-distrib.c: Remove include guards for config.h and fcntl.h.
	(O_RDONLY): Do not define.
	(cool_read): Fix type for variable "sofar".

2010-10-25  Glenn Morris  <rgm@gnu.org>

	* makefile.w32-in (OTHER_PLATFORM_SUPPORT): Remove easymenu.elc.

2010-10-23  Glenn Morris  <rgm@gnu.org>

	* digest-doc.c, sorted-doc.c: Remove files.
	* Makefile.in (UTILITIES): Remove digest-doc and sorted-doc.
	(digest-doc${EXEEXT}, sorted-doc${EXEEXT}): Remove rules.
	* makefile.w32-in (ALL): Remove digest-doc and sorted-doc.
	($(BLD)/sorted-doc.exe, $(BLD)/digest-doc.exe, sorted-doc, digest-doc)
	($(BLD)/digest-doc.$(O), $(BLD)/sorted-doc.$(O)): Remove rules.
	(install): Don't install digest-doc.exe or sorted-doc.exe.

2010-10-10  Dan Nicolaescu  <dann@ics.uci.edu>

	* Makefile.in (PROFILING_LDFLAGS): Remove, not needed.

2010-10-09  Glenn Morris  <rgm@gnu.org>

	* b2m.c, b2m.pl: Remove files.
	* Makefile.in (INSTALLABLES): Remove b2m.
	* makefile.w32-in ($(BLD)/b2m.$(O)): Remove.

2010-10-08  Glenn Morris  <rgm@gnu.org>

	* emacsclient.c (set_local_socket) [DARWIN_OS]: Try as a fall-back
	DARWIN_USER_TEMP_DIR.  (Bug#3992)

2010-10-03  Dan Nicolaescu  <dann@ics.uci.edu>

	* test-distrib.c (cool_read):
	* movemail.c (main, concat):
	* make-docfile.c (scan_file, write_c_args):
	* emacsclient.c (get_server_config): Fix -Wconversion warning.
	(egetenv): Move conditional definition earlier.
	(progname): Use const.
	* sorted-doc.c (xstrdup): Use const.

	* Makefile.in: Remove ^L, old makes choke on it.

2010-10-02  Wolfgang Schnerring  <wosc@wosc.de>  (tiny change)

	* emacsclient.c (main): Return EXIT_FAILURE if Emacs sends us an
	error string (Bug#6963).

2010-10-02  Juanma Barranquero  <lekktu@gmail.com>

	* makefile.w32-in (tags): Remove target.

2010-10-01  Eli Zaretskii  <eliz@gnu.org>

	* makefile.w32-in (tags, TAGS): New targets.

2010-09-30  Juanma Barranquero  <lekktu@gmail.com>

	* emacsclient.c (get_server_config): Don't read Emacs pid from
	the authentication file.

2010-09-29  Juanma Barranquero  <lekktu@gmail.com>

	* makefile.w32-in (../src/config.h): Remove target, it is stale.

	* emacsclient.c (main): Remove unused variables.
	(start_daemon_and_retry_set_socket): Use EXIT_FAILURE.

2010-09-25  Ulrich Mueller  <ulm@gentoo.org>

	* etags.c (compressors, print_language_names): Support xz compression.

2010-08-11  Jan Djärv  <jan.h.d@swipnet.se>

	* fakemail.c: Include stdlib.h for getenv.  Remove declaration of
	popen, fclose and pclose.
	(my_name, fatal, error, put_line): Use const char*.
	(main): Remove extern getenv, mail_program_name is const char*.

	* update-game-score.c (get_prefix, write_scores, main): Use const char*.

	* sorted-doc.c (error, fatal, states): Use const char *.

	* pop.h (pop_multi_first): Use const char *.
	(_ARGS): Remove.

	* pop.c (pop_multi_first, socket_connection, sendline): Use const char*.

	* movemail.c (fatal, error, concat): Use const char *.

	* make-docfile.c (error, fatal, scan_c_file, scan_lisp_file):
	Use const char *.

	* etags.c (compressor, language, Ada_suffix, Ada_help, Asm_suffixes)
	(Asm_help, default_C_suffixes, default_C_help, Cplusplus_suffixes)
	(Cplusplus_help, Cjava_suffixes, Cobol_suffixes, Cstar_suffixes)
	(Erlang_suffixes, Erlang_help, Forth_suffixes, Forth_help)
	(Fortran_suffixes, Fortran_help, HTML_suffixes, HTML_help)
	(Lisp_suffixes, Lisp_help, Lua_suffixes, Lua_help)
	(Makefile_filenames, Makefile_help, Objc_suffixes, Objc_help)
	(Pascal_suffixes, Pascal_help, Perl_suffixes, Perl_interpreters)
	(Perl_help, PHP_suffixes, PHP_help, plain_C_suffixses, PS_suffixes)
	(PS_help, Prolog_suffixes, Prolog_help, Python_suffixes, Python_help)
	(Scheme_suffixes, Scheme_help, TeX_suffixes, TeX_help, Texinfo_suffixes)
	(Texinfo_help, Yacc_suffixes, Yacc_help, auto_help, none_help)
	(no_lang_help, print_language_names)
	(get_language_from_interpreter, get_language_from_filename)
	(init, make_tag, struct C_stab_entry, write_classname, TEX_defenv)
	(TEX_decode_env, nocase_tail, savestr, savenstr, fatal, pfatal)
	(concat): Use const char*.

	* emacsclient.c (message, sock_err_message, send_to_emacs)
	(quote_argument, set_local_socket)
	(start_daemon_and_retry_set_socket): Use const char*.

	* ebrowse.c (struct member): filename, def_filename is const.
	(struct sym): filename, sfilename is const.
	(struct kw): name is const.
	(add_sym, yyerror, token_string, insert_keyword, main): Use const char*.

	* b2m.c (concat, fatal): Use const char*.
	(main): Don't assign labels a string literal.

2010-08-07  Juanma Barranquero  <lekktu@gmail.com>

	* ebrowse.c (usage, version, mark_virtual):
	Remove duplicate declarations.

2010-08-06  Dan Nicolaescu  <dann@ics.uci.edu>

	* emacsclient.c: Move socket related #includes together with the
	rest of the #includes.  Move WINDOWSNT includes closer together.
	(HAVE_CONFIG_H): Remove.
	(NO_RETURN): Remove, defined in config.h.
	(main): Convert definition to standard C.

2010-07-29  Juanma Barranquero  <lekktu@gmail.com>

	* make-docfile.c (write_c_args): Warn for old-style empty arglist ().

2010-07-25  Juanma Barranquero  <lekktu@gmail.com>

	* emacsclient.c (getcwd): Fix previous change: make getcwd
	conditional on HAVE_GETCWD and declare with the correct POSIX
	profile (for some reason MinGW headers define its 2nd arg as int,
	not size_t; but getcwd is not used on Windows nonetheless).

2010-07-25  Juanma Barranquero  <lekktu@gmail.com>

	* emacsclient.c (getcwd, w32_getenv):
	* ntlib.h (getlogin, getuid, getegid, getgid): Fix prototypes.

2010-07-24  Dan Nicolaescu  <dann@ics.uci.edu>

	* update-game-score.c (usage): Add NO_RETURN specifier.
	* movemail.c (fatal, pfatal_with_name, pfatal_and_delete):
	* make-docfile.c (fatal):
	* hexl.c (usage):
	* fakemail.c (fatal):
	* etags.c (fatal, suggest_asking_for_help, pfatal):
	* emacsclient.c (fatal):
	* b2m.c (fatal): Likewise.

2010-07-23  Juanma Barranquero  <lekktu@gmail.com>

	* make-docfile.c (write_c_args): Correctly handle prefixes of "defalt".

2010-07-20  Juanma Barranquero  <lekktu@gmail.com>

	* emacsclient.c (get_current_dir_name, w32_get_resource)
	(w32_getenv, w32_set_user_model_id, w32_window_app, w32_execvp)
	(close_winsock, initialize_sockets, w32_find_emacs_process)
	(w32_give_focus):
	* ntlib.c (getlogin, getuid, getgid, getegid):
	Convert definitions to standard C.

2010-07-12  Andreas Schwab  <schwab@linux-m68k.org>

	* Makefile.in (C_WARNINGS_SWITCH, PROFILING_CFLAGS)
	(PROFILING_LDFLAGS): Set from substitution.
	(BASE_CFLAGS): Add  ${C_WARNINGS_SWITCH}.
	(ALL_CFLAGS, CPP_CFLAGS): Add ${PROFILING_CFLAGS}.
	(LINK_CFLAGS): Add ${PROFILING_LDFLAGS}.

2010-07-12  Eli Zaretskii  <eliz@gnu.org>

	* makefile.w32-in (lisp2): Change hebrew.el to hebrew.elc (see
	2010-07-12T05:25:46Z!handa@etlken).

2010-07-11  Andreas Schwab  <schwab@linux-m68k.org>

	* emacsclient.c (set_local_socket): Use strchr, strrchr instead of
	index, rindex.
	* movemail.c (mail_spool_name, popmail): Likewise.
	* pop.c (pop_list): Likewise.

2010-07-11  Eli Zaretskii  <eliz@gnu.org>

	* makefile.w32-in (obj): Add menu.o, bidi.o, w32uniscribe.o,
	and unexw32.o.  (Bug#6603)

2010-07-10  Eli Zaretskii  <eliz@gnu.org>

	* Makefile.in ($(DESTDIR)${archlibdir}): Convert spaces to TABs.

2010-07-09  Andreas Schwab  <schwab@linux-m68k.org>

	* make-docfile.c (write_c_args): Restructure scanning loop.

2010-07-09  Dan Nicolaescu  <dann@ics.uci.edu>

	* make-docfile.c (write_c_args): Deal with type names in DEFUN
	arguments.

2010-07-08  Dan Nicolaescu  <dann@ics.uci.edu>

	* update-game-score.c (P_): Remove macro.
	* ebrowse.c: Remove include guards.
	(P_): Remove macro.

2010-07-07  Andreas Schwab  <schwab@linux-m68k.org>

	* ebrowse.c (add_sym, make_namespace): Replace bcopy, bzero by
	memcpy, memmove, memset.
	* pop.c (pop_retrieve, socket_connection, pop_getline): Likewise.

2010-07-06  Andreas Schwab  <schwab@linux-m68k.org>

	* movemail.c: Add MAIL_USE_POP around prototypes.
	Include <string.h> if HAVE_STRING_H.
	(strerror): Only declare if !HAVE_STRERROR.
	(fatal): Make static.
	(error): Likewise.
	(pfatal_with_name): Likewise.
	(pfatal_and_delete): Likewise.
	(concat): Likewise.
	(xmalloc): Likewise.
	(popmail): Likewise.
	(pop_retr): Likewise.
	(mbx_write): Likewise.
	(mbx_delimit_begin): Likewise.
	(mbx_delimit_end): Likewise.

2010-07-04  Dan Nicolaescu  <dann@ics.uci.edu>

	* fakemail.c (action): Convert function definitions to standard C.
	(add_a_stream):
	* test-distrib.c (cool_read, main): Likewise.

2010-07-03  Andreas Schwab  <schwab@linux-m68k.org>

	* sorted-doc.c (cmpdoc): Fix signature.
	(qsort_compare): Delete.
	(main): Remove cast.

2010-07-03  Juanma Barranquero  <lekktu@gmail.com>

	* ebrowse.c (match_qualified_namespace_alias): Check for null pointer.

2010-07-03  Juanma Barranquero  <lekktu@gmail.com>

	Fix prototype warnings.

	* ebrowse.c (match_qualified_namespace_alias):
	Pass sym* to find_namespace, not link*.

	* emacsclient.c (send_to_emacs, quote_argument): Arg s is HSOCKET.

	* sorted-doc.c (qsort_compare): New typedef.
	(main): Use it to cast cmpdoc.

2010-07-03  Dan Nicolaescu  <dann@ics.uci.edu>

	* update-game-score.c: Convert function definitions to standard C.
	* sorted-doc.c:
	* profile.c:
	* pop.c:
	* movemail.c:
	* make-docfile.c:
	* hexl.c:
	* fakemail.c:
	* etags.c:
	* ebrowse.c:
	* digest-doc.c:
	* b2m.c: Likewise.

2010-07-02  Dan Nicolaescu  <dann@ics.uci.edu>

	* make-docfile.c (xmalloc, xrealloc, concat, readline, fatal):
	* b2m.c (scan_file, scan_lisp_file, scan_c_file): Convert to
	standard C prototypes.

2010-07-02  Jan Djärv  <jan.h.d@swipnet.se>

	* ebrowse.c: Remove P_ and __P.
	* etags.c:
	* movemail.c:
	* pop.c:
	* update-game-score.c: Likewise.

2010-06-24  Juanma Barranquero  <lekktu@gmail.com>

	* movemail.c (error): Avoid warning when there are no args.

2010-06-11  Juanma Barranquero  <lekktu@gmail.com>

	* makefile.w32-in (lisp2): Fix references to vc/vc-hooks.elc
	and vc/ediff-hook.elc.

2010-06-06  Dan Nicolaescu  <dann@ics.uci.edu>

	* ntlib.h: Remove code dealing with BSTRING.

2010-05-29  Chong Yidong  <cyd@stupidchicken.com>

	* emacsclient.c (longopts, decode_options, print_help_and_exit):
	New arg `-parent-id'.
	(main): Send parent-id to Emacs.

2010-05-27  Glenn Morris  <rgm@gnu.org>

	* Makefile.in (distclean): No more Makefile.c.

2010-05-22  Jan Djärv  <jan.h.d@swipnet.se>

	* Makefile.in (STAMP_INST_SCRIPTS, STAMP_SCRIPS): New (Bug #6246).
	(all): Depend onSTAMP_INST_SCRIPTS, STAMP_SCRIPS (Bug #6246).
	(stamp-rcs2log, stamp-rcs-checkin, stamp-grep-changelog, stamp-vcdiff):
	New rules (Bug #6246).
	(clean): Remove stamp-* (Bug #6246).

2010-05-12  Glenn Morris  <rgm@gnu.org>

	* Makefile.in (INSTALLABLES): Remove @LIB_SRC_EXTRA_INSTALLABLES@.

2010-05-11  Glenn Morris  <rgm@gnu.org>

	* Makefile.in (.m.o): Remove, there are no .m files.
	(BASE_CFLAGS): New variable.
	(ALL_CFLAGS, LINK_CFLAGS, CPP_CFLAGS): Use $BASE_CFLAGS.
	(check): Update the message.
	(update-game-score${EXEEXT}): Do not use $MOVE_FLAGS.

	* Makefile.in: Convert comments to makefile format.

	* Makefile.in (LIBS_SYSTEM) [MSDOS]: Do not reset.
	(config.h) [MSDOS]: Do not include.

2010-05-10  Glenn Morris  <rgm@gnu.org>

	* Makefile.in (LIBS_SYSTEM): Set with configure, not cpp.
	(LIBS_SYSTEM) [MSDOS]: Reset with MSDOS_LIBS_SYSTEM.
	(NOT_C_CODE): Remove, no longer used.
	(config.h) [!MSDOS]: No longer include.
	(LOADLIBES): Use LIBS_SYSTEM as a variable.

	* Makefile.in (BLESSMAIL_TARGET): Set with configure, not cpp.

2010-05-08  Glenn Morris  <rgm@gnu.org>

	* Makefile.in (THIS_IS_MAKEFILE): Remove, unused.

2010-05-07  Chong Yidong  <cyd@stupidchicken.com>

	* Version 23.2 released.

2010-05-06  Glenn Morris  <rgm@gnu.org>

	* Makefile.in: Minimize blessmail-related cpp usage.
	(BLESSMAIL_TARGET): New variable.
	(MOVEMAIL_NEEDS_BLESSING): Remove, replace by above variable.
	(blessmail): Always define this rule.
	(need-blessmail): New rule, split out from maybe-blessmail.
	(maybe-blessmail): Use BLESSMAIL_TARGET.

2010-05-04  Glenn Morris  <rgm@gnu.org>

	* Makefile.in: Use @C_SWITCH_SYSTEM@, @C_SWITCH_MACHINE@ rather than
	@c_switch_system@, @c_switch_machine@.

2010-04-26  Dan Nicolaescu  <dann@ics.uci.edu>

	* Makefile.in (LIBS_MACHINE): Remove all uses, unused.

2010-04-12  Dan Nicolaescu  <dann@ics.uci.edu>

	* Makefile.in (ALL_CFLAGS, LINK_CFLAGS, CPP_CFLAGS): Move to the
	non-cpp section.

2010-04-11  Dan Nicolaescu  <dann@ics.uci.edu>

	* Makefile.in (C_SWITCH_SYSTEM, C_SWITCH_MACHINE): Define using
	autoconf, not cpp.
	(ALL_CFLAGS): Use them as make variables.

2010-04-07  Christoph Scholtes  <cschol2112@googlemail.com>

	* makefile.w32-in (OTHER_PLATFORM_SUPPORT): Use parenthesis
	for macros for nmake compatibility.

2010-04-03  Juanma Barranquero  <lekktu@gmail.com>

	Add stubs for Windows, required after CVE-2010-0825 change.
	* ntlib.c (getgid, getegid, setegid): New stubs.
	* ntlib.h (getgid, getegid, setegid): Declare them.

2010-04-02  Dan Rosenberg  <dan.j.rosenberg@gmail.com>  (tiny change)

	* movemail.c (main): Check return values of setuid.
	Avoid possibility of symlink attack when movemail is setgid mail
	(CVE-2010-0825).

2010-04-02  Dan Nicolaescu  <dann@ics.uci.edu>

	Remove extern errno declarations.
	* movemail.c:
	* etags.c:
	* emacsclient.c: Remove extern errno declarations.

2010-03-20  Glenn Morris  <rgm@gnu.org>

	* Makefile.in (KRB4LIB, DESLIB, KRB5LIB, CRYPTOLIB, COM_ERRLIB)
	(LIBHESIOD, LIBRESOLV): Make previous change a bit more friendly by
	defining these as Makefile variables.
	(LIBS_MOVE): Add LIBS_MAIL into this.
	(movemail${EXEEXT}): Just use LIBS_MOVE, not LIBS_MAIL as well.

2010-03-18  Glenn Morris  <rgm@gnu.org>

	* Makefile.in (KRB4LIB, DESLIB, KRB5LIB, CRYPTOLIB, COM_ERRLIB)
	(HESIODLIB, LIBS_MAIL): Set using autoconf rather than cpp.
	(BASE_CFLAGS): Remove (identical to CPP_CFLAGS).

2010-03-18  Tetsurou Okazaki  <okazaki@be.to>  (tiny change)

	* Makefile.in (uninstall): Handle the case where archlibdir does not
	exist.  (Bug#5720)

2010-03-10  Chong Yidong  <cyd@stupidchicken.com>

	* Branch for 23.2.

2010-02-20  Kevin Ryde  <user42@zip.com.au>

	* etags.c (Scheme_functions): Don't loop past a null character
	(Bug#5601).

2010-01-29  Kester Habermann  <kester@linuxtag.org>  (tiny change)

	* etags.c (Fortran_functions): Handle recursive keyword (Bug#5484).

2010-01-11  Glenn Morris  <rgm@gnu.org>

	* ebrowse.c (version):
	* etags.c (print_version):
	* rcs2log (Copyright): Set copyright year to 2010.

2009-12-09  David Robinow  <drobinow@gmail.com>  (tiny change)

	* makefile.w32-in: Use parenthesis for macros for nmake
	compatibility.

2009-11-23  Tobias Ringström  <tobias@ringis.se>  (tiny change)

	* etags.c (absolute_filename): Use memmove if we have it for
	overlapping copy.

2009-11-04  Dan Nicolaescu  <dann@ics.uci.edu>

	* make-docfile.c (scan_lisp_file): Also look for `defvaralias'.

2009-10-15  Juanma Barranquero  <lekktu@gmail.com>

	* .gitignore: Add echolisp.tmp.

2009-10-15  Glenn Morris  <rgm@gnu.org>

	* emacsclient.c (print_help_and_exit): Fix bug report instructions.

	* makefile.w32-in (echolisp): New rule.
	(clean): Delete echolisp.tmp.

2009-09-27  Eli Zaretskii  <eliz@gnu.org>

	* makefile.w32-in (OTHER_PLATFORM_SUPPORT): Add term/internal.elc,
	term/pc-win.elc, emacs-lisp/easymenu.elc, and term/ns-win.elc, to
	be consistent with src/Makefile.in.

2009-09-11  Stefan Monnier  <monnier@iro.umontreal.ca>

	* update-game-score.c (main): Sort scores before trimming them,
	reported by Jason Feng <jfeng@ozbert.com> (bug#4397).

2009-09-09  Glenn Morris  <rgm@gnu.org>

	* Makefile.in ($(DESTDIR)${archlibdir}): Set umask to world-readable
	before creating directories and game score files.

2009-08-19  Glenn Morris  <rgm@gnu.org>

	* cvtmail.c: Remove file.
	* Makefile.in (UTILITIES): Remove cvtmail.
	(cvtmail${EXEEXT}): Remove.

2009-07-08  E. Jay Berkenbilt  <ejb@ql.org>  (tiny change)

	* b2m.c (main): Ensure that each message ends in two newlines.

2009-07-03  Jason Rumney  <jasonr@gnu.org>

	* emacsclient.c (w32_set_user_model_id): Use standard types.

2009-07-03  Eli Zaretskii  <eliz@gnu.org>

	* makefile.w32-in (WINNT_SUPPORT): Add common-win.elc, like
	src/Makefile.in did.

2009-06-30  Jason Rumney  <jasonr@gnu.org>

	* emacsclient.c (w32_give_focus): Use GetModuleHandle for library
	that is already loaded.
	(w32_set_user_model_id): New function.
	(main): Use it to associate emacsclient with emacs (bug#1849).

2009-06-29  Jim Meyering  <meyering@redhat.com>

	Remove useless if-before-free test.
	* make-docfile.c (scan_lisp_file): Remove useless test.

2009-06-23  Dan Nicolaescu  <dann@ics.uci.edu>

	* Makefile.in (movemail.o): Don't pass -Demacs, unused.

2009-06-21  Chong Yidong  <cyd@stupidchicken.com>

	* Branch for 23.1.

2006-06-09  Adrian Robert  <Adrian.B.Robert@gmail.com>

	* mac-fix-env.m:
	* Makefile.in (mac-fix-env): Remove.

2006-06-06  David Reitter  <david.reitter@gmail.com>

	* Makefile.in (mac-fix-env): Compile it using ALL_CFLAGS.

2009-04-20  Juanma Barranquero  <lekktu@gmail.com>

	* emacsclient.c (print_help_and_exit): Fix typo and tabify (careful
	spacing is required in the message output, as the comment suggests).

2009-04-20  Chong Yidong  <cyd@stupidchicken.com>

	* emacsclient.c (print_help_and_exit): Clarify argument placement
	for short option names.

2009-04-02  Dan Nicolaescu  <dann@ics.uci.edu>

	* emacsclient.c (print_help_and_exit): Fix typo.

2009-03-21  Eli Zaretskii  <eliz@gnu.org>

	* ntlib.c (setuid): Argument is now unsigned.
	(getuid): Return value is now unsigned.
	(getpwuid): Argument is now unsigned.
	(fchown): UID and GID arguments are now unsigned.

	* ntlib.h (fchown): UID and GID arguments are now unsigned.
	(getuid): Return value is now unsigned.
	(setuid): Argument is now unsigned.
	(getpwuid): Remove prototype (it's declared in nt/inc/pwd.h).

2009-03-11  Stefan Monnier  <monnier@iro.umontreal.ca>

	* emacsclient.c (main): Revert part of last change, so
	drive-relative file names again work on Windows.

2009-03-10  Stefan Monnier  <monnier@iro.umontreal.ca>

	* emacsclient.c (main): Always pass cwd via "-dir".  Pass the file
	names without prepending cwd to them, so Emacs uses its customary
	rules to determine how to interpret the file name.

2009-03-04  Glenn Morris  <rgm@gnu.org>

	* movemail.c (main) [MAIL_USE_POP]: Add -r to usage message.

2009-02-13  Sven Joachim  <svenjoac@gmx.de>

	* movemail.c: Include time.h unconditionally.
	(main): Use time_t for time variables.

2009-02-11  Glenn Morris  <rgm@gnu.org>

	* movemail.c (mbx_delimit_begin): Also write the current time.

2009-02-10  Glenn Morris  <rgm@gnu.org>

	* movemail.c (mbx_delimit_begin, mbx_delimit_end): Write mbox rather
	than Babyl format.  (Bug#2196)

2009-01-23  Adrian Robert  <Adrian.B.Robert@gmail.com>

	* emacsclient.c (decode_options): Use a dummy display name under
	NS/Cocoa.

2009-01-14  Lars Rasmusson  <lars.rasmusson@gmail.com>  (tiny change)

	* ebrowse.c (matching_regexp): Fix OB1 error.

2009-01-05  Glenn Morris  <rgm@gnu.org>

	* ebrowse.c (version):
	* etags.c (print_version):
	* rcs2log (Copyright): Update copyright for 2009.

2009-01-01  Chong Yidong  <cyd@stupidchicken.com>

	* movemail.c (main): Fatal if hard links cannot be created.

2008-12-18  Dan Nicolaescu  <dann@ics.uci.edu>

	* emacsclient.c (start_daemon_and_retry_set_socket): Improve error
	checking.

2008-12-14  Dan Nicolaescu  <dann@ics.uci.edu>

	* emacsclient.c: Include syswait.h instead of sys/types.h.

2008-12-11  Dhruva Krishnamurthy  <dhruvakm@gmail.com>  (tiny change)

	* emacsclient.c (WCONTINUED): New compatibility define
	for older systems.

2008-12-10  Dan Nicolaescu  <dann@ics.uci.edu>

	* emacsclient.c (main): Fix previous change.

2008-12-10  Juanma Barranquero  <lekktu@gmail.com>

	* emacsclient.c (main): Fix mindless breakage where emacsclient
	does not work *at all* on Windows, even if it *can* connect.

2008-12-10  Dan Nicolaescu  <dann@ics.uci.edu>

	* emacsclient.c (EMACS_DAEMON): Remove definition.
	(decode_options): Do not allow an empty alternate_editor on
	WINDOWSNT.
	(print_help_and_exit): Replace EMACS_DAEMON with WINDOWSNT.
	(start_daemon_and_retry_set_socket): Likewise.
	(main): Fail in case of not being able to connect.

2008-12-10  Juanma Barranquero  <lekktu@gmail.com>

	* emacsclient.c [!WINDOWSNT] (EMACS_DAEMON): New define.
	Changes when EMACS_DAEMON is not defined:
	(print_help_and_exit): Don't add daemon information to help.
	(start_daemon_and_retry_set_socket): Make a no-op.
	(main): Don't set `start_daemon_if_needed' (which is initialized to 0).

2008-12-10  Dan Nicolaescu  <dann@ics.uci.edu>

	* emacsclient.c (print_help_and_exit): Describe what an empty
	string argument does for --alternate-editor.
	(set_socket): Make it possible to not exit in case of an error.
	(start_daemon_and_retry_set_socket): New function.
	(main): Use it.  Restore the NULL value for socket_name and
	server_file after the set_socket call.

2008-12-03  Dan Nicolaescu  <dann@ics.uci.edu>

	* emacsclient.c: Include <arpa/inet.h>.

2008-12-01  Dan Nicolaescu  <dann@ics.uci.edu>

	* make-docfile.c (scan_lisp_file): Use xmalloc instead of malloc.

2008-11-22  Derek Peschel  <dpeschel@eskimo.com>  (tiny change)

	* etags.c (add_regex): Pass correct length to re_compile_pattern.

2008-11-02  Chong Yidong  <cyd@stupidchicken.com>

	* emacsclient.c (window_system): Delete redundant variable.
	(decode_options): Don't use it.
	(find_tty): New function.
	(main): Use find_tty, and don't use window_system.

2008-11-01  Eli Zaretskii  <eliz@gnu.org>

	* emacsclient.c (main) [WINDOWSNT]: Don't ifdef away the call to
	`ttyname'.
	(w32_getenv): Treat $TERM specially: if not found in the
	environment and in the Registry, return "w32console".
	(ttyname) [WINDOWSNT]: New function.

2008-10-31  Andreas Schwab  <schwab@suse.de>

	* emacsclient.c (main): Don't force sending tty when in eval mode.

2008-10-30  Chong Yidong  <cyd@stupidchicken.com>

	* emacsclient.c (main): If using the current frame, send tty
	information to Emacs in case daemon mode needs to occupy this tty.

2008-10-29  Juanma Barranquero  <lekktu@gmail.com>

	* emacsclient.c (EXTRA_SPACE): New macro.
	(get_server_config, set_local_socket): Use it.

	* makefile.w32-in ($(BLD)/sorted-doc.$(O)): Remove spurious backslash.
	Reported by Guillaume Conjat <gconjat.ext@orange-ftgroup.com>.

2008-10-29  Ulrich Mueller  <ulm@gentoo.org>

	* emacsclient.c (set_local_socket): Use TMPDIR (default /tmp)
	instead of hardcoded /tmp.

2008-10-13  Dan Nicolaescu  <dann@ics.uci.edu>

	* emacsclient.c (longopts, print_help_and_exit): Add -nw.
	(decode_options): Use getopt_long_only.

2008-09-30  Eli Zaretskii  <eliz@gnu.org>

	* makefile.w32-in (OTHER_PLATFORM_SUPPORT): Remove ccl.elc and
	codepage.elc.

2008-09-19  Dan Nicolaescu  <dann@ics.uci.edu>

	* emacsclient.c (main): Use stdout rather than stdin to obtain the
	terminal (bug#427).

2008-08-25  Francesco Potortì  <pot@gnu.org>

	* etags.c (main): Do not use static space for the tagfile string.

2008-08-17  Francesco Potortì  <pot@gnu.org>

	* etags.c (main): Use canonicalize_filename on tags file name.
	(relative_filename): Revert 3.85: do not collapse slashes here.
	(absolute_dirname): Remove useless call to canonicalize_filename.
	(canonicalize_filename): Collapse multiple slashes here.

2008-08-07  Dan Nicolaescu  <dann@ics.uci.edu>

	* Makefile.in (INSTALLABLES): Add LIB_SRC_EXTRA_INSTALLABLES.
	Do not special case for NS_IMPL_COCOA.

2008-08-06  Adrian Robert  <Adrian.B.Robert@gmail.com>

	* Makefile.in (CFLAGS): Drop -universal under NS_IMPL_COCOA.
	(.m.o): Dispense with GNUstep-specific flags.

2008-08-05  Ulrich Mueller  <ulm@gentoo.org>

	* pop.c (socket_connection): Add conditionals for
	HAVE_KRB5_ERROR_TEXT and HAVE_KRB5_ERROR_E_TEXT to support
	compilation with MIT Kerberos and Heimdal, respectively.

2008-07-31  Dan Nicolaescu  <dann@ics.uci.edu>

	* etags.c:
	* emacsclient.c: Remove VMS support.

2008-07-27  Dan Nicolaescu  <dann@ics.uci.edu>

	Remove support for Mac Carbon.
	* makefile.w32-in:
	* emacsclient.c: Remove code for Carbon.

2008-07-21  Dan Nicolaescu  <dann@ics.uci.edu>

	* Makefile.in (mac-fix-env): Remove #ifdef around rule.

2008-07-17  Andreas Schwab  <schwab@suse.de>

	* Makefile.in (INSTALL_SCRIPT): Remove duplicate definition.
	(LIB_STANDARD_LIBSRC): Don't define.
	(LOADLIBES): Remove LIB_STANDARD_LIBSRC.

2008-07-16  Adrian Robert  <Adrian.B.Robert@gmail.com>

	* Makefile.in: Change GNUSTEP to NS_IMPL_GNUSTEP, COCOA to
	NS_IMPL_COCOA.

2008-07-16  Dan Nicolaescu  <dann@ics.uci.edu>

	* ntlib.h (fcloseall, fgetchar, flushall, fputchar, putw):
	Remove, unused.

2008-07-15  Adrian Robert  <Adrian.B.Robert@gmail.com>

	* .cvsignore: Add mac-fix-env.
	* mac-fix-env.m: New file, automatically update
	~/.MacOSX/environment.plist on OS X systems to expose environment
	variables inside Emacs started from icon.
	* Makefile.in: Add -universal to CFLAGS on OS X, add mac-fix-env to
	programs to build.
	* make-docfile.c: Add .m to list of file extensions.

2008-07-12  Dan Nicolaescu  <dann@ics.uci.edu>

	* movemail.c (main): Use int instead of WAITTYPE.

2008-07-05  Juanma Barranquero  <lekktu@gmail.com>

	* makefile.w32-in (OTHER_PLATFORM_SUPPORT):
	Remove vmsproc.el and vms-patch.el.

2008-06-26  Juanma Barranquero  <lekktu@gmail.com>

	* makefile.w32-in (obj): Remove w32bdf.o.

2008-06-26  Dan Nicolaescu  <dann@ics.uci.edu>

	* fakemail.c: Remove references to obsolete variables.

2008-06-02  Jim Meyering  <meyering@redhat.com>

	* ebrowse.c (xfree): Remove definition; s/xfree/free/.

	Remove useless if-before-free tests.
	* ebrowse.c (xfree): Likewise.
	* etags.c (process_file_name, free_tree, free_fdesc): Likewise.
	(popclass_above, Prolog_functions, Erlang_functions): Likewise.
	* pop.c (pop_quit): Likewise.

2008-05-30  Juanma Barranquero  <lekktu@gmail.com>

	* makefile.w32-in (lisp2): Add minibuffer.elc.

2008-05-29  Tom Tromey  <tromey@redhat.com>

	* etags.c (relative_filename): Treat "///" like "/" in filenames.

2008-05-09  Eli Zaretskii  <eliz@gnu.org>

	* ntlib.c: Include sys/types.h, sys/stat.h, and errno.h.
	(IS_DIRECTORY_SEP): New macro.
	(convert_time, is_exec, stat): New functions.

2008-05-08  Eli Zaretskii  <eliz@gnu.org>

	* makefile.w32-in (lisp2): Rename epa-file-hook.elc to epa-hook.elc.

2008-05-03  Eli Zaretskii  <eliz@gnu.org>

	* makefile.w32-in (lisp2): Add epa-file-hook.elc, to track the
	corresponding change in src/Makefile.in.

2008-04-24  Adam Gołębiowski  <adamg@pld-linux.org>  (tiny change)

	* Makefile.in (etags${EXEEXT}, ctags${EXEEXT}): Fix quote typo.

2008-04-10  Jason Rumney  <jasonr@gnu.org>

	* makefile.w32-in (CLIENTRES): New variable and target.
	(TRES): Remove.
	($(BLD)/emacsclientw.exe): Use $(CLIENTRES) instead of $(TRES).

2008-04-19  Stefan Monnier  <monnier@iro.umontreal.ca>

	* vcdiff: Use "sccs get" rather than "get"; leave PATH alone.

2008-04-18  Steve Grubb  <sgrubb@redhat.com>  (tiny change)

	* vcdiff: Use mktemp (CVE-2008-1694).

2008-04-09  Jason Rumney  <jasonr@gnu.org>

	* makefile.w32-in (distclean, maintainer-clean): New targets.

2008-03-13  Glenn Morris  <rgm@gnu.org>

	* makefile.w32-in (VERSION): Set to 23.0.60.

2008-03-04  Juanma Barranquero  <lekktu@gmail.com>

	* .cvsignore: Add oo.

2008-02-27  Yuri Shtil  <yuris@juniper.net>  (tiny change)

	* etags.c (Perl_functions): Fix call to skip_spaces.

2008-02-24  Dan Nicolaescu  <dann@ics.uci.edu>

	* Makefile.in (NO_SHORTNAMES):
	* emacsclient.c (NO_SHORTNAMES):
	* fakemail.c (NO_SHORTNAMES):
	* make-docfile.c (NO_SHORTNAMES):
	* movemail.c (NO_SHORTNAMES):
	* pop.c (NO_SHORTNAMES): Remove references to obsolete variable.

2008-02-23  Jason Rumney  <jasonr@gnu.org>

	* makefile.w32-in (MOUSE_SUPPORT): Remove duplicate tooltip.elc.
	(MSDOS_SUPPORT, VMS_SUPPORT): Remove.
	(OTHER_PLATFORM_SUPPORT): Replace above.  Add X specific files too.
	(lisp2): Add new languages.
	($(DOC)): Use OTHER_PLATFORM_SUPPORT.

2008-02-22  Juanma Barranquero  <lekktu@gmail.com>

	* makefile.w32-in (lisp2): Remove devanagari.el, kannada.el,
	malayalam.el, and tamil.el.  Add sinhala.el.

2008-02-20  Juanma Barranquero  <lekktu@gmail.com>

	* emacsclient.c (main) [WINDOWSNT]: Understand DRIVE:NAME,
	where NAME is relative to DRIVE'S current directory.

2008-02-15  Juanma Barranquero  <lekktu@gmail.com>

	* emacsclient.c (print_help_and_exit): Show -d option on Windows.

2008-02-10  Dan Nicolaescu  <dann@ics.uci.edu>

	* fakemail.c: Undo previous change.

2008-02-09  Dan Nicolaescu  <dann@ics.uci.edu>

	* fakemail.c (MAIL_PROGRAM_NAME): Remove unused conditional.
	(main): Replace MAIL_PROGRAM_NAME with its value.

	* Makefile.in (REGEXP_IN_LIBC): Remove reference to obsolete variable.

2008-02-08  Stefan Monnier  <monnier@iro.umontreal.ca>

	* emacsclient.c (decode_options): Pass --display implicitly if -c
	is specified.  Only set tty if -t or -c is specified.

2008-02-04  Jason Rumney  <jasonr@gnu.org>

	* makefile.w32-in (lisp1): Use (), not {}.

2008-02-04  Tom Tromey  <tromey@redhat.com>

	* etags.c: Add "GTY" as synonym for __attribute__.
	Update gperf output.

2008-02-01  Jason Rumney  <jasonr@gnu.org>

	* makefile.w32-in (obj): Sync with src/Makefile.in.
	(TOOLTIP_SUPPORT, WINDOW_SUPPORT): New definitions.
	(WINNT_SUPPORT): Add term/w32-win.elc.
	(lisp1, lisp2): Sync with lisp in src/Makefile.in.

2008-02-01  Jason Rumney  <jasonr@gnu.org>

	* makefile.w32-in (obj): Add font.o and w32font.o.

2008-02-01  Zhang Wei  <id.brep@gmail.com>  (tiny change)

	* makefile.w32-in (lisp1): Delete ucs-tables.elc,
	utf-8.elc, and latin-*.el.

2008-01-26  Stefan Monnier  <monnier@iro.umontreal.ca>

	* emacsclient.c (decode_options): Default to NULL display, as Emacs-22.
	Allow the -d option under w32 again, for those rare cases where it
	actually does make sense.

2008-01-25  Juanma Barranquero  <lekktu@gmail.com>

	* emacsclient.c (set_tcp_socket): Don't send "\n" after
	the authentication string; there's no need to haste.

2008-01-22  Chong Yidong  <cyd@stupidchicken.com>

	* pop.c (pop_stat, pop_last): Fix last fix.

2008-01-18  Dan Nicolaescu  <dann@ics.uci.edu>

	* movemail.c: Remove references to XENIX.

2008-01-13  Dan Nicolaescu  <dann@ics.uci.edu>

	* movemail.c:
	* make-docfile.c: Remove reference to symbols defined by systems
	not supported anymore: MAC_OS8, XENIX and STRIDE.

2008-01-12  Eli Zaretskii  <eliz@gnu.org>

	* emacsclient.c (decode_options) [WINDOWSNT]: Don't use the value
	of DISPLAY in the environment.  Don't support -d.
	(print_help_and_exit) [WINDOWSNT]: Don't show the --display option.
	(longopts) [WINDOWSNT]: Remove --display.

2008-01-10  Chong Yidong  <cyd@stupidchicken.com>

	* pop.c (pop_stat, pop_last): Check validity of string-to-integer
	conversion.  Mistakes spotted by Nico Golde.

2008-01-09  Glenn Morris  <rgm@gnu.org>

	* emacsclient.c: Add missing final newlines to message calls.

2008-01-09  Daniel Hackney  <dan@haxney.org>  (tiny change)

	* emacsclient.c (set_socket): Add final newline to socket error message.

2008-01-04  Glenn Morris  <rgm@gnu.org>

	* ebrowse.c (version) <emacs_copyright>: New variable.
	Just use current year for copyright.

	* etags.c (print_version):
	* rcs2log (Copyright): Update to 2008.

2007-11-28  Jason Rumney  <jasonr@gnu.org>

	* makefile.w32-in (VMS_SUPPORT): No longer byte-compiled.

2007-11-27  Jan Djärv  <jan.h.d@swipnet.se>

	* pop.c (socket_connection): Remove AI_ADDRCONFIG.

2007-11-19  Jan Djärv  <jan.h.d@swipnet.se>

	* pop.c (socket_connection): Move realhost out of #ifdefs.
	Set realhost both for HAVE_GETADDRINFO and !HAVE_GETADDRINFO.

2007-11-18  Jan Djärv  <jan.h.d@swipnet.se>

	* pop.c (socket_connection): Use getaddrinfo if available.

2007-11-22  Francesco Potortì  <pot@gnu.org>

	* etags.c (default_C_help) [CTAGS]: Differentiate the help string,
	as the defaults in ctags are different from etags.

2007-11-15  Francesco Potortì  <pot@gnu.org>

	* etags.c: Make prototypes for extern definitions, and add all
	that are needed to quench warnings on 64-bit.
	(main): Use the same defaults for ctags as for etags: find
	typedefs, structure tags, macro constants, enum constants, struct
	members and global variables.
	(make_C_tag) [DEBUG]: Add debugging printout.
	(C_entries): In case '}' decrement bracelev before testing it.

2007-11-15  Masatake YAMATO  <jet@gyve.org>

	* etags.c (C_entries): In case '}', set fvdef to fvnone
	unconditioned to (!ignoreindent && lp == newlb.buffer + 1).

2007-11-01  Dan Nicolaescu  <dann@ics.uci.edu>

	* makefile.w32-in (obj): Remove sunfns.o.

2007-10-28  Juanma Barranquero  <lekktu@gmail.com>

	* makefile.w32-in (obj): Remove abbrev.o.

2007-10-26  Juanma Barranquero  <lekktu@gmail.com>

	* emacsclient.c: Add a wrapper for getenv so it also checks the
	registry on Windows.  Suggestion and algorithm by Eli Zaretskii.
	Code partially based on w32_get_resource and init_environment (w32.c).
	(egetenv): New wrapper for getenv.
	(get_current_dir_name, decode_options, get_server_config)
	(set_local_socket, set_socket, main): Use egetenv, not getenv.
	(w32_get_resource, w32_getenv) [WINDOWSNT]: New functions.

2007-10-25  Jason Rumney  <jasonr@gnu.org>

	* emacsclient.c (sock_err_message): New function.
	(set_tcp_socket): Use it.

2007-10-09  Juanma Barranquero  <lekktu@gmail.com>

	* emacsclient.c (print_help_and_exit): Fix space to improve
	alignment in output messages.

2007-09-27  Jason Rumney  <jasonr@gnu.org>

	* makefile.w32-in (emacsclient, emacsclientw): Link to COMCTL32.

	* emacsclient.c (w32_window_app): Init common controls when windowed.

2007-09-21  Glenn Morris  <rgm@gnu.org>

	* emacstool.c: Remove file.
	* Makefile.in (emacstool, nemacstool, xvetool, xveterm):
	Delete targets built from emacstool.

2007-09-21  Stefan Monnier  <monnier@iro.umontreal.ca>

	* emacsclient.c (decode_options): -t implies -c.

2007-09-20  Stefan Monnier  <monnier@iro.umontreal.ca>

	* emacsclient.c (DIRECTORY_SEP, IS_DIRECTORY_SEP, IS_DEVICE_SEP)
	(IS_ANY_SEP): Only define if !defined(HAVE_GET_CURRENT_DIR_NAME).
	(main_argc): Remove.
	(strprefix): Use strncmp.

2007-09-20  Jason Rumney  <jasonr@gnu.org>

	* emacsclient.c (main) [SIGSTOP]: Change conditional from WINDOWSNT.

2007-09-20  Stefan Monnier  <monnier@iro.umontreal.ca>

	* emacsclient.c (current_frame): Change the default.
	(longopts): Replace --current-frame by --create-frame.
	(decode_options): Reverse the meaning of -c.
	(print_help_and_exit): Update help text accordingly.
	(main): Remove the -version and -good-version messages.

2007-09-12  Glenn Morris  <rgm@gnu.org>

	* Makefile.in (SOURCES, unlock, relock): Delete.

2007-08-29  Glenn Morris  <rgm@gnu.org>

	* makefile.w32-in (VERSION): Increase to 23.0.50.

2007-08-29  Dan Nicolaescu  <dann@ics.uci.edu>

	* emacsclient.c (w32_execvp): Move definition before use.
	(decode_options): Don't use a tty on mac carbon or windows.

2007-08-29  Jason Rumney  <jasonr@gnu.org>

	* emacsclient.c (SEND_STRING, SEND_QUOTED): Remove obfuscation macros.
	(quote_argument, set_tcp_socket, handle_sigcont, handle_sigtstp)
	(main): Expand removed macros inline.
	(main) [WINDOWSNT]: Don't call ttyname.  Don't recognize -suspend
	option.
	(main) [NO_SOCKETS_IN_FILE_SYSTEM]: Don't call init_signals.

2007-08-29  Károly Lőrentey  <lorentey@elte.hu>

	* emacsclient.c (signal.h): New include.
	(sys/stat.h, errno.h): Always include, even on WINDOWSNT.
	(DIRECTORY_SEP, IS_DIRECTORY_SEP, IS_DEVICE_SEP, IS_ANY_SEP):
	Copy definitions here from src/lisp.h.
	(main_argc, main_argv, current_frame, window_system, tty): New vars.
	(longopts): Add tty, current-frame.
	(xmalloc, xstrdup): New functions.
	(get_current_dir_name): New function, copied from src/sysdep.c.
	(decode_options): Set display from environment.  Add tty and
	current_frame options.  Make --no-wait imply --current-frame,
	except when it is the only option given.  Make sure no frame is
	opened when --current-frame is set.
	(print_help_and_exit): Document tty and current-frame options.
	(fail): Change arguments to void.
	(main): When sockets are not defined, set main_argc, main_argv,
	and call fail() with no arguments.
	(emacs_socket): New variable (moved out from main `s').
	(quote_file_name): Rename to quote_argument.
	(quote_argument): New name for old quote_file_name.
	(unquote_argument, strprefix, pass_signal_to_emacs)
	(handle_sigcont, handle_sigtstp, init_signals): New functions.
	(set_local_socket): Initialize saved_errno to 0.  If socket-name
	is too long, call `fail' rather than `exit'.
	(main): Doc update.  Set main_argc, main_argv.  New var `str'.
	Don't need a filename or argument if tty or window_system set.
	Call fail with no arguments.  Use get_current_dir_name to send
	over the current directory.  Send version number to Emacs for
	verification.  If tty is set, check TERM, and pass name and type
	to Emacs.  Pass window_system to Emacs.  Move sending of eval to
	optind loop.  Send -position, -file to Emacs.  Call fsync after
	fflush.  Check for a client/server version match.
	Handle -emacs-pid, -window-system-unsupported, -print, -error, and
	-suspend commands.  Don't exit prematurely on --no-wait, let Emacs
	close the connection for us.  When creating a new frame, send
	environment and pwd to Emacs.  Send current-frame to Emacs.

2007-08-25  Eli Zaretskii  <eliz@gnu.org>

	* Makefile.in (rcs2log, rcs-checkin, grep-changelog, vcdiff):
	Prepend "-" to the command, in case srcdir=. and file is copied
	into itself.

2007-07-25  Glenn Morris  <rgm@gnu.org>

	* Relicense all FSF files to GPLv3 or later.

	* COPYING: Switch to GPLv3.

2007-07-17  Francesco Potortì  <pot@gnu.org>

	* etags.c (C_entries): Reset the fvdef machine when out of function.
	(PRINT_UNDOCUMENTED_OPTIONS_HELP): #define as FALSE if undefined.
	(print_help): Use it in if() rather than #if.
	(print_help): Conditionally print help about --no-line-directive.

2007-07-16  Eli Zaretskii  <eliz@gnu.org>

	* makefile.w32-in (clean): Don't delete *~.

2007-06-07  Glenn Morris  <rgm@gnu.org>

	* etags.c (print_version): Add `emacs_copyright' string, for
	easier automatic updating.

2007-05-18  Francesco Potortì  <pot@gnu.org>

	* etags.c: Extern definitions of some more pointer functions for
	standalone compilation, especially important for 64bit platforms.
	(main, print_help): --members is now the default for etags.
	(C_entries): Parse start of C comment as a space == end of token.
	This is not necessary for C++ comment, already parsed as newline.

2007-04-26  Glenn Morris  <rgm@gnu.org>

	* makefile.w32-in (VERSION): Increase to 22.1.50.

2007-06-02  Chong Yidong  <cyd@stupidchicken.com>

	* Version 22.1 released.

2007-02-26  Francesco Potortì  <pot@gnu.org>

	* Makefile.in (etags, ctags): Define EMACS_NAME as "GNU Emacs".

2007-02-20  Ulrich Mueller  <ulm@kph.uni-mainz.de>  (tiny change)

	* Makefile.in (EMACS, EMACSOPT): New variables.
	(blessmail): Use `--no-site-file' when compiling.

2007-02-05  Francesco Potortì  <pot@gnu.org>

	* etags.c (default_C_help, Cplusplus_help, PHP_help, print_help)
	(main): Now --members is the default for etags, not for ctags yet.

2007-02-04  Per Cederqvist  <ceder@ingate.com>  (tiny change)

	* etags.c (gperf, in_word_set): Change attribute for Java to
	(C_JAVA & ~C_PLPL).  The previous change introduced 2004-09-13 was
	broken, as (C_JAVA & !C_PLPL) always evaluates to 0.  This caused
	import, package, extends, implements and interface to be treated
	specially for all kinds of C-style files, not just Java files.

2007-01-02  Francesco Potortì  <pot@gnu.org>

	* etags.c (longopts): New undocumented option --no-duplicates.
	(no_duplicates): Static variables for the above option.
	(print_help): Do not print help for --no-warn, now undocumented.
	(add_node): Allow duplicate tags in ctags mode unless --no-duplicates.
	(main): Pass the -u option to sort in ctags mode.

2006-12-28  Francesco Potortì  <pot@gnu.org>

	* etags.c (readline): When creating a relative file name from a
	#line directive, leave the file name alone.  The previous
	behavior was to make it relative to the tags file directory,
	under the hypothesis that the #line directive file name was
	relative to the directory of the tagged file.  That hypothesis is
	wrong with Cpp and Lex.
	(Makefile_targets): Do not include spaces in tag names.

2006-12-22  Eli Zaretskii  <eliz@gnu.org>

	* makefile.w32-in (make-docfile, ctags, etags, ebrowse, hexl)
	(movemail, fakemail, sorted-doc, digest-doc, emacsclient)
	(test-distrib, $(DOC), all): Depend on stamp_BLD instead of $(BLD).
	($(BLD)/make-docfile.$(O) $(BLD)/hexl.$(O) $(BLD)/fakemail.$(O))
	($(BLD)/sorted-doc.$(O) $(BLD)/digest-doc.$(O))
	($(BLD)/test-distrib.$(O) $(GETOPTOBJS) $(MOVEMAILOBJS))
	($(BLD)/emacsclient.$(O) $(BLD)/etags.$(O) $(BLD)/regex.$(O))
	($(BLD)/ebrowse.$(O) $(BLD)/ctags.$(O)): Depend on stamp_BLD.
	(clean): Delete stamp_BLD.

2006-12-20  Francesco Potortì  <pot@gnu.org>

	* etags.c (C_entries): DEFUN names were longer by one: corrected.

2006-12-18  Juanma Barranquero  <lekktu@gmail.com>

	* emacsclient.c [WINDOWSNT] (set_fg, get_wc): New variables.
	[WINDOWSNT] (w32_find_emacs_process, w32_give_focus): New functions.
	(main) [WINDOWSNT]: Remove code to release the focus; call
	w32_give_focus instead.

2006-12-15  Juanma Barranquero  <lekktu@gmail.com>

	* emacsclient.c (w32_execvp): New function; wrapper for `execvp'.
	(execvp) [WINDOWSNT]: Redefine to `w32_execvp'.
	(fail): Remove Windows-specific fix (subsumed into w32_execvp).
	Suggestions and comment by Eli Zaretskii.

2006-12-06  Christoph Conrad  <christoph.conrad@gmx.de>

	* makefile.w32-in ($(BLD)/emacsclient.exe, $(BLD)/emacsclientw.exe):
	Use $(USER32) for compatibility with Visual Studio .NET 2003.

2006-11-30  Juanma Barranquero  <lekktu@gmail.com>

	* emacsclient.c (emacs_pid): New variable.
	(message): Remove leftover code.
	(get_server_config): Set emacs_pid.  Don't allow Emacs to grab the
	focus yet; emacsclient can still display an informational message
	before sending requests to Emacs.
	(main): Allow Emacs to grab the focus.  Simplify message() call.

2006-11-30  Michael Mauger  <mmaug@yahoo.com>

	* emacsclient.c (message): Make sure the message is properly
	written even if it contains printf escapes, and flush the result.
	(set_tcp_socket): Make the message for non-local connections
	informational rather than an error.

2006-11-28  Kevin Ryde  <user42@zip.com.au>

	* etags.c (readline): Check for double quote after #line.

2006-11-28  Jan Djärv  <jan.h.d@swipnet.se>

	* etags.c (readline): sscanf could in principle return 2.

2006-11-28  Francesco Potortì  <pot@gnu.org>

	* etags.c (readline): lno is unsigned.
	(TeX_commands): Use p++ (rather than *p++) to increment p.
	(Lua_functions): Explicitly discard LOOKING_AT's return value.

2006-11-27  Juanma Barranquero  <lekktu@gmail.com>

	* makefile.w32-in (TRES): New macro (copied from nt/makefile.w32-in).
	($(TRES)): New rule (copied from nt/makefile.w32-in).
	($(BLD)/emacsclientw.exe): Add dependency.

2006-11-27  Eli Zaretskii  <eliz@gnu.org>

	* makefile.w32-in ($(BLD)/emacsclient.$(O)): Depend on makefile.w32-in.

2006-11-25  Juanma Barranquero  <lekktu@gmail.com>

	* makefile.w32-in (VERSION): New macro.
	(ECLIENT_CFLAGS): Add -DVERSION.

2006-11-25  Jason Rumney  <jasonr@gnu.org>

	* emacsclient.c (file_name_absolute_p) [WINDOWSNT]: Use isalpha().

2006-11-24  Michael Mauger  <mmaug@yahoo.com>

	* emacsclient.c (file_name_absolute_p) [WINDOWSNT]: Support absolute
	file names with forward slashes.

2006-11-23  Juanma Barranquero  <lekktu@gmail.com>

	* emacsclient.c (print_help_and_exit): Tweak message contents and
	tabs/spaces to improve alignment in message boxes.

2006-11-22  Lennart Borgman  <lennart.borgman.073@student.lu.se>

	* emacsclient.c: Include <stdarg.h>.
	[WINDOWSNT]: Include <windows.h>.
	(w32_check_console_app): New function.
	(message): New function.
	(decode_options, print_help_and_exit, fail, main)
	(initialize_sockets, get_server_config, set_tcp_socket)
	(set_local_socket, set_socket): Use message().

2006-11-13  Jason Rumney  <jasonr@gnu.org>

	* emacsclient.c [WINDOWSNT]: Let config.h define HAVE_SOCKETS and
	HAVE_INET_SOCKETS.

2006-11-13  Juanma Barranquero  <lekktu@gmail.com>

	* makefile.w32-in (emacsclient): Depend also on emacsclientw.exe.
	($(BLD)/emacsclientw.exe): New target.
	(install): Install emacsclientw.exe.
	($(BLD)/cvtmail.$(O), $(BLD)/emacstool.$(O)): Remove obsolete targets.
	(ECLIENT_CFLAGS): Remove redundant flags.

	* emacsclient.c [WINDOWSNT]: Undef _WINSOCKAPI_ and _WINSOCK_H.

2006-11-13  Jason Rumney  <jasonr@gnu.org>

	* makefile.w32-in ($(BLD)/emacsclient.$(O)): Use CFLAGS.

2006-11-10  David Reitter  <david.reitter@gmail.com>

	* emacsclient.c [!WINDOWSNT]: Include <sys/types.h>.

2006-11-08  Juanma Barranquero  <lekktu@gmail.com>

	* emacsclient.c (get_server_config) [WINDOWSNT]: Declare set_fg as
	FARPROC to avoid a compiler warning.

2006-11-07  Juanma Barranquero  <lekktu@gmail.com>

	* emacsclient.c (get_server_config) [WINDOWSNT]: Look for the server
	file on APPDATA if it doesn't exist on HOME, even if HOME is defined.

	* emacsclient.c (get_server_config): Extract also the Emacs pid
	from the server file.  On Windows, try to force the Emacs frame to
	the foreground.

2006-11-06  Juanma Barranquero  <lekktu@gmail.com>

	* emacsclient.c (longopts) [!NO_SOCKETS_IN_FILE_SYSTEM]: Don't show
	option --socket-name.
	(decode_options): Don't get EMACS_SERVER_FILE here, it could override
	command line options.
	(decode_options) [!NO_SOCKETS_IN_FILE_SYSTEM]: Don't parse "-s" option.
	(fail): Don't check for missing arguments, it is now done in set_socket.
	(file_name_absolute_p): New function (loosely based on the one in
	fileio.c).
	(initialize_sockets): Don't check for duplicate loading of Winsock.
	(get_server_config): Only try relative paths in the default
	directory locations.
	(set_tcp_socket): Don't call INITIALIZE().  Warn when connecting to
	a remote server.
	(set_socket): Call INITIALIZE().  Search explicit command-line
	arguments, then environment variable EMACS_SERVER_FILE, then implicit
	socket paths, before trying the alternate editor.
	(main): Use file_name_absolute_p.

2006-11-04  Eli Zaretskii  <eliz@gnu.org>

	* makefile.w32-in (../src/$(BLD)/temacs.exe): Create as temporary
	file if it doesn't already exist.

2006-11-03  Juanma Barranquero  <lekktu@gmail.com>

	* emacsclient.c (initialize_sockets): Don't initialize Winsock
	more than once.

2006-11-03  Mark Davies  <mark@mcs.vuw.ac.nz>

	* Makefile.in (INSTALL_SCRIPT): New macro.
	($(DESTDIR)${archlibdir}, install): Use it, instead of INSTALL_PROGRAM.

2006-11-02  Juanma Barranquero  <lekktu@gmail.com>

	* grep-changelog: When called with no arguments (not even a
	filter), show help instead of blindingly dumping every single
	ChangeLog available.  Doc fix.  Update version.

2006-11-02  Tim Van Holder  <tim.vanholder@gmail.com>  (tiny change)

	* emacsclient.c [WINDOWSNT]: Define HAVE_INET_SOCKETS.
	[!WINDOWSNT]: Include <netinet/in.h> if available.
	[HAVE_SOCKETS]: Also require HAVE_INET_SOCKETS.
	(IOCTL, IOCTL_BOOL_ARG): Remove.
	(set_tcp_socket): Don't set the socket in blocking mode.
	Remove c_arg.

2006-11-01  Juanma Barranquero  <lekktu@gmail.com>

	* emacsclient.c (fail) [WINDOWSNT]: Force the first argv passed to
	execvp to point to alternate_editor (otherwise .BAT scripts can't run).

2006-10-31  Óscar Fuentes  <ofv@wanadoo.es>  (tiny change)

	* emacsclient.c [WINDOWSNT]: Include <malloc.h> and <stdlib.h>.
	(close_winsock): Declare as __cdecl.

2006-10-31  Jan Djärv  <jan.h.d@swipnet.se>

	* emacsclient.c [!WINDOWSNT]: Include <fcntl.h> if available.
	(set_tcp_socket): Prefer O_NONBLOCK, then O_NDELAY, then FIONBIO
	to set the socket in non-blocking mode.

2006-10-31  Tim Van Holder  <tim.vanholder@gmail.com>  (tiny change)

	* emacsclient.c [!WINDOWSNT]: Include <netinet/in.h> and <sys/ioctl.h>.
	(INVALID_SOCKET): Define.
	(initialize_sockets): Put #endif at the right place.
	(set_local_socket): Use progname, not argv[0].

2006-10-31  Juanma Barranquero  <lekktu@gmail.com>

	* makefile.w32-in (ALL): Add emacsclient.
	(ECLIENT_CFLAGS, ECLIENTOBJS): New macros.
	(emacsclient, $(BLD)/emacsclient.exe): New targets.
	(install): Install emacsclient.

	* emacsclient.c: Add support for TCP sockets.
	(SEND_STRING, SEND_QUOTED, HSOCKET, CLOSE_SOCKET, IOCTL)
	(INITIALIZE): New macros.
	(IOCTL_BOOL_ARG): New typedef.
	(server_file): New global variable.
	(longopts): New option --server-file.
	(decode_options): Process new option --server-file and environment
	variable EMACS_SERVER_FILE.
	(print_help_and_exit): Document new option.
	(fail): If no connection available and no alternate editor,
	suggest using options to make them explicit.
	(AUTH_KEY_LENGTH, SEND_BUFFER_SIZE): New constants.
	(send_buffer, sblen): New variables.
	(send_to_emacs): New function to buffer output and send it with `send'.
	(quote_file_name): Use SEND_STRING.
	(close_winsock, initialize_sockets): New functions to load and
	unload Winsock.
	(get_server_config, set_tcp_socket): New functions to create and
	set up TCP sockets.
	(set_local_socket): New function to create and set up Unix
	socket (code moved from previous implementation).
	(set_socket): New function to choose between TCP and Unix sockets.
	(main): Use SEND_STRING and SEND_QUOTED.  Most code moved to
	set_local_socket.  Use set_socket.  Get answers from server.el with
	recv(), not file stream functions.

2006-10-09  Eli Zaretskii  <eliz@gnu.org>

	* makefile.w32-in (../src/config.h): Fix error message.

2006-09-30  Eli Zaretskii  <eliz@gnu.org>

	* .cvsignore: Add blessmail.

2006-09-15  Jay Belanger  <belanger@truman.edu>

	* COPYING: Replace "Library Public License" by "Lesser Public
	License" throughout.

2006-08-09  Jan Djärv  <jan.h.d@swipnet.se>

	* etags.c (readline): Expect sscanf returns >= 1.
	(readline): Change position on %n and \" in sscanf.

2006-08-07  Masatake YAMATO  <jet@gyve.org>

	* etags.c (readline): Expect sscanf returns 2, not 1.

2006-08-07  Masatake YAMATO  <jet@gyve.org>

	* etags.c (TEX_mode): Check getc returns EOF.
	File ended without newline causes infinite loop.

2006-07-30  Adrian Aichner  <adrian@xemacs.org>  (tiny change)

	* etags.c: It's XEmacs, not Xemacs: change all the occurrences.

2006-07-30  Francesco Potortì  <pot@gnu.org>

	* etags.c [ETAGS_REGEXPS]: Now is unconditionally defined.
	[LONG_OPTIONS]: Changed to NO_LONG_OPTIONS, which is undefined.
	(Objc_suffixes): Suggest using --lang=c for full help.
	(C_entries): Initialize savetoken to 0 to shut up the compiler.

2006-07-20  Andreas Schwab  <schwab@suse.de>

	* fakemail.c (fatal): Drop second parameter and treat first
	parameter as a plain string.  Callers changed.

2006-07-18  Dan Nicolaescu  <dann@ics.uci.edu>

	* ebrowse.c (usage, version): Mark as NO_RETURN.

	* emacsclient.c (print_help_and_exit): Likewise.

2006-07-10  Francesco Potortì  <pot@gnu.org>

	* etags.c (absolute_filename): Free unused space (cosmetic change).
	(in_word_set): In C, also tag #undef symbols.

2006-06-09  Eli Zaretskii  <eliz@gnu.org>

	* yow.c: Remove file.

	* makefile.w32-in ($(BLD)/yow.$(O)): Remove target.

	* Makefile.in (UTILITIES): Remove yow${EXEEXT}.
	yow${EXEEXT}: Remove target.

2006-06-04  Masatake YAMATO  <jet@gyve.org>

	* ebrowse.c (main): Exit with EXIT_FAILURE if BROWSE file
	doesn't exist, is not seekable, not is failed in ftall.

2006-06-03  Eli Zaretskii  <eliz@gnu.org>

	* makefile.w32-in (ALL): Add sorted-doc and digest-doc.
	($(BLD)/sorted-doc.exe, $(BLD)/digest-doc.exe)
	($(BLD)/test-distrib.exe): New targets.
	(sorted-doc, digest-doc, test-distrib): New targets.
	(install): Install sorted-doc.exe and digest-doc.exe.
	($(BLD)/sorted-doc.$(O)): Update dependencies.

	* digest-doc.c [DOS_NT] <top level>: Include fcntl.h and io.h.
	(main) [DOS_NT]: Switch stdin to binary mode, if it is not a
	terminal device.

	* sorted-doc.c [DOS_NT] <top level>: Include fcntl.h and io.h.
	[WINDOWSNT] <top level>: Don't redeclare malloc.
	(main) [DOS_NT]: Switch stdin to binary mode, if it is not a
	terminal device.
	(main): Initialize bp, to avoid compiler warnings.

	* makefile.w32-in: Delete traces of leditcfns.c.

	* leditcfns.c: Remove file.

2006-05-23  Francesco Potortì  <pot@gnu.org>

	* pop.c (pop_open, socket_connection, KPOP_SERVICE):
	Add comments explaining why the "kpop" service is never used.

2006-05-13  Eli Zaretskii  <eliz@gnu.org>

	* makefile.w32-in (lisp1): Add fringe.elc.

2006-05-02  Francesco Potortì  <pot@gnu.org>

	* etags.c (Perl_functions): Free space allocated for var package.
	(Erlang_functions): Possibly free space allocated for var last.
	(Prolog_functions): Possibly free space allocated for var last.

2006-04-29  Dan Nicolaescu  <dann@ics.uci.edu>

	* sorted-doc.c (main): Initialize docs to NULL.

	* yow.c (yow): Free buf.

	* etags.c: Delete c-indentation-style local variable.

2006-04-29  Richard Stallman  <rms@gnu.org>

	* movemail.c (main): Check for negative value from `read'.

	* fakemail.c (read_header): Give fatal error if input has no header.

2006-04-02  Paul Eggert  <eggert@cs.ucla.edu>

	* b2m.c (main): Don't include <limits.h>.
	(TM_YEAR_BASE): New macro.
	(TM_YEAR_IN_ASCTIME_RANGE): Don't define if already defined, so
	that s/ files can override this.  Use the more-conservative range
	1000-9999.
	(main): Check for asctime returning NULL.
	* fakemail.c: Likewise.

2006-03-27  Paul Eggert  <eggert@cs.ucla.edu>

	* b2m.c: Include <limits.h>.
	(TM_YEAR_IN_ASCTIME_RANGE): New macro.
	(main): Check for out-of-range time stamps.
	* fakemail.c: Likewise.

2006-03-18  Andre Spiegel  <spiegel@gnu.org>

	* vcdiff: Use "echo" as a default for $echo, otherwise we'll
	execute $DIFF twice, and once with the wrong options.

2006-02-23  Claudio Fontana  <claudio@gnu.org>

	* Makefile.in (install, uninstall): Add DESTDIR variable to
	support staged installations.

2005-12-30  Eli Zaretskii  <eliz@gnu.org>

	* makefile.w32-in (MOUSE_SUPPORT): Add tooltip.elc.
	(lisp1): Add rfn-eshadow.elc, international/utf-16.elc, image.elc,
	international/fontset.elc, dnd.elc, mwheel.elc, and tool-bar.elc.
	Rearrange the list to be similar to $(shortlisp) in
	src/Makefile.in.
	(lisp2): Add language/kannada.el, emacs-lisp/syntax.elc,
	emacs-lisp/timer.elc, jka-cmpr-hook.elc, font-lock.elc,
	jit-lock.elc.  Rearrange the list to be similar to $(shortlisp) in
	src/Makefile.in.

2005-12-22  Richard M. Stallman  <rms@gnu.org>

	* Makefile.in (update-game-score.o): Delete spurious final `\'.

2005-11-18  Hideki IWAMOTO  <h-iwamoto@kit.hi-ho.ne.jp>  (tiny change)

	* etags.c (main): Cxref mode writes to stdout: do not close tagf,
	which was never opened.

2005-10-20  Olli Savia  <ops@iki.fi>  (tiny change)

	* etags.c: Undef STDIN if defined.  (LynxOS defines it in system
	header files.)

2005-09-27  Francesco Potortì  <pot@gnu.org>

	* etags.c: Preliminary Forth support.
	(prolog_pr): Cast strlen to int before comparison.
	(LOOKING_AT, LOOKING_AT_NOCASE): Let the preprocessor check that
	the second argument is indeed a literal string.
	(main): In append mode, sort the tags file after writing it.

2005-09-27  Emanuele Giaquinta  <emanuele.giaquinta@gmail.com>  (tiny change)

	* etags.c (longopts, print_help, main): The -a (--append) option
	can be used in ctags also; for one, the Linux make file uses it.

2005-09-20  Chong Yidong  <cyd@stupidchicken.com>

	* ebrowse.c (add_sym): Compare namespace names instead of
	namespace objects.  This prevents the parser from incorrectly
	treating classes whose superclass is in another namespace.

2005-09-15  Richard M. Stallman  <rms@gnu.org>

	* Makefile.in (update-game-score.o): New target.
	Compile and link this program separately.
	(update-game-score${EXEEXT}): Use GETOPTDEPTS.

2005-09-11  Jason Rumney  <jasonr@gnu.org>

	* makefile.w32-in (../src/config.h): Don't overwrite.  Print a
	message instead.
	(../src/paths.h): Remove.

2005-07-27  Juanma Barranquero  <lekktu@gmail.com>

	* .cvsignore: Don't ignore fns-* and fns.el, which are no longer
	generated.  Ignore also ctags.c and getopt.h.

	* makefile.w32-in (clean): Delete getopt.h.
	(getopt.h): New rule.

2005-07-26  Paul Eggert  <eggert@cs.ucla.edu>

	Merge gnulib getopt implementation into Emacs.

	* Makefile.in (mostlyclean): Remove getopt.h, getopt.h-t.
	(GETOPT_H): New macro, from gnulib.
	(getopt.h): New rule, from gnulib.
	(GETOPTOBJS): Now autoconfigured.
	(GETOPTDEPS): getopt.h is now autoconfigured.
	(getopt.o, getopt1.o): Depend on $(GETOPT_H), not ${srcdir}/getopt.h.
	(getopt.o): Depend on ${srcdir}/gettext.h.
	(movemail.o): Depend on $(GETOPT_H).
	* getopt.c, getopt1.c: Sync from gnulib.
	* getopt_.h, getopt_int.h, gettext.h: New files, from gnulib.
	* getopt.h: Removed (now is getopt_.h).

2005-07-13  Ken Raeburn  <raeburn@gnu.org>

	* pop.c: Don't include des.h (or variants thereof); krb.h will do it.
	(sendline): Add the \r\n to the line in a temporary buffer, and write
	it all at once.

2005-07-04  Lute Kamstra  <lute@gnu.org>

	Update FSF's address in GPL notices.

2005-06-13  Eli Zaretskii  <eliz@gnu.org>

	* makefile.w32-in ($(DOC)): Fix last change.

2005-06-12  Eli Zaretskii  <eliz@gnu.org>

	* makefile.w32-in ($(DOC)): Depend on make-docfile.exe,
	temacs.exe, and the preloaded *.elc files.  This avoids
	unnecessary dumping and DOC rebuilding.

2005-06-04  Eli Zaretskii  <eliz@gnu.org>

	* ntlib.h (fileno): Don't define if already defined.

2005-05-25  Thien-Thi Nguyen  <ttn@gnu.org>

	* yow.c (setup_yow): Use EXIT_FAILURE in case no separators found.
	(yow): Use EXIT_FAILURE in case of memory error.

2005-05-13  YAMAMOTO Mitsuharu  <mituharu@math.s.chiba-u.ac.jp>

	* make-docfile.c (DIRECTORY_SEP): New macro.
	(IS_DIRECTORY_SEP): Use it.

2005-03-18  Jan Djärv  <jan.h.d@swipnet.se>

	* emacsclient.c: Avoid expansion of getcwd when defined as a macro.

2005-03-04  YAMAMOTO Mitsuharu  <mituharu@math.s.chiba-u.ac.jp>

	* make-docfile.c: Undo previous change.

2005-02-04  Andreas Schwab  <schwab@suse.de>

	* movemail.c (fatal): Accept third parameter and pass down to error.
	(pfatal_with_name): Pass error string as format parameter instead of
	as part of format string.
	(pfatal_and_delete): Likewise.
	(main): Adjust call to fatal.
	(xmalloc): Likewise.

2005-01-29  Richard M. Stallman  <rms@gnu.org>

	* movemail.c (popmail): Don't use Errmsg as format string.

2004-12-26  YAMAMOTO Mitsuharu  <mituharu@math.s.chiba-u.ac.jp>

	* make-docfile.c: Include stdlib.h even if WINDOWSNT is not defined.

2004-12-15  Andreas Schwab  <schwab@suse.de>

	* etags.c (main): Fix typo in conversion of LONG_OPTIONS from
	preprocessing to compile time constant.

2004-11-17  Kim F. Storm  <storm@cua.dk>

	* etags.c: Undo last change.

2004-11-09  Kim F. Storm  <storm@cua.dk>

	* make-docfile.c (scan_c_file): Set defvarperbufferflag to
	silence compiler.

	* hexl.c (main): Init local var c to silence compiler.

	* etags.c (main, consider_token, C_entries): Add misc switch
	default targets to silence compiler.

2004-11-09  Jan Djärv  <jan.h.d@swipnet.se>

	* makefile.w32-in (obj): Add all files (X and Mac) to doc so the
	resulting DOC file can be used on Unix/Mac also.

2004-09-13  Francesco Potortì  <pot@gnu.org>

	* etags.c (main): When relative file names are given as argument,
	make them relative to the current working dir, rather than
	relative to the output tags file, if the latter is in /dev.

2004-09-13  Francesco Potortì  <pot@gnu.org>

	* etags.c [EXIT_SUCCESS, EXIT_FAILURE]: Define them when no
	<stdlib.h> is available.
	(enum sym_type): New st_C_attribute value for parsing
	gcc's __attribute__.  Deleted st_C_typespec value.
	(gperf, in_word_set): Use gperf 3, options changed.  Added the
	__attribute__ keyword, removed all the st_C_typespec keywords,
	changed attribute for Java to (C_JAVA & !C_PLPL).
	(inattribute): New global bool, part of the C state machine.
	(cblev): Identifier renamed to bracelev throughout.
	(consider_token, C_entries): Numerous changes for making the
	parser more robust and adding support for __attribute__.

2004-09-13  David A. Capello  <dacap@users.sourceforge.net>  (tiny change)

	* etags.c (Lua_suffixes, Lua_help, lang_names, Lua_functions):
	Support the Lua scripting language <http://www.lua.org>.

2004-09-08  Francesco Potortì  <pot@gnu.org>

	* etags.c [LONG_OPTIONS]: Make it TRUE (ifdef) or FALSE (ifndef)
	for ease of use.

2004-07-17  Richard M. Stallman  <rms@gnu.org>

	* emacsclient.c (quote_file_name): Pass COPY thru %s to output it.

2004-06-01  Juanma Barranquero  <lektu@terra.es>

	* makefile.w32-in (obj): Add image.c.

2004-05-10  Thien-Thi Nguyen  <ttn@gnu.org>

	* test-distrib.c (main): For failing cases, exit with `EXIT_FAILURE'.

2004-05-08  Jason Rumney  <jasonr@gnu.org>

	* makefile.w32-in (lisp1, lisp2): Split lisp to avoid long
	command-lines.

2004-05-08  Thien-Thi Nguyen  <ttn@gnu.org>

	* cvtmail.c: Throughout, replace 0 destined for `exit' arg
	with `EXIT_SUCCESS'.  Likewise, replace 1 with `EXIT_FAILURE'.
	(main): Use `EXIT_SUCCESS' or `EXIT_FAILURE' for return value.

	* ebrowse.c, emacsclient.c, fakemail.c, hexl.c,
	* make-docfile.c, movemail.c, profile.c, sorted-doc.c,
	* test-distrib.c, update-game-score.c, yow.c: Likewise.

2004-05-08  Thien-Thi Nguyen  <ttn@gnu.org>

	* Makefile.in (emacsclient${EXEEXT}): Use makefile var `version'.

2004-05-07  Thien-Thi Nguyen  <ttn@gnu.org>

	* b2m.c (GOOD, BAD): Delete macros.  Throughout,
	replace w/ `EXIT_SUCCESS' and `EXIT_FAILURE', respectively.
	(main): Use `EXIT_SUCCESS' or `EXIT_FAILURE' for return value.

	* etags.c: Likewise.

2004-05-03  Jason Rumney  <jasonr@gnu.org>

	* makefile.nt: Remove.

2004-04-26  Eli Zaretskii  <eliz@gnu.org>

	* make-docfile.c (IS_DIRECTORY_SEP): New macro.
	(put_filename): Remove unused variable len.  Use IS_DIRECTORY_SEP
	instead of a literal '/'.

2004-04-23  Juanma Barranquero  <lektu@terra.es>

	* makefile.w32-in: Add "-*- makefile -*-" mode tag.

2004-04-17  Paul Eggert  <eggert@gnu.org>

	* rcs2log (Help): Clarify wording of the usage message.
	Problem reported by Alan Mackenzie in
	<http://mail.gnu.org/archive/html/bug-gnu-emacs/2004-04/msg00188.html>.

2004-04-07  Stefan Monnier  <monnier@iro.umontreal.ca>

	* make-docfile.c (xmalloc): Fix return type.
	(put_filename): New fun.
	(scan_file): Use it.

2004-03-09  Juanma Barranquero  <lektu@terra.es>

	* grep-changelog: Changes to support ChangeLog.10+.
	(main): Tidy up usage string.  Fix "Use of uninitialized value"
	warning.  Set version to 0.2.  Parse the directory listing to get
	any ChangeLog.n file, not just 1..9.
	(header_match_p, entry_match_p, print_log, parse_changelog):
	Remove Perl prototypes (their purpose is to help the parser, which
	isn't needed here, not declare arguments).
	(parse_changelog): Make --reverse faster on big batches by not
	modifying the entries list.

2004-03-01  Juanma Barranquero  <lektu@terra.es>

	* makefile.w32-in (obj): Add fringe.c.

2004-02-14  Paul Eggert  <eggert@twinsun.com>

	* rcs2log: Work correctly if CVSROOT specifies :fork: or
	:local: methods, or omits the colon between the hostname
	and the path.  Allow :/ in repository path, since CVS does.
	Fix typo: "pository" should be set from $CVSROOT, not $repository.
	This fixes a bug reported by Wolfgang Scherer in
	<http://mail.gnu.org/archive/html/bug-gnu-emacs/2004-02/msg00085.html>,
	along with some related bugs I discovered by inspecting how
	CVS itself parses $CVSROOT.

2004-02-04  Jérôme Marant  <jmarant@nerim.net>  (tiny change)

	* emacsclient.c (decode_options): Fix handling of alternate editor.

2004-01-27  Stefan Monnier  <monnier@iro.umontreal.ca>

	* emacsclient.c (main): Don't use the hostname in the socket name.
	Look for relative socket names in the /tmp dir rather than in cwd.

2004-01-24  Richard M. Stallman  <rms@gnu.org>

	* emacsclient.c (main): Restore errno from saved_errno,
	so the error message comes from socket_status.

2004-01-20  Stefan Monnier  <monnier@iro.umontreal.ca>

	* emacsclient.c (main): Stop if socket name too long.
	Only try su-fallback if the socket name was not explicit.
	Check socket name length in su-fallback case as well.

2004-01-08  Andreas Schwab  <schwab@suse.de>

	* emacsclient.c (main): Save errno from socket_status.

2004-01-04  Andreas Schwab  <schwab@suse.de>

	* emacsclient.c (main): Fix socket name when using another user.

2003-12-27  Paul Eggert  <eggert@twinsun.com>

	* rcs2log (rlog_options): Append -rbranchtag if CVS/Tag indicates
	a tag, and if the user has not specified an rlog option.
	Adapted from a suggestion by Martin Stjernholm in
	<http://mail.gnu.org/archive/html/bug-gnu-emacs/2003-07/msg00066.html>.
	(Copyright): Update to 2003.

2003-12-24  Thien-Thi Nguyen  <ttn@gnu.org>

	* make-docfile.c (main): For return code, no longer special-case VMS.
	Instead, use `EXIT_SUCCESS' and `EXIT_FAILURE' from stdlib.h.

2003-09-28  Andreas Büsching  <crunchy@tzi.de>  (tiny change)

	* emacsclient.c (quote_file_name): Print the result instead of
	returning it.  Fix the return type accordingly.
	(main): With --eval, if no file name, read from stdin.
	Quote file names.

2003-09-10  Richard M. Stallman  <rms@gnu.org>

	* emacsclient.c (main): Use socket_name.

2003-09-10  Andreas Büsching  <crunchy@tzi.de>  (tiny change)

	* emacsclient.c (socket_name): New variable.
	(longopts, decode_options, print_help_and_exit):
	Handle --socket-name argument.

2003-08-25  Takaaki Ota  <Takaaki.Ota@am.sony.com>  (tiny change)

	* etags.c (consider_token): Check C++ `operator' only when the
	token len is long enough.

2003-08-20  Dave Love  <fx@gnu.org>

	* Makefile.in: Remove obsolete references to alloca.

2003-07-29  Ken Brush  <ken@wirex.com>

	* emacsclient.c (main)
	* etags.c (suggest_asking_for_help)
	* movemail.c (main): Fix having macros in a printf statement.

2003-05-31  Juanma Barranquero  <lektu@terra.es>

	* makefile.w32-in (lisp): Fix references to byte-run.el,
	float-sup.el and map-ynp.el, which are now in emacs-lisp.

2003-05-22  Dave Love  <fx@gnu.org>

	* update-game-score.c (difftime) [!HAVE_DIFFTIME]: Define.
	(strerror) [!HAVE_STRERROR && !WINDOWSNT]: New.

2003-05-20  Dave Love  <fx@gnu.org>

	* movemail.c: Check HAVE_LIBLOCKFILE like HAVE_LIBMAIL.

	* Makefile.in [HAVE_LIBLOCKFILE]: Define LIBS_MAIL=-llockfile.

2003-04-27  Oliver Scholz  <alkibiades@gmx.de>

	* update-game-score.c (read_scores): Fix corruption of scores on read.

2003-04-12  Stefan Monnier  <monnier@cs.yale.edu>

	* emacsclient.c (main): Use new safe location for socket.

2003-03-12  Tom Tromey  <tromey@redhat.com>

	* emacsclient.c (print_help_and_exit): Print to stdout.
	Exit successfully.  Added some blank lines for readability.
	(decode_options): Don't call print_help_and_exit in default case.
	Print version information to stdout.
	(main): Don't call print_help_and_exit.

2003-02-15  Richard M. Stallman  <rms@gnu.org>

	* cvtmail.c: Cast result of malloc and realloc.
	Don't include stdlib.h, because config.h does.
	(malloc, realloc): Declarations deleted.

	* yow.c (yow): Cast result of malloc and realloc.
	(malloc, realloc): Declarations deleted.

2003-02-11  Juanma Barranquero  <lektu@terra.es>

	* makefile.w32-in (lisp): Add malayalam.el and tamil.el.

2003-02-08  Andreas Schwab  <schwab@suse.de>

	* Makefile.in (EXEEXT): Define to @EXEEXT@ and use this variable
	instead of the substitution.

2003-02-04  Richard M. Stallman  <rms@gnu.org>

	* update-game-score.c (push_score, read_scores): Cast values
	of malloc and realloc.
	(main, lock_file): Avoid assignment inside if.

2003-01-31  Joe Buehler  <jhpb@draco.hekimian.com>

	* Makefile.in: Use @EXEEXT@ for Cygwin.

2003-01-21  Dave Love  <fx@gnu.org>

	* etags.c (Cplusplus_help, Cjava_help): Re-phrase and avoid
	column-0 `('.

	* yow.c: Don't include string.h.

2003-01-20  Richard M. Stallman  <rms@gnu.org>

	* Makefile.in (rcs2log, rcs-checkin, grep-changelog, vcdiff):
	New targets.

2003-01-06  Kim F. Storm  <storm@cua.dk>

	* pop.c (__P): Rename from _P to avoid problems on Cygwin.
	All uses changed.

2002-12-18  Andrew Innes  <andrewi@gnu.org>

	* makefile.w32-in ($(DOC)): Use -o and -a options to make-docfile,
	because GNU make doesn't append when using >> redirection.

2002-12-12  Jonathan I. Kamens  <jik@kamens.brookline.ma.us>

	* b2m.pl: Make sure every message ends with a blank line, because
	some mbox parsers require a blank line before "From " lines.

2002-12-08  Richard M. Stallman  <rms@gnu.org>

	* getopt.c: Do include libintl.h if HAVE_LIBINTL_H.
	(_): Test only HAVE_LIBINTL_H to decide what to do.

2002-12-05  Richard M. Stallman  <rms@gnu.org>

	* getopt.c: Comment out include of libintl.h or gettext.h.

2002-12-04  Richard M. Stallman  <rms@gnu.org>

	* Update getopt from gnulib version; changes described below.

	* getopt1.c: Conditionally find getopt.h.
	[_LIBC] (getopt_long, getopt_long_only): Do libc_hidden_def.

	* getopt.c (const): Move outside !HAVE_CONFIG_H conditional.
	(libintl.h): Include this if _LIBC.  Otherwise include gettext.h.
	(wchar.h): Include, maybe.
	(attribute_hidden): Define if not defined.
	(__getopt_initialized): Use attribute_hidden.
	(__libc_argc, __libc_argv): Rename from original_argc, etc.
	(__getopt_nonoption_flags, nonoption_flags_max_len)
	(nonoption_flags_len): Conditional on USE_NONOPTION_FLAGS.
	(SWAP_FLAGS): New definitions.
	(exchange): Test USE_NONOPTION_FLAGS.
	(_getopt_initialize): Test USE_NONOPTION_FLAGS.
	(_getopt_internal): Error if argc < 1.  New local var print_errors.
	Improve test for ambiguous long option.
	Add LIBIO support for error message output.
	(NONOPTION_P): Test USE_NONOPTION_FLAGS.

	* getopt.h: Maybe include ctype.h.
	Treat __cplusplus like __STDC__.
	(decls): Use __ in arg names.

2002-12-02  Stephen Eglen  <stephen@gnu.org>

	* emacsclient.c (main): Tell user how to start server within Emacs
	if socket could not be found.

2002-12-02  Richard M. Stallman  <rms@gnu.org>

	* emacsclient.c (main): Test HAVE_GETCWD rather than BSD_SYSTEM.

2002-11-19  Ben Key  <bkey1@tampabay.rr.com>

	* makefile.w32-in: Fixed a bug that caused the documentation for
	the built in function play-sound-internal not to be included in
	/etc/DOC.

2002-11-18  Dave Love  <fx@gnu.org>

	* update-game-score.c: Include unistd.h, string.h, stdlib.h,
	fcntl.h, stdarg.h conditionally.
	(_GNU_SOURCE, __attribute__): Don't define.
	(optarg, optind, opterr): Declare.
	(lose, lose_syserr): Use NO_RETURN.
	(get_user_id): Use P_.

2002-11-17  Richard M. Stallman  <rms@gnu.org>

	* Makefile.in (${archlibdir}): Ignore errors operating on $(gamedir).

2002-11-14  Dave Love  <fx@gnu.org>

	* movemail.c (pop_retr): Declare comment.

	* make-docfile.c (read_c_string_or_comment): Declare msgno.

	* Makefile.in (YACC): Delete.

2002-10-19  Andreas Schwab  <schwab@suse.de>

	* Makefile.in (${archlibdir}): Always create $(gamedir).
	(update-game-score): Pass $(gamedir) as HAVE_SHARED_GAME_DIR.

2002-10-04  Juanma Barranquero  <lektu@terra.es>

	* makefile.w32-in (lisp): Load devanagari.el, not .elc.

2002-09-30  Markus Rost  <rost@math.ohio-state.edu>

	* emacsclient.c (main): Remove reference to SERVER_HOME_DIR
	completely.

2002-09-27  Stefan Monnier  <monnier@cs.yale.edu>

	* emacsclient.c: Remove SYSV support.
	(eval, display): New vars.
	(longopts): Add --eval and --display.
	(decode_options): Add -e and -d processing.
	(print_help_and_exit): Update the usage string.
	(main): Add support for --eval and --display.
	(main): Always use /tmp and non-qualified hostname.

2002-09-25  Stefan Monnier  <monnier@cs.yale.edu>

	* emacsserver.c: Remove.

2002-09-17  Stefan Monnier  <monnier@cs.yale.edu>

	* emacsclient.c (quote_file_name): Quote \n.
	(main): Print a final \n when needed.

2002-09-03  Francesco Potortì  <pot@gnu.org>

	* etags.c (regex_tag_multiline, readline): Never pass pfnote a
	string that cannot be freed.

2002-08-30  Francesco Potortì  <pot@gnu.org>

	* etags.c (consider_token, C_entries): Switch to C++ parsing when
	auto-detection is enabled and the `::' qualifier is met.
	(consider_token, C_entries): Several bugs corrected that tagged
	some declarations even though --declarations was not used.
	(plainc): New macro.
	(C_entries): Use it.
	(C_entries): Several cosmetic changes.
	(C_entries): Invalidate the token is some cases.

2002-08-29  Francesco Potortì  <pot@gnu.org>

	* etags.c (C_entries): Correct a problem with const C++ funcs.
	(ignoreindent): Rename from noindentypedefs.
	(cjava, cplpl): They are now macros instead of local vars.

2002-08-28  Francesco Potortì  <pot@gnu.org>

	* etags.c (HTML_labels): Tag ID= also.

2002-08-27  Francesco Potortì  <pot@gnu.org>

	* etags.c (Ada_funcs): Do not tag "use type Xxxx;".

	* etags.c (HTML_labels): New language HTML.
	(etags_strcasecmp): Like BSD's, for compatibility.
	(strcaseeq): Make it into a macro.

	* etags.c (make_tag): Never generate null length tag names.
	(linebuffer_init): Rename from initbuffer.  All callers changed.
	(pattern): Structure renamed to `regexp', member regex renamed to
	pattern.
	(node_st): Member pat renamed to regex.
	(pattern); New member force_explicit_name, for future use.
	Now always set to true, cannot be reset.
	(add_regex, regex_tag_multiline, readline): Use it.
	(main): Free some global structures.
	(fdesc): New member `written'.
	(readline, process_file): Initialize it.
	(put_entries): Set it.
	(main): Use it to create entries for files without tags.
	(total_size_of_entries): Do not count invalid tags.

2002-08-19  Stefan Monnier  <monnier@cs.yale.edu>

	* make-docfile.c (scan_keyword_or_put_char, write_c_args): Use `fn'
	for the function name in the usage info.

2002-07-31  Colin Walters  <walters@gnu.org>

	* update-game-score.c (P_): New macro.  Use it for all prototypes.
	(lose): Don't use varargs.
	(lose_syserr): New function.

	* update-game-score.c: Change all functions to K&R style.

2002-07-30  Andreas Schwab  <schwab@suse.de>

	* Makefile.in (localstatedir): New variable.

2002-07-29  Jonathan I. Kamens  <jik@kamens.brookline.ma.us>

	* b2m.pl: Fix regexp for finding return address fields.

2002-07-15  Stefan Monnier  <monnier@cs.yale.edu>

	* make-docfile.c (scan_c_file): Warn about missing `usage' info.

2002-07-05  Jonathan I. Kamens  <jik@kamens.brookline.ma.us>

	* b2m.pl: Obey the rmail file and use the unpruned header properly.

2002-06-26  Pavel Janík  <Pavel@Janik.cz>

	* b2m.pl: New file.

2002-06-21  Francesco Potortì  <pot@gnu.org>

	* etags.c (F_getit, Fortran_functions, Ada_getit, Asm_labels)
	(Python_functions, PHP_functions, PHP_functions, PHP_functions)
	(PHP_functions, PHP_functions, Cobol_paragraphs)
	(Makefile_targets, Postscript_functions, Texinfo_nodes)
	(prolog_pr, erlang_func, erlang_attribute)
	(Perl_functions, Perl_functions, Pascal_functions)
	(TeX_commands, get_tag): Use make_tag instead of pfnote.
	(get_tag): Prototype changed, all callers changed.

2002-06-20  Francesco Potortì  <pot@gnu.org>

	* etags.c: Implement implicit tag names, that is, unnamed tags
	whose name is automatically deduced by etags.el.  The advantage is
	that there is no explicit tag name in most tags, so the size of
	the tags file is reduced, yet find-tag is able to do a match as
	accurate as with named tags.  See the comment in make_tag for details.
	(make_tag): New function (was the disabled function new_pfnote).
	(make_C_tag): Use it.

2002-06-19  Francesco Potortì  <pot@gnu.org>

	* etags.c (add_regex): Invalid regexp modifiers are ignored.
	(Makefile_targets): Tag variables unless --no-globals.
	(LOOP_ON_INPUT_LINES): Serious bug corrected.

2002-06-13  Francesco Potortì  <pot@gnu.org>

	* etags.c (erlang_atom, erlang_attribute): Bugs corrected.
	(invalidate_nodes): Bug corrected.
	(print_help): Better help for regexps.

2002-06-13  Juanma Barranquero  <lektu@terra.es>

	* makefile.w32-in (lisp): Add international/ucs-tables.elc and
	font-core.elc.

2002-06-12  Francesco Potortì  <pot@gnu.org>

	* etags.c: New multi-line regexp and new regexp syntax.
	(arg_type): at_icregexp label removed (obsolete).
	(pattern): New member multi_line for multi-line regexps.
	(filebuf): A global buffer containing the whole file as a string
	for multi-line regexp matching.
	(need_filebuf): Global flag raised if multi-line regexps used.
	(print_help): Document new regexp modifiers, remove references to
	obsolete option --ignore-case-regexp.
	(main): Do not set regexp syntax and translation table here.
	(main): Treat -c option as a backward compatibility hack.
	(main, find_entries): Init and free filebuf.
	(find_entries): Call regex_tag_multiline after the regular parser.
	(scan_separators): Check for unterminated regexp and return NULL.
	(analyse_regex, add_regex): Remove the ignore_case argument, which
	is now a modifier to the regexp.  All callers changed.
	(add_regex): Manage the regexp modifiers.
	(regex_tag_multiline): New function.  Reads from filebuf.
	(readline_internal): If necessary, copy the whole file into filebuf.
	(readline): Skip multi-line regexps, leave them to regex_tag_multiline.

2002-06-11  Francesco Potortì  <pot@gnu.org>

	* etags.c (add_regex): Better check for null regexps.
	(readline): Check for regex matching null string.
	(find_entries): Reorganization.

2002-06-07  Francesco Potortì  <pot@gnu.org>

	* etags.c (scan_separators): Support all character escape
	sequences supported by Gcc.
	(find_entries): Rewind unconditionally.
	(find_entries): Do not call language functions directly, now calls
	itself.
	(find_entries): Do general initializations here.
	(CNL_SAVE_DEFINEDEF, C_entries, LOOP_ON_INPUT_LINES, F_getit)
	(Ada_getit, Pascal_functions, Pascal_functions)
	(prolog_skip_comment): Do not do them here.
	(readline_internal): Increment lineno here.
	(readline): Conditionally undo readline_internal increment.
	(readline): Do not return a value.

2002-06-06  Francesco Potortì  <pot@gnu.org>

	* etags.c: New option --parse-stdin=FILE.
	(enum arg_type): New label at_stdin.
	(STDIN): New constant.
	(parsing_stdin): New flag.
	(longopts): New option --parse-stdin=NAME.
	(print_help): Document it.
	(main): Handle it.
	(process_file): Split into process_file and process_file_name.
	(process_file_name): New function.

	* etags.c: Improvements and bug squashing in TeX handling.
	(TeX_commands): Skip comments.
	(TEX_defenv): Now contains more constructs.
	(TEX_cmt): Make it a static char and move it before TeX_commands.
	(TeX_commands): Shorten the tag to the brace after the name.
	(TeX_commands): Names now include the initial backslash.
	(TeX_commands): Names do not include numeric args #n.
	(TeX_commands): Correct line char number in tags.
	(TEX_tabent, TEX_token): Delete.
	(TeX_commands, TEX_decode_env): Streamlined.

2002-06-05  Francesco Potortì  <pot@gnu.org>

	* etags.c (main): Avoid a buffer overrun with sprintf.

2002-05-30  Richard M. Stallman  <rms@gnu.org>

	* Makefile.in (LIBS_MAIL): Rename from LIB_MAIL.
	(LIBS_MOVE): Rename from MOVE_LIBS.

2002-05-26  Paul Eggert  <eggert@twinsun.com>

	Reinstate the following change from 2002-03-22, which was
	inadvertently lost on 2002-04-13.

	* etags.c (main): Use `sort -o TAGFILE TAGFILE' instead of
	`sort TAGFILE -o TAGFILE', as POSIX 1003.1-2001 disallows
	the latter usage.

2002-05-17  Eli Zaretskii  <eliz@is.elta.co.il>

	* pop.c (socket_connection): Move the code to resolve the POP
	host right before trying to connect with it.

2002-05-05  Eli Zaretskii  <eliz@is.elta.co.il>

	* tcp.c: Delete file since the TCP emulation is no longer in use on any
	platform.

2002-04-28  Colin Walters  <walters@verbum.org>

	* Makefile.in (${archlibdir}): Don't conditionalize on
	HAVE_SHARED_GAME_DIR.  Instead, test at installation time whether
	or not we have access to the specified game user.

	* update-game-score.c (SCORE_FILE_PREFIX): Delete.
	(main): New argument -d, for specifying directory.
	(usage): Document.
	(get_user_id): Compute.
	(get_home_dir): Delete.
	(get_prefix): New function, taken from main.
	(main): Check whether or not we are running setuid.  Move prefix
	computation to get_prefix.  Don't call getpwent; we don't need to
	any more.  Instead, move it to get_user_id().

2002-04-24  Pavel Janík  <Pavel@Janik.cz>

	* ebrowse.c (skip_initializer): Return void.

2002-04-23  Colin Walters  <walters@verbum.org>

	* update-game-score.c (read_score) [HAVE_GETDELIM]: Trim trailing
	space.

2002-04-22  Francesco Potortì  <pot@gnu.org>

	* etags.c (last_node): Make it a global variable.
	(process_file): Print the tags from the nodes as soon as
	possible, and delete the nodes.  This brings down the memory
	occupancy as etags to almost the same level as when the #line
	directives were not parsed.
	(free_fdesc): New function.
	(find_entries): Use it.
	(invalidate_nodes): In etags mode, do not just mark the nodes as
	invalid, do delete them.

2002-04-21  Gerd Moellmann  <gerd@gnu.org>

	* ebrowse.c (add_declarator): Test *CLS instead of CLS.

2002-04-16  Eli Zaretskii  <eliz@is.elta.co.il>

	* update-game-score.c: Move config.h before the other headers, to
	avoid compiler warnings.

2002-04-16  Francesco Potortì  <pot@gnu.org>

	* etags.c (find_entries): Bug fix in list management.

2002-04-15  Francesco Potortì  <pot@gnu.org>

	* etags.c (get_language_from_filename): Add one argument.
	(strcaseeq): New function.
	(get_language_from_filename): Use it to do a case insensitive
	comparison if called with appropriate args.
	(find_entries): Try with case insensitive match.
	(process_file): Bug fixed.

2002-04-13  Francesco Potortì  <pot@gnu.org>

	* etags.c (find_entries): Delete tags previously obtained from
	file xxx.c's #line directives when parsing file xxx.y.  This is
	generally done for automatically generated files containing
	#line directives.  This handles the case when xxx.y is tagged
	before xxx.c, and the entries of xxx.c pointing to xxx.y should
	be discarded.
	(language): Add the metasource member.  Initializers changed.
	(invalidate_nodes): New function.
	(readline): Discard lines after having found a #line
	directive pointing to an already tagged file.  This handles the
	case when xxx.y is tagged before xxx.c, and the entries of
	xxx.c pointing to xxx.y should be discarded.
	(fdesc): New structure for keeping track of input files.
	(fdesc): Remove `file' member (a string) and use instead a pointer
	to a file description structure.
	(curfile, curfiledir, curtagfname, curlang, nocharno)
	(forced_lang): Global variables removed in favor of fdhead and
	curfdp, pointers to file description structures.
	(longopts, main, print_help): Use the CTAGS conditional to include
	or exclude options that work on etags or ctags only.
	(process_file, find_entries, pfnote, add_node, put_entries)
	(readline): Use fdhead and curfdp.
	(process_file, find_entries): Do not take an arg string, all
	callers changed.

	* etags.c (longopts, print_help, main): Test CTAGS to disallow
	options that are not right for either etags or ctags.

	* etags.c (number_len, total_size_of_entries): Define them also
	in CTAGS mode, because gcc does not compile all refs away.

2002-04-14  Colin Walters  <walters@debian.org>

	* update-game-score.c (lock_file): If the lock file is older than
	an hour, delete it.  Reset attempts to zero if we have to break
	the lock.

2002-04-14  Andreas Schwab  <schwab@suse.de>

	* update-game-score.c (read_score): Fix type of second parameter
	of getdelim to be of type size_t instead of int.  Use 0 instead of
	ESUCCES.

2002-04-10  Colin Walters  <walters@verbum.org>

	* update-game-score.c (toplevel): Include stdarg.h.
	(MAX_DATA_LEN, MAX_SCORES): New.
	(SCORE_FILE_PREFIX): If HAVE_SHARED_GAME_DIR is not defined,
	default to ~/.emacs.d/games.
	(get_user_id): Don't zero uid in the case where we can't get the
	username.
	(lose): New function.
	(main): Actually use `max', and default it to MAX_SCORES.
	Correctly handle new default for SCORE_FILE_PREFIX.  Use `lose'
	function.
	(read_score): Handle the case of reading unamelen characters, then
	finishing.  Use mktemp if mkstemp isn't available.
	(lock_file, unlock_file): Delete unused versions.
	(lock_file): Always sleep, even if we unlinked the lock file.

	* Makefile.in (gamedir, gameuser): New variables.
	(toplevel, UTILITIES): Add update-game-score.
	(${archlibdir}): Handle HAVE_SHARED_GAME_DIR.

2002-04-07  Colin Walters  <walters@verbum.org>

	* update-game-score.c (SCORE_FILE_PREFIX): Don't hardcode.
	(get_user_id): Take struct passwd as an argument.
	(get_home_dir): New function.
	(main): Read in user information here.  Discover home directory if
	necessary.
	(read_score): Trim newline only in `getline' case.

2002-04-05  Colin Walters  <walters@debian.org>

	* update-game-score.c (toplevel): Include pwd.h.
	(struct score_entry): Add username field.
	(push_score): Use it.
	(get_user_id): New function.
	(main): Don't malloc excessively.
	(main): Use username field.
	(read_score): Read it.
	(push_score): Handle it.
	(write_scores): Write it.
	(read_score): Handle arbitrary length data.

2002-03-30  Eli Zaretskii  <eliz@is.elta.co.il>

	* ebrowse.c (add_declarator): Fix the first call to add_member_defn.

2002-03-29  Gerd Moellmann  <gerd@gnu.org>

	* ebrowse.c (add_declarator, skip_initializer): New functions.
	(declaration): Use them.

2002-03-28  Jason Rumney  <jasonr@gnu.org>

	* makefile.w32-in (lisp): Move backquote.elc into emacs-lisp.

2002-03-27  Colin Walters  <walters@debian.org>

	* update-game-score.c: New file.

2002-03-22  Paul Eggert  <eggert@twinsun.com>

	* etags.c (main): Use `sort -o TAGFILE TAGFILE' instead of
	`sort TAGFILE -o TAGFILE', as POSIX 1003.1-2001 disallows
	the latter usage.

2002-03-12  Francesco Potortì  <pot@gnu.org>

	* etags.c (Python_functions): Skip spaces at beginning of lines.
	(Python_functions, PHP_functions): Name tags, for ctags' sake.
	(TeX_commands): Name tags.  Correction of old disabled code.

	* etags.c (curfiledir, curtagfname): New global variables.
	(process_file): Initialize them.
	(readline): Canonicalize the name found in #line directive.

2002-03-06  Jason Rumney  <jasonr@gnu.org>

	* etags.c (put_entries): Use #if !CTAGS, to fix link error on
	compilers that don't optimize out dead code.

2002-03-05  Francesco Potortì  <pot@gnu.org>

	* etags.c: Honor #line directives.
	(no_line_directive): New global var; set it for old behavior.
	(main): Remove some #ifdef in the getopt switch.
	(add_node, put_entries): Code added to merge different chunks of
	nodes referring to the same file.  Currently the tags are just
	appended, without any check for duplicates.
	(Perl_functions): Do not special case ctags.
	(readline): Identify #line directives and do the right thing.
	(nocharno, invalidcharno): New global vars.
	(process_file): Reset nocharno.
	(readline): Set nocharno.
	(pfnote): Read nocharno and maybe put invalidcharno in node.
	(total_size_of_entries, put_entries): Use invalidcharno.

	* etags.c: Keep the whole tag table in memory, even in etags mode.
	(main): Call put_entries here even in CTAGS mode.
	(main, process_file): Check the return values of fclose and pclose.
	(process_file): Do not call put_entries after parsing each file.
	(process_file): Canonicalize file names even for ctags.
	(process_file): Set curfile here...
	(find_entries): ... not here any more.
	(add_node): In etags mode, build a linked list of entries (on
	right pointer) for each file, and link the first entry of each
	file on left nodes.
	(put_entries): Print here the name of the file.
	(put_entries): Print the entries starting from the first file.
	(number_len, total_size_of_entries): Define these only in etags
	mode, make the second work only on the right nodes.

	* etags.c: Make all global variables static.

2002-02-25  Juanma Barranquero  <lektu@terra.es>

	* makefile.w32-in (lisp): Add missing backslash.

2002-02-24  Jason Rumney  <jasonr@gnu.org>

	* makefile.w32-in (WINNT_SUPPORT, MOUSE_SUPPORT, lisp): Revert to
	using .elc files.
	(lisp): Sync with list in src/Makefile.in.
	(VMS_SUPPORT, MSDOS_SUPPORT): Define, so DOC files can be shared.

2002-02-10  Paul Eggert  <eggert@twinsun.com>

	* rcs-checkin: Use `sort -k 2', not `sort +1', as POSIX 1003.1-2001
	disallows the old syntax.

2002-02-03  Paul Eggert  <eggert@twinsun.com>

	* rcs2log (Copyright): Update to 2002.
	(AWK, TMPDIR): Work around portability problem in broken shells that
	don't understand `: ${VAR=val}'.
	(SORT_K_OPTIONS): New var, for hosts that conform to POSIX 1003.1-2001.
	Prefer the new -k option to the traditional +M -N option.

2002-01-01  Pavel Janík  <Pavel@Janik.cz>

	* b2m.c (main): Parenthesize assignment when used as truth value
	to prevent gcc warnings.

	* fakemail.c: Include <config.h>.

2001-12-29  Pavel Janík  <Pavel@Janik.cz>

	* cvtmail.c, emacsclient.c, emacsserver.c, pop.c, sorted-doc.c,
	* yow.c: Include <config.h>.

2001-12-21  Francesco Potortì  <pot@gnu.org>

	* etags.c (Perl_functions): Tag packages and use them in sub tags.
	(get_tag): Return a pointer to the tag that is found.

	* etags.c (LOOKING_AT): Use !intoken instead of iswhite.
	(F_takeprec): Rename from takeprec.  All callers changed.
	(F_getit): Rename from getit.  All callers changed.
	(nocase_tail): Rename from tail.  All callers changed.
	(Ada_getit): Rename from adagetit.  All callers changed.
	(L_getit): Simplify by using get_tag.
	(Perl_functions, Postscript_functions, erlang_attribute): Use the
	modified LOOKING_AT.
	(notinname): Remove '[' and added ')' to the recognized chars.
	(LOOKING_AT, get_tag, PHP_functions): Use notinname.
	(Ada_getit, Ada_funcs, Python_functions, Scheme_functions):
	Clarified, using strneq or notinname.
	(L_isdef, L_isquote): Remove.
	(Lisp_functions, L_getit): Clarified.

	* etags.c (P_): Rename to __P for consistency with config.h.
	[HAVE_CONFIG_H]: Let config.h deal with __P.
	[__STDC__] [!HAVE_CONFIG_H]: Define PTR as in config.h.
	[!__STDC__] [!HAVE_CONFIG_H]: Do not undefine static, because
	gperf code needs it.
	[HAVE_CONFIG_H] [!PTR]: Define PTR (for use with XEmacs).
	[HAVE_CONFIG_H] [!__P]: Define __P (for use with XEmacs).
	(xmalloc, xrealloc): Use PTR instead of long *.
	(bool): Make it a define, not a typedef, for C++ compilers.
	(pattern): Members renamed to avoid name clash in some C++ compilers.
	(get_language_from_langname): Use const argument.

2001-12-22  Pavel Janík  <Pavel@Janik.cz>

	* makefile.nt, makefile.w32-in: Remove mocklisp files.

2001-12-19  Pavel Janík  <Pavel@Janik.cz>

	* emacsserver.c: Conditionally include config.h.

	* fakemail.c: Likewise.

	* emacsclient.c: Include "config.h", not <../src/config.h>.
	(main): Parenthesize assignment when used as truth value to
	prevent gcc warnings.

	* ebrowse.c: Include stdlib.h and string.h conditionally.

2001-12-18  Eli Zaretskii  <eliz@is.elta.co.il>

	* yow.c (main): Use time_t, not long, to avoid a compiler warning.

2001-12-18  Pavel Janík  <Pavel@Janik.cz>

	* test-distrib.c: Fix previous change.

2001-12-18  Dave Love  <fx@gnu.org>

	* test-distrib.c: Conditionally include fcntl.h.

	* fakemail.c: Include "config.h", not <../src/config.h>.
	(_XOPEN_SOURCE): Define as 500.

	* emacsserver.c: Include "config.h", not <../src/config.h>.

	* cvtmail.c: Include config.h, stdlib.h.
	(xmalloc, xrealloc, skip_to_lf sysfail): Prototype.

	* yow.c: Conditionally include various headers.  Use "epaths.h",
	not <../src/epaths.h>.
	(malloc, realloc) [!HAVE_STDLIB_H]: Prototype.

2001-12-12  Francesco Potortì  <pot@gnu.org>

	* etags.c (PHP_functions): New function for parsing PHP.
	(LOOKING_AT): New macro.
	(Perl_functions, Python_functions, PHP_functions)
	(Scheme_functions, Texinfo_nodes): Use it.
	(Perl_functions): Use strneq.
	(prolog_pred): Rename to prolog_pr.
	(prolog_pr): Recognize Prolog rules in addition to predicates.
	[ETAGS_REGEXPS] [!HAVE_CONFIG_H] [__CYGWIN__]: Prevent
	unmodified compile, as Cygwin's regex.h is incompatible with us.
	[!HAVE_CONFIG_H] [!__STDC__]: #define const as the empty string.

2001-12-11  Richard M. Stallman  <rms@gnu.org>

	* Makefile.in (clean): Don't delete ../etc/DOC*.

2001-12-11  Pavel Janík  <Pavel@Janik.cz>

	* COPYING: Moved back.

2001-11-30  Andrew Innes  <andrewi@gnu.org>

	* makefile.w32-in (FACE_SUPPORT, MOUSE_SUPPORT, FLOAT_SUPPORT)
	(WINNT_SUPPORT, lisp): Reference .el files instead of .elc files,
	to simplify bootstrapping.
	($(DOC)): Change dependency to just `make-docfile'.

2001-11-29  Pavel Janík  <Pavel@Janik.cz>

	* COPYING: Removed.

2001-11-28  Paul Eggert  <eggert@twinsun.com>

	* rcs2log (Copyright): Add '(C)' as per coding guidelines.

	The following changes are derived from suggestions by Bob Chapman
	<rechapman@compuserve.com>.

	* rcs2log (printlogline): Also allow tab and newline to separate
	'(function):' from the rest of a comment.
	(reformat the sorted log entries): Require date and author to
	match the clumpname.

2001-11-16  Gerd Moellmann  <gerd@gnu.org>

	* ebrowse.c (matching_regexp): Escape '\\'.

2001-11-15  Pavel Janík  <Pavel@Janik.cz>

	* Makefile.in: Add support for --program-prefix, --program-suffix
	and --program-transform-name options.

2001-11-03  Richard M. Stallman  <rms@gnu.org>

	* cvtmail.c (xrealloc): Always pass two args to `fatal'.

	* movemail.c (popmail): Always pass two args to `error'.

2001-10-24  Ken Raeburn  <raeburn@gnu.org>

	* Makefile.in (HESIODLIB) [HAVE_LIBHESIOD]: Set to include
	-lhesiod and maybe -lresolv.
	(CRYPTOLIB) [HAVE_LIBK5CRYPTO]: Use -lk5crypto for Kerberos
	support if it's available.

2001-10-21  Miles Bader  <miles@gnu.org>

	* make-docfile.c (struct rcsoc_state): New type.
	(read_c_string_or_comment): Add SAW_USAGE
	parameter, and implement scanning for a `usage:' keyword.
	Use a variable of type `rcsoc_state' to hold most of our state.
	(put_char): Add STATE parameter, and remove all other parameters
	except CH.  Use STATE to get access to all needed state.
	(scan_keyword_or_put_char): New function.
	(scan_c_file): Pass SAW_USAGE argument to read_c_string_or_comment.
	Don't output a usage-string if there was one in the doc-string.

2001-10-20  Gerd Moellmann  <gerd@gnu.org>

	* (Version 21.1 released.)

2001-10-19  Pavel Janík  <Pavel@Janik.cz>

	* b2m.c: Properly spell the name of Emacs.

2001-10-17  Miles Bader  <miles@gnu.org>

	* make-docfile.c (put_char): New function.
	(read_c_string_or_comment): Strip trailing spaces and newlines.

2001-10-16  Miles Bader  <miles@gnu.org>

	* make-docfile.c (scan_c_file): Handle `new style' doc strings in
	comments [with `doc:' keyword prefix].

2001-10-15  Gerd Moellmann  <gerd@gnu.org>

	* make-docfile.c (read_c_string_or_comment): Don't drop a '*'
	in a C doc comment.

2001-10-13  Gerd Moellmann  <gerd@gnu.org>

	* make-docfile.c (read_c_string_or_comment): Rename from
	read_c_string.  Add parameter COMMENT.  Read C-style comments.
	(scan_c_file): Handle doc strings in C comments.

2001-10-12  Andrew Innes  <andrewi@gnu.org>

	* makefile.nt (ALL): Do not include fakemail.

	* makefile.w32-in (install): Do not copy fakemail.

2001-10-10  Jason Rumney  <jasonr@gnu.org>

	* makefile.w32-in (ALL): Do not include fakemail.

	* makefile.nt (install): Ditto.

2001-10-09  Gerd Moellmann  <gerd@gnu.org>

	* emacsserver.c (main): Cast geteuid in sprintf to int.

	* emacsclient.c (main): Cast isdigit argument to unsigned char.

2001-10-07  Pavel Janík  <Pavel@Janik.cz>

	* profile.c: Include config.h, not ../src/config.h.
	Include systime.h, not ../src/systime.h.

2001-10-05  Gerd Moellmann  <gerd@gnu.org>

	* Branch for 21.1.

2001-10-01  Alexander Zhuckov  <zuav@int.spb.ru>

	* ebrowse.c (struct alias): Add two new struct members: NAMESP and
	ALIASEE to help work with namespace aliases.
	(struct sym): Remove struct member NAMESP_ALIASES.
	(namespace_alias_table): New variable.
	(make_namespace): Add parameter CONTEXT.
	(check_namespace): New function.
	(find_namespace): Add parameter CONTEXT.
	(check_namespace_alias): New function.
	(register_namespace_alias): Change type of parameter OLD_NAME.
	Search for already defined alias in NAMESPACE_ALIAS_TABLE.
	(check_namespace): New function.
	(enter_namespace): Call find_namespace with CONTEXT parameter.
	(match_qualified_namespace_alias): New function.
	(parse_qualified_ident_or_type): Fix typo in comment.
	While parsing qualified ident or type update namespace context and
	restore it on exit.
	(parse_qualified_param_ident_or_type): Fix typo in comment.
	(globals): Change handling of namespace aliases.
	(version): Add year 2001.

2001-09-15  Eli Zaretskii  <eliz@is.elta.co.il>

	* etags.c (analyse_regex): If regex_arg is NULL, return
	immediately after a call to free_patterns.

2001-09-05  Paul Eggert  <eggert@twinsun.com>

	* rcs2log (Help, mainline code): Add new option -L FILE.
	(Copyright): Update year.
	(LANG, LANGUAGE, LC_ALL, LC_COLLATE, LC_CTYPE, LC_MESSAGES)
	(LC_NUMERIC, LC_TIME): New shell vars, to make sure we live in the
	C locale.
	(mainline code): Handle nonstandard -u option differently, by
	transforming it to standard form.  Check for "Working file: ", not
	"Working file:".  Allow file names with spaces.
	(SOH, rlogfile): New shell vars.
	(rlogout): Remove.  Its old functionality is mostly migrated to
	rlogfile.

	Append ';;' to the last arm of every case statement, for
	portability to ancient broken BSD shells.

	(logins): Fix bug; was not being computed at all, lowering performance.
	(pository): New var.  This fixes some bugs where repositories are
	remote, or have trailing slashes.
	(authors): $llogout is never an empty shell var, so don't worry
	about that possibility.
	(printlogline, mainline code): Fix bug with SOH's being put into
	the output.

2001-09-01  Eli Zaretskii  <eliz@is.elta.co.il>

	* ebrowse.c (SEEK_END): #define if not defined by system headers.
	Suggested by Dave Love <d.love@dl.ac.uk>.

2001-08-29  Eli Zaretskii  <eliz@is.elta.co.il>

	* makefile.nt (lisp): Synchronize with src/Makefile.in.
	* makefile.w32-in (lisp): Ditto.

2001-07-25  Juanma Barranquero  <lektu@terra.es>

	* grep-changelog (parse_changelog): Remove unused local variable.

	* grep-changelog (main): Add new option --reverse.
	(print_log): Use it.
	(parse_changelog): Use it.

2001-07-20  Gerd Moellmann  <gerd@gnu.org>

	* grep-changelog: Remove RCS Id keyword.

2001-07-20  Juanma Barranquero  <lektu@terra.es>

	* grep-changelog (parse_changelog): Add tests for defined values
	to quiet warning from Perl 5.005 or above.
	(entry_match_p, header_match_p): Fix handling of null or empty
	argument to prevent duplicate headers.

	* grep-changelog (main, parse_changelog): Make "use strict"-clean.

2001-07-17  Jan Nieuwenhuizen  <janneke@gnu.org>

	* emacsclient.c (print_help_and_exit): Fix help message for
	+LINE:COLUMN option.

2000-07-17  Han-Wen Nienhuys  <hanwen@cs.uu.nl>

	* emacsclient.c (main): Add support for +LINE:COLUMN command line
	argument.

2001-07-16  Gerd Moellmann  <gerd@gnu.org>

	* ebrowse.c (main): Check that the output file exists and
	is non-empty if invoked with `--append'.

2001-05-14  Francesco Potortì  <pot@gnu.org>

	* etags.c (add_regex): Reset the whole newly allocated pattern
	buffer instead of the individual members.  It's safer and works
	with XEmacs.

	* etags.1: Markups corrected.

2001-05-08  Gerd Moellmann  <gerd@gnu.org>

	* ebrowse.c (enter_namespace): Fix reallocation of namespace_stack.

2001-05-03  Gerd Moellmann  <gerd@gnu.org>

	* ebrowse.c (globals): Fix handling of namespace aliases.

2001-04-27  Eli Zaretskii  <eliz@is.elta.co.il>

	* etags.c (print_help): Enclose the regexp in the help text
	example in quotes.

2001-04-05  Dave Love  <fx@gnu.org>

	* emacsclient.c (fail): Don't return a value.
	(main): Cast uid values for sprintf.

2001-04-03  Gerd Moellmann  <gerd@gnu.org>

	* emacsclient.c (fail, main): Don't use implicit int return type.

	* b2m.c (main): Always return a value.

2001-03-02  Gerd Moellmann  <gerd@gnu.org>

	* ebrowse.c (parse_qualified_param_ident_or_type): Return a
	freshly allocated object in *LAST_ID.
	(read_line): Accept \r\n line endings.

2001-02-24  Andrew Innes  <andrewi@gnu.org>

	* makefile.w32-in: Fix copyright notice.

2001-02-23  Francesco Potortì  <pot@gnu.org>

	* etags.c (enum sym_type): New label st_C_template.
	(gperf input): Use it for switching to C++ from C.
	(consider_token): Do it.
	(C_entries): Initialize typdefcblev to quiet compilers.
	[!HAVE_CONFIG_H] [!__STDC__]: #define static as nothing.

2001-02-22  Andrew Innes  <andrewi@gnu.org>

	* makefile.nt ($(BLD)\movemail.obj): Remove reference to
	VMS header files.
	($(BLD)\profile.obj): Ditto.

	* makefile.w32-in ($(BLD)/movemail.$(O)): Remove reference to
	VMS header files.
	($(BLD)/profile.$(O)): Ditto.

2001-02-05  Andrew Innes  <andrewi@gnu.org>

	* makefile.w32-in ($(DOC)): Use $(THISDIR) instead of . in
	invocation of make-docfile, to work with Windows 2000.

2001-01-31  Dave Love  <fx@gnu.org>

	* etags.c (in_word_set): Use `static' in definition (for pcc).

2001-01-31  Francesco Potortì  <pot@gnu.org>

	* etags.c [NDEBUG]: #undef assert and #define it as ((void)0), for
	the sake of some buggy assert.h (e.g. in MinGW and sunos4 pcc).
	(C_entries): Tag token renamed to still_in_token because sunos4
	pcc wants to expand it as the token() macro even though it has no
	arguments.

2001-01-30  Andrew Innes  <andrewi@gnu.org>

	* etags.c (assert) [__MINGW32__]: Redefine assert to work around a
	bug in the Mingw32 assert.h header file.

2001-01-30  Francesco Potortì  <pot@gnu.org>

	* etags.c [WIN32-NATIVE]: #undef MSDOS, #undef WINDOWSNT and
	#define it for the sake of XEmacs.
	[WINDOWSNT]: #undef HAVE_NTGUI even if built without
	HAVE_CONFIG_H.  This change only affects a standalone etags.
	[WINDOWSNT]: #undef DOS_NT and #define it even if built with
	HAVE_CONFIG_H.  This change does nothing in Emacs, as DOS_NT is
	always defined when HAVE_CONFIG_H and WINDOWS are both defined.
	[!HAVE_UNISTD_H]: Use defined(WINDOWSNT) instead of the bare
	WINDOWSNT, as this is the correct way to use it.

2001-01-28  Francesco Potortì  <pot@gnu.org>

	* etags.c: Be capable to parse nested struct-like structures.
	(structdef, structtag): Struct state machine revisited.
	(struct tok): Revisited.
	(cstack, nestlev, instruct): New struct and macros.
	(pushclass_above, popclass_above, write_classname): New functions
	for dealing with nested class names.
	(consider_token, make_C_tag, C_entries): Many changes for dealing
	with arbitrarily nested structures.
	(etags_getcwd): #if MSDOS, not #ifdef MSDOS!
	(C_entries): Consider templates in C++.
	(sym_type): New constant st_C_class for detecting "class" also in
	C mode.
	(C_AUTO): New macro for automatic detection of C++.
	(consider_token): Automatic set C++ mode.
	(C_entries): New security check for yacc.
	(print_language_names, print_help): Mention the autodetect
	feature, do not show help for the -C option, now mostly useless.
	(C_entries): Tag C++ forward declarations if --declarations.
	(C_entries): Don't be fooled by things like XDEFUN.
	(consider_token): Discard asm pseudo function.

2001-01-27  Eli Zaretskii  <eliz@is.elta.co.il>

	* etags.c: Add a coding: tag.

2001-01-26  Gerd Moellmann  <gerd@gnu.org>

	* ebrowse.c (matching_regexp_buffer, matching_regexp_end_buf):
	New variables.
	(matching_regexp): Use them instead of static variables in
	function scope.

2001-01-25  Francesco Potortì  <pot@gnu.org>

	* etags.c (struct tok): Rename from struct token.
	(token): Rename from tok.
	(structtype): Make it a local variable.
	[DEBUG]: Use assert.
	(xrnew): Change the synopsis.
	(typedefs_or_cplusplus): Rename from typedefs_and_cplusplus.
	(grow_linebuffer): Don't call xrnew when not needed.
	(token): Buffer renamed to line.
	(C_entries): Three calls to inibuffer moved here from main.
	(C_entries): Remove all references to var methodlen, delete it.
	(linebuffer_setlen): Was grow_buffer, now also sets len.
	(consider_token, C_entries, Pascal_functions): Use it.
	(C_entries): Preventing problems relative to extern "C".
	(C_entries): Can tag more than one variable or func separated by
	comma when --declarations is used.
	(C_entries): More accurate tagging of members and declarations.
	(yacc_rules): Was global, made local to C_entries.
	(next_token_is_func): Remove.
	(fvdef): New constants fdefunkey, fdefunname.
	(consider_token, C_entries): Use them.
	(C_entries): Build proper lisp names for Emacs DEFUNs.

2001-01-22  Gerd Moellmann  <gerd@gnu.org>

	* ebrowse.c (xfree): New function.
	(member, declaration, globals): Use xmalloc instead of alloca.

2001-01-15  Francesco Potortì  <pot@gnu.org>

	* etags.c (print_language_names): Print filenames in addition to
	suffixes.

2001-01-14  Francesco Potortì  <pot@gnu.org>

	* etags.c (get_language_from_langname): Rename from
	get_language_from_name.
	(get_language_from_filename): Rename from get_language_from_suffix.
	Now first looks for the complete file name.
	(language): New member char **filenames.
	(Makefile_filenames): List of possible filenames for makefiles.
	(lang_names): Add a NULL member for every entry, added an entry
	for makefiles.
	(Makefile_targets): New function.
	(Texinfo_nodes): Rename from Texinfo_functions and made
	it conformant to the style of the rest of the code.

2001-01-13  Gerd Moellmann  <gerd@gnu.org>

	* make-docfile.c (write_c_args): Print newlines as spaces.

2001-01-06  Andrew Innes  <andrewi@gnu.org>

	* makefile.w32-in (clean): Delete $(COMPILER_TEMP_FILES) instead
	of *.pdb.

2001-01-03  Paul Eggert  <eggert@twinsun.com>

	* rcs2log: Avoid security hole allowing attacker to
	cause user of rcs2log to overwrite arbitrary files, fixing
	a bug reported by Morten Welinder.

	Don't put "exit 1" at the end of the exit trap; it's
	ineffective in POSIX shells.

2001-01-02  Gerd Moellmann  <gerd@gnu.org>

	* ebrowse.c (yyerror): Change to take two arguments.
	Add prototype.  Change callers.

2001-01-02  Eli Zaretskii  <eliz@is.elta.co.il>

	* ebrowse.c (enter_namespace, main): Cast variables to shut up
	compiler warnings.
	(yyerror): Change parameter declarations to be of type long, so
	that they can take pointers on 64-bit platforms.

	* emacsclient.c (main): Remove unused local variable statbfr.
	(main) <homedir>: Make its declaration conditional on
	SERVER_HOME_DIR, to avoid compiler warnings.

	* emacsserver.c (main) <homedir>: Make its declaration conditional
	on SERVER_HOME_DIR, to avoid compiler warnings.

	* fakemail.c (readline): Cast buffer to "long *" to pacify
	over-zealous compilers.

2000-12-16  Eli Zaretskii  <eliz@is.elta.co.il>

	* etags.c (canonicalize_filename) [DOS_NT]: Fix last change.

2000-12-15  Gerd Moellmann  <gerd@gnu.org>

	* ebrowse.c (operator_name): Cast argument of isalpha to
	unsigned char.

	* etags.c (ISALNUM, ISALPHA, ISDIGIT, ISLOWER): New macros.
	Use them throughout instead of ctype functions/macros.
	(lowcase): Cast to unsigned char.
	(UPCASE): New macro.
	(canonicalize_filename): Use UPCASE instead toupper.

	* fakemail.c (get_keyword): Make sure that isspace and
	similar aren't called with a negative argument.

2000-12-13  Dave Love  <fx@gnu.org>

	* ebrowse.c (ensure_scope_buffer_room): Fix xrealloc call.

2000-12-06  Andrew Innes  <andrewi@gnu.org>

	* makefile.w32-in (LOCAL_FLAGS): Remove -DVERSION flag, since we
	don't know the real version, and I can't seem to get the quoting
	right in all circumstances.

	* ebrowse.c (VERSION): Provide default definition, like etags.c
	does, because Windows build can't snarf this from version.el.

2000-11-30  Andrew Innes  <andrewi@gnu.org>

	* makefile.w32-in ($(BLD)/ebrowse.exe): Use tabs not spaces.
	(install): Ditto.

2000-11-23  Jason Rumney  <jasonr@gnu.org>

	* makefile.w32-in: Add targets for ebrowse.exe.
	(LOCAL_FLAGS): Add -DVERSION flag.

2000-09-25  Dave Love  <fx@gnu.org>

	* sorted-doc.c: Include config.h.
	[!HAVE_STDLIB_H]: Declare malloc.

2000-09-14  Andrew Innes  <andrewi@gnu.org>

	* makefile.w32-in: Revert to Unix line endings.

2000-09-04  Dave Love  <fx@gnu.org>

	* movemail.c (index, rindex): Prototype conditionally.

2000-09-03  Andrew Innes  <andrewi@gnu.org>

	* makefile.w32-in: Change to DOS line endings.

2000-09-01  Eli Zaretskii  <eliz@is.elta.co.il>

	* movemail.c (toplevel): Remove redundant fcntl.h.
	[!F_OK]: Provide default definitions only after including both
	fcntl.h and unistd.h.

2000-08-29  Dave Love  <fx@gnu.org>

	* movemail.c: Revert previous change.

2000-08-29  Eli Zaretskii  <eliz@is.elta.co.il>

	* Makefile.in (profile, make-docfile, hexl): Depend on config.h.

2000-08-28  Dave Love  <fx@gnu.org>

	* movemail.c (toplevel) [HAVE_STRING_H]: Include string.h.
	(toplevel) [HAVE_STRINGS_H]: Include strings.h.

2000-08-22  Andrew Innes  <andrewi@gnu.org>

	* ntlib.h (WIN32): Remove unnecessary definition.
	(sleep): Make argument unsigned long.
	(_WINSOCK_H): Undefine so normal winsock definitions can be used.

	* ntlib.c (sleep): Make argument unsigned long.

	* movemail.c (main) [WINDOWSNT]: Force binary mode for fileio.

	* makefile.w32-in: New file.

2000-08-20  Eli Zaretskii  <eliz@is.elta.co.il>

	* etags.c (canonicalize_filename) [DOS_NT]: Upcase the first
	letter only if it is a drive letter.

2000-07-14  Gerd Moellmann  <gerd@gnu.org>

	* ebrowse.c (xrealloc, xmalloc): Rename from yrealloc and ymalloc.

	* etags.c (xmalloc, xrealloc): Make externally visible, for use
	by alloca.o.

	* Makefile.in (alloca.o): Add -Demacs so that alloca will use xmalloc.

2000-07-10  Gerd Moellmann  <gerd@gnu.org>

	* ebrowse.c (yylex): Accept string literals with newlines in them.
	(process_pp_line): Handle case of string literal with newline
	in it in replacement text, which counts as continuing the
	replacement text in GNU C.

2000-07-02  Gerd Moellmann  <gerd@gnu.org>

	* ebrowse.c (token_string): Add missing tokens.
	(parm_list): Handle case of qualified pointers.

2000-06-23  Dave Love  <fx@gnu.org>

	* ebrowse.c: Move config.h before other includes (which may use
	feature tests).

2000-06-14  Jim Meyering  <meyering@lucent.com>

	* grep-changelog: Fix typos in comments.  Remove trailing blanks.

2000-06-11  Jason Rumney  <jasonr@gnu.org>

	* makefile.nt: Add targets for ebrowse.

	* ebrowse.c [WINDOWS_NT]: Use stricmp instead of strcasecmp to
	compare filenames.

2000-06-06  Gerd Moellmann  <gerd@gnu.org>

	* ebrowse.c (ymalloc): Rename from xmalloc.
	(yrealloc): Rename from xrealloc.

2000-05-21  Dave Love  <fx@gnu.org>

	* movemail.c: Include config.h, not ../src/config.h.
	(Errmsg): Bump length.

	* pop.c (ERROR_MAX): Increase to 160.

2000-05-04  Gerd Moellmann  <gerd@gnu.org>

	* ebrowse.c (DEFAULT_OUTFILE): Set to `BROWSE'.

2000-05-02  Eli Zaretskii  <eliz@is.elta.co.il>

	* ebrowse.c (PATH_LIST_SEPARATOR) [__MSDOS__ || WINDOWSNT]:
	Define to semi-colon.
	(FILENAME_EQ): New macro, for comparing file names.
	(add_member_decl, add_global_decl, add_member_defn): Use FILENAME_EQ.
	(process_file): Don't assume that fread always reads as many bytes
	as it was told to (DOS-style CR-LF text files fail this logic).
	(open_file): Allocate enough space for path->path plus the file
	name and the slash.

2000-04-19  Dave Love  <fx@gnu.org>

	* etags.c (Texinfo_functions): New function.
	(lang_names): Install it.
	(Texinfo_suffixes): New variable.

2000-04-19  Gerd Moellmann  <gerd@gnu.org>

	* ebrowse.c (xmalloc, xrealloc): Rewritten.
	(declaration): Remove parameter IS_EXTERN.
	(class_definition): Remove unused variable.

2000-04-09  Gerd Moellmann  <gerd@gnu.org>

	* Makefile.in (INSTALLABLES): Add ebrowse.
	(ebrowse): New target.

	* ebrowse.c: New file.

2000-03-29  Andreas Schwab  <schwab@suse.de>

	* make-docfile.c (scan_lisp_file): Also look for `defsubst'.

2000-03-02  Gerd Moellmann  <gerd@gnu.org>

	* etags.c (lisp_suffixes): Add `LSP'.

2000-02-10  Francesco Potortì  <pot@gnu.org>

	* etags.c (iswhite): Redefine not to consider '\0' as white
	space, and use it throughout in place of isspace, thus preventing a
	potential signed char to int conversion problem.
	(MSDOS): #undefine before redefining.

2000-02-04  Francesco Potortì  <pot@gnu.org>

	* etags.c (many functions): Add prototypes.

2000-02-10  Dave Love  <fx@gnu.org>

	* etags.c (pfnote, new_pfnote, C_entries, prolog_pred)
	(erlang_func): Add `static' to definitions to keep pcc happy.

2000-01-31  Francesco Potortì  <pot@gnu.org>

	* etags.c [MSDOS]: Set MSDOS to 1 if #defined, 0 otherwise.
	(get_compressor_from_suffix, process_file): Use MSDOS in if clause.
	(etags_strchr, etags_strrchr): Use const char * and int as arguments.
	(getenv, getcwd): Only declare them if necessary.
	(EMACS_NAME): New constant macro.
	(print_version): Use it.
	(P_) [__STDC__]: Macro for defining function prototypes.

2000-01-18  Fabrice Popineau  <Fabrice.Popineau@supelec.fr>

	* etags.c [WINDOWSNT]: #include <direct.h>

2000-01-18  Martin Buchholz  <martin@xemacs.org>

	* etags.c (all functions): Made them static.
	(all functions): Write prototypes.

2000-01-29  Richard M. Stallman  <rms@caffeine.ai.mit.edu>

	* movemail.c (main): Improve error message if can't create lock file.

2000-01-28  Eric Hanchrow  <offby1@blarg.net>

	* emacsclient.c (socket_status): New function.
	(main): If $LOGNAME or $USER exist and differ from our euid, look
	for a socket based on the UID associated with the name.

2000-01-12  Han-Wen Nienhuys  <hanwen@cs.uu.nl>

	* emacsclient.c: Add option -a EDITOR and environment variable
	ALTERNATE_EDITOR.  Exec this editor if we fail to contact Emacs.

1999-12-10  Jonathan I. Kamens  <jik@kamens.brookline.ma.us>

	* movemail.c (popmail): Allow mailbox specifications of the
	form `po:username:hostname'.

1999-11-19  Francesco Potortì  <pot@gnu.org>

	* etags.c (_GNU_SOURCE): Define only if undefined.
	(get_scheme): Declaration deleted.
	(main): Error was called with an integer as second arg, instead of
	a char pointer.
	(canonicalize_filename): Bug removed.

1999-11-18  Dave Love  <d.love@dl.ac.uk>

	* etags.c (C_entries): Rename label `intoken', avoiding K&R
	lossage from name clash with macro.

1999-11-13  Gerd Moellmann  <gerd@gnu.org>

	* Makefile.in (b2m): Add dependency on GETOPTDEPS.

1999-11-03  Gerd Moellmann  <gerd@gnu.org>

	* etags.c (print_help): Change email address to send bugs to.

1999-11-01  Francesco Potortì  <pot@gnu.org>

	* etags.c: Add suffix psw for PSWrap.
	(L_getit): Generalize a "cp!=' '" into "!isspace(*cp)".
	(Postscript_functions): Add code for PSWrap.
	(Scheme_functions): Use local pointer and new get_tag function.
	(get_tag): New name for old get_scheme.
	(process_file): Do not free NULL when file does not exist.
	(typdef): ttypedefseen renamed to tkeyseen, new label ttypeseen.
	(C_entries): Modifications that make --members tag even inside
	typedefs and C nested structs (one level only).
	(consider_token): Correct a bug which prevented tagging of enum
	constants.
	(C_stab_entry): Add if, for, while, switch, return as
	st_C_ignore.  This makes it simpler to work when cblev!=0.

	* etags.c (C_entries): Tag member function declarations when
	--declarations is used.

	* etags.c (C_entries, consider_token): C++ `operator' now is
	tagged in most cases.
	As before, :: is not recognized if surrounded by spaces.

	* etags.c (relative_filename): Account for DOS file names such
	that is impossible to make one relative to another.

	* etags.c (sym_type): New st_C_extern tag.
	(gperf input): Use it for spotting external declarations.
	(print_help): Document the new behavior of --declarations.
	(fvextern): New global variable.
	(consider_token, C_entries): Use it.

	* etags.c (HAVE_GETCWD) [WINDOWSNT]: Define if undefined.
	(etags_getcwd): Remove test for WINDOWSNT.

	* etags.c (process_file) [MSDOS]: If foo.c.gz is not found, try
	foo.cgz, foo.cz, etc.

	* etags.c (declarations): New global switch.
	(longopts): Describe it.
	(print_help): Document it.
	(C_entries): Use it.
	(process_file): Don't process a file twice.

	* etags.c (Fortran_functions): No tags for "procedure".

1999-11-01  Eli Zaretskii  <eliz@is.elta.co.il>

	* etags.c (get_compressor_from_suffix): Second argument EXTPTR, if
	non-zero, returns a pointer to where the extension begins; callers
	changed.
	[MSDOS]: Support DOS file names by handling e.g. foo.cgz as if it
	were foo.c.gz.

1999-11-01  Francesco Potortì  <pot@gnu.org>

	* etags.c (sym_type, C_stab_entry): New constant st_C_operator.
	(fvdev): New constant foperator.
	(consider_token): Use it to get "operator" in C++.
	(C_entries): Extend length of operator@ function name.
	(C_entries): Use foperator when necessary.

	* etags.c (main) [!ETAGS_REGEXPS]: Do not call free_patterns.

	* etags.c (compressor): New struct for compressed files.
	(get_compressor_from_suffix): New function.
	(get_language_from_suffix): Use it.  Also, semantics changed.
	(process_file): Consider compressed files, close file.
	(find_entries): Use different call arg for get_language_from_suffix,
	don't close file.

	* etags.c (main): Call free_tree.
	(find_entries): Do not free curfile.
	(pfnote): Cosmetic change: NULL and '\0' where appropriate.
	(prolog_pred, erlang_func, substitute): Cast strlen to int when
	comparing.
	(canonicalize_filename): Shut up compiler warning.
	(Perl_functions): Make tag significant.

1999-11-01  Dave Love  <d.love@dl.ac.uk>

	* etags.c (longopts, optstring): New option --ignore-case-regex (-c).
	(argument_type): New member at_icregexp.
	(lc_trans): New global.
	(main): Fill lc_trans.  Process -c args.
	(add_regex): New arg determining whether to use translation table.
	(analyse_regex): New arg.  Use it for add_regex.

1999-11-01  Francesco Potortì  <pot@gnu.org>

	* etags.c (init): Cosmetic change: NULL --> '\0'.
	(erlang_attribute): Bug corrected (uninitialized variable).
	(filename_is_absolute): New function replaces absolutefn macro and
	corrects a bug.  All callers changed.
	(canonicalize_filename): New function.
	(process_file, etags_getcwd, absolute_dirname): Use it.
	(relative_filename, absolute_filename): Remove var shadowing.
	(C_entries, Pascal_functions): Add fake initializations to keep
	compilers quiet.
	(TeX_functions, Prolog_functions, Erlang_functions): Cleanup.

	* etags.c (xrnew): New macro.  All callers of xrealloc changed.
	(language): New typedef (was struct lang_entry).
	(curlang): New global variable.
	(node): Typedef renamed from NODE.
	(linebuffer): New typedef (was struct linebuffer).
	(pattern): New typedef (was struct pattern).  Some members added.
	Now used as element of a linked list.
	(patterns, num_patterns): Global variables deleted.
	(p_head): New global variable.
	(forced_lang): New global variable (replaces lang_func).
	(get_language_from_name, get_language_from_interpreter)
	(get_language_from_suffix): Semantics changed.  All callers changed.
	(last_node): New global variable.
	(free_tree, add_node, put_entries, total_size_of_entries):
	Change name of local vars to avoid clashes with typedef node.
	(number_len): Rewritten for elegance.
	(token): New typedef replaces TOKEN.
	(analyse_regex, add_regex): Rewritten for new functionality.
	(free_patterns): New function called from main and add_regex.
	(initbuffer, readline_internal, readline, grow_linebuffer):
	Change name of local vars to avoid clashes with typedef linebuffer.
	(readline): Rewritten for new functionality.

	* etags.c (Scheme_suffixes): New suffix ".ss".
	(print_help): --globals is now used for more than C-type languages.
	(Perl_functions): Tag global variables ("my" and "local").

	* etags.c (print_help): Some messages clarified.
	(LOOP_ON_INPUT_LINES): New macro.
	(just_read_file, Fortran_functions, Asm_labels, Perl_functions)
	(Python_functions, Cobol_paragraphs, Pascal_functions)
	(Lisp_functions, Postscript_functions, Scheme_functions)
	(TeX_functions, Prolog_functions, Erlang_functions): Use it.
	(Cobol_paragraphs, Postscript_functions, TeX_functions)
	(Prolog_functions, Erlang_functions): Use a local variable instead
	of the global variable dbp.
	(Pascal_functions, L_isquote, Scheme_functions): Use GNU coding
	standard indentation.

	* etags.c (Python_suffixes, lang_names, Python_functions):
	Python support.
	(skip_spaces, skip_non_spaces): Utility functions.
	(find_entries, takeprec, getit, Fortran_functions, Perl_functions)
	(Python_functions, L_getit, Lisp_functions, Scheme_functions)
	(prolog_pred, erlanf_func, erlang_attribute): Use them.
	(eat_white): Delete.

	* etags.c (CHAR, init): Keep into account non US-ASCII
	characters and compilers with default signed chars.
	(L_getit): Tag "(defstruct (foo", "(defun (operator" and similar
	constructs.
	(C_stab_entry): "interface" in Java behaves like "class".

	* etags.c (HAVE_NTGUI) [WINDOWSNT]: #undef if HAVE_CONFIG_H.
	(main): Put interval syntax here.
	(add_regex): And remove it from here.

	* etags.c (suggest_asking_for_help): Provide a
	meaningful help message with and without LONG_OPTIONS.

	* etags.c (<io.h>) [MSDOS]: Include it, don't include string.h.
	<stdlib.h, string.h>: Don't test MSDOS when including them.
	(white, nonam, endtk): Like elsewhere, use \r instead of \013.
	(put_entries): Correctly use %ld instead of %d in printf.

	* etags.c (<unistd.h>) [HAVE_UNISTD_H]: Include conditionally, else
	declare getcwd if HAVE_GETCWD.
	(consider_token): Dead break instruction removed.

1999-10-19  Paul Eggert  <eggert@twinsun.com>

	Add support for large files.  Merge glibc 2.1.2.

	* b2m.c, emacsclient.c, emacsserver.c, fakemail.c, make-docfile.c,
	* movemail.c, pop.c:
	Do not include <stdlib.h>, as <config.h> does this now.

	* b2m.c, emacsserver.c, etags.c, profile.c:
	Include <config.h> before any system include files.

	* emacsclient.c, emacsserver.c, fakemail.c, movemail.c, pop.c,
	* test-distrib.c:
	(read, write, open, close): Do not undef.

	* getopt.c, getopt1.c: Adopt glibc 2.1.2, with the following fix:
	(const): Do not define if HAVE_CONFIG_H; that's config.h's job.

	* getopt.h: Adopt glibc 2.1.2.

1999-10-15  Dave Love  <fx@gnu.org>

	* Makefile.in (pop.o): Depend on config.h.

1999-10-11  Jonathan I. Kamens  <jik@kamens.brookline.ma.us>

	* pop.c: Use "pop3" as the POP service name on all platforms,
	instead of using "pop" on Unix and "pop3" on Windows NT.  "pop3"
	has been the standard service name since RFC 1340 was published in
	July 1992, so I think it's safe to start using it by default.

1999-09-27  Dave Love  <fx@gnu.org>

	* make-docfile.c (scan_lisp_file): Fix typo causing infloop.

1999-09-19  Richard M. Stallman  <rms@caffeine.ai.mit.edu>

	* make-docfile.c (scan_lisp_file): Fix previous changes;
	swallow CRLF like just CR or just LF.

1999-09-03  Richard Stallman  <rms@gnu.org>

	* make-docfile.c: Include config.h not ../src/config.h.
	(main, fopen, chdir): Add #undef.
	(read_c_string, scan_c_file, skip_white, read_lisp_symbol)
	(scan_lisp_file): Handle \r like \n.

1999-08-30  Andreas Schwab  <schwab@gnu.org>

	* make-docfile.c, fakemail.c: Include <stdlib.h> if available.

	* emacsserver.c: Include <stdlib.h> if available.  Don't declare
	errno if it's a macro.

	* test-distrib.c: Include <unistd.h> if available.

1999-08-29  Richard Stallman  <rms@gnu.org>

	* emacsclient.c (print_help_and_exit): Mention --version.

1999-08-25  Richard M. Stallman  <rms@gnu.org>

	* emacsclient.c (decode_options): Update version output.
	(print_help_and_exit): Update bug report address.

1999-08-13  Richard M. Stallman  <rms@gnu.org>

	* emacsclient.c (main): Move the dynamic allocation of
	system_name outside of the SERVER_HOME_DIR conditional.
	* emacsserver.c (main): Likewise.

1999-08-10  Gerd Moellmann  <gerd@gnu.org>

	* grep-changelog: New.
	* Makefile.in (INSTALLABLE_SCRIPTS): Add it.

1999-07-12  Richard Stallman  <rms@gnu.org>

	* Version 20.4 released.

1999-06-30  Markus Rost  <markus.rost@mathematik.uni-regensburg.de>

	* Makefile.in (clean): Remove fns*.el.

1999-06-23  Dave Love  <fx@gnu.org>

	* etags.c (erlang_attribute): Fix undefined variable usage (after
	Potortì).

1999-05-02  Andrew Innes  <andrewi@gnu.org>

	* movemail.c (main) [WINDOWSNT]: Call ftruncate, which is now
	mapped to _chsize.

1999-04-29  Richard M. Stallman  <rms@gnu.org>

	* emacsclient.c (main, both versions): Use quote_file_name on cwd.

1999-03-30  Dave Love  <fx@gnu.org>

	* sorted-doc.c (main): Split up tables.  Modify the preamble
	somewhat.

1999-03-05  Geoff Voelker  <voelker@cs.washington.edu>

	* makefile.nt: Remove common multiple file compilation commands.

1999-02-26  Richard Stallman  <rms@gnu.org>

	* Makefile.in (yow): Depend on epaths.h, not paths.h.

	* yow.c: Refer to epaths.h.

1999-02-22  Simon Josefsson  <jas@pdc.kth.se>

	* emacsserver.c (perror_1, fatal_error): Don't compile unless needed.

1999-01-27  Andrew Innes  <andrewi@gnu.org>

	* makefile.nt: Do make version comparison as strings.

1999-01-25  Richard Stallman  <rms@gnu.org>

	* emacsclient.c (xmalloc): Fix previous change.

1999-01-24  Richard M. Stallman  <rms@borg.ai.mit.edu>

	* emacsclient.c (xmalloc): Declare to return long.

1999-01-22  Geoff Voelker  <voelker@cs.washington.edu>

	* etags.c (etags_getcwd, absolute_filename) [DOS_NT]: Canonicalize
	the case of the drive letter.

1999-01-15  Richard Stallman  <rms@psilocin.ai.mit.edu>

	* emacsserver.c (main): Eliminate arbitrary limit on
	length of system_name.

	* emacsclient.c (main): Eliminate arbitrary limit on
	length of system_name.
	(xmalloc): Define unconditionally.

1999-01-12  Darrin B. Jewell  <jewell@mit.edu>

	* etags.c (relative_filename): Stop backward search at beginning
	of string, since non-Unix systems can have absolute paths with no
	initial slash.

1998-12-08  Geoff Voelker  <voelker@cs.washington.edu>

	* makefile.nt: Do string comparison of _NMAKE_VER.

1998-11-03  Theodore Jump  <tjump@cais.com>

	* makefile.nt: Compile multiple source files when possible.

1998-10-13  Richard Stallman  <rms@psilocin.ai.mit.edu>

	* Makefile.in: Replace tabs with spaces
	when they might confuse some Make versions.

1998-10-10  Richard Stallman  <rms@psilocin.ai.mit.edu>

	* emacsclient.c (main): Null-terminate system_name.

	* emacsserver.c (main): Null-terminate system_name.

1998-09-21  Jonathan I. Kamens  <jik@kamens.brookline.ma.us>

	* movemail.c (popmail, pop_retr) [MAIL_USE_POP]: When displaying
	an error message from POP, mention that it's from POP, to
	distinguish it from local error messages.

1998-09-04  Jonathan I. Kamens  <jik@kamens.brookline.ma.us>

	* movemail.c [MAIL_USE_POP]: Add the "-r" flag to reverse the
	order of messages downloaded from a POP server (e.g., if the
	server stores messages in mailboxes in reverse order).

1998-08-19  Richard Stallman  <rms@psilocin.ai.mit.edu>

	* Version 20.3 released.

1998-08-11  Paul Eggert  <eggert@twinsun.com>

	* rcs2log: Update copyright date and bug report address.
	(initialize_fullname): Prefer getent if available.

1998-07-30  Paul Eggert  <eggert@twinsun.com>

	* Makefile.in (REGEXPDEPS, regex.o):
	Prepend $(srcdir)/ to rule dependencies outside this dir.

1998-06-09  Andrew Innes  <andrewi@harlequin.co.uk>

	* etags.c (etags_getcwd) [WINDOWSNT]: Use getcwd on Windows.

1998-06-06  Richard Stallman  <rms@psilocin.ai.mit.edu>

	* Makefile.in: Properly terminate a comment.

1998-06-01  Andrew Innes  <andrewi@mescaline.gnu.org>

	* movemail.c (sys_wait): Rename to wait.

	* ntlib.h: Undefine _WINSOCKAPI_.

	* makefile.nt (LOCAL_FLAGS): Define HAVE_CONFIG_H.

1998-05-30  Geoff Voelker  <voelker@cs.washington.edu>

	* ntlib.c (getppid): Look for EM_PARENT_PROCESS_ID.

1998-05-01  Andrew Innes  <andrewi@harlequin.co.uk>

	* movemail.c [WINDOWSNT]: Undefine DISABLE_DIRECT_ACCESS.
	Force all file i/o to be in binary mode.  Include ntlib.h.

1998-04-27  Andreas Schwab  <schwab@delysid.gnu.org>

	* make-docfile.c: Include <unistd.h> for chdir.

1998-04-25  Richard Stallman  <rms@psilocin.gnu.org>

	* etags.c (TEX_decode_env): Don't free the value getenv returns.

1998-04-17  Geoff Voelker  <voelker@cs.washington.edu>

	* makefile.nt (obj): Update with new files in src.
	(clean): Delete patch scratch files, optimized compilation dir.

1998-04-08  Dave Love  <fx@gnu.org>

	* emacsclient.c: Move inclusion of unistd.h to top, else fails on
	Irix6, at least.

1998-04-06  Andreas Schwab  <schwab@gnu.org>

	Silence -Wimplicit:
	* movemail.c: Move cancelations up.  Include <stdlib.h> if
	available.
	* fakemail.c (_XOPEN_SOURCE): Define for declaration of cuserid.
	(parse_header): Explicitly declare return type.
	* emacsserver.c: Include <unistd.h> if available.
	(main, handle_signals, perror_1, fatal_error): Explicitly declare
	return types.  Add forward declarations.
	* emacsclient.c: Include <stdlib.h> and <unistd.h> if available.
	Don't declare geteuid.
	(print_help_and_exit): Change return type to void.
	Forward declare it.
	* b2m.c: Include <stdlib.h> if available.
	(main): Explicitly declare return type.

1998-04-03  Richard Stallman  <rms@psilocin.gnu.org>

	* etags.c (put_entries): Use %ld.

	* b2m.c (fatal): Declare the arg.

1998-03-26  Richard Stallman  <rms@psilocin.gnu.org>

	* pop.c (pop_getline): Rename from getline.

1998-03-05  Richard Stallman  <rms@psilocin.gnu.org>

	* Makefile.in (install): Use INSTALL_STRIP with INSTALL_PROGRAM
	for the utilities.

1998-01-23  Dave Love  <d.love@dl.ac.uk>

	* etags.c (getit, Cobol_paragraphs, Pascal_functions,
	Postscript_functions, prolog_pred, erlang_func, erlang_attribute):
	Always make named tags.
	(Fortran_functions): Grok BLOCK DATA.

1998-01-23  Andreas Schwab  <schwab@gnu.org>

	* movemail.c (main): Fix interwoven brace and cpp conditional
	nesting.

1997-12-03  Paul Eggert  <eggert@delysid.gnu.org>

	* movemail.c (mbx_write) [MAIL_USE_POP]: Disable the code which quotes
	with a '>' any lines starting with "From " read from the POP server,
	but leave the code in place, wrapped in #ifdef
	MOVEMAIL_QUOTE_POP_FROM_LINES, in case we have to restore it later
	because it turns out that something is depending on it.
	Change suggested by Paul Eggert <eggert@twinsun.com>.
	Convert the character \037 (^_) at the beginning of a line into
	the character '^' followed by the character '_', because otherwise
	Emacs can't parse the resulting file as a valid BABYL file.
	Change suggested by Paul Eggert <eggert@twinsun.com>.

1997-12-03  Jonathan I. Kamens  <jik@kamens.brookline.ma.us>

	* movemail.c, pop.c, pop.h: Allow messages retrieved from the POP
	server to contain embedded nulls.

1997-12-02  Jonathan I. Kamens  <jik@kamens.brookline.ma.us>

	* movemail.c (mbx_write) [MAIL_USE_POP]: Disable the code which
	quotes with a '>' any lines starting with "From " read from the
	POP server, but leave the code in place, wrapped in #ifdef
	MOVEMAIL_QUOTE_POP_FROM_LINES, in case we have to restore it later
	because it turns out that something is depending on it.
	Change suggested by Paul Eggert <eggert@twinsun.com>.

	Convert the character \037 (^_) at the beginning of a line into
	the character '^' followed by the character '_', because otherwise
	Emacs can't parse the resulting file as a valid BABYL file.
	Change suggested by Paul Eggert <eggert@twinsun.com>.

1997-11-22  Richard Stallman  <rms@gnu.org>

	* b2m.c: Include getopt.h.
	(main): Use getopt_long to handle --version and --help.

	* Makefile.in (b2m): Define VERSION.  Link with $(GETOPTOBJS).

1997-10-31  Jonathan I. Kamens  <jik@kamens.brookline.ma.us>

	* pop.c (fullwrite): Get rid of an extra call to write.
	Problem pointed out by Chiaki Ishikawa.

1997-10-16  Dave Love  <d.love@dl.ac.uk>

	* etags.c (L_getit): Always make named tags so that Emacs
	completion on symbols containing `:' etc. works.
	(get_scheme): Likewise.

1997-09-24  Jonathan I. Kamens  <jik@kamens.brookline.ma.us>

	* pop.c: Use system header files instead of declaring C-library
	functions explicitly.

1997-09-19  Richard Stallman  <rms@psilocin.gnu.ai.mit.edu>

	* Version 20.2 released.

1997-09-15  Richard Stallman  <rms@psilocin.gnu.ai.mit.edu>

	* Version 20.1 released.

1997-09-02  Andrew Innes  <andrewi@harlequin.co.uk>

	* makefile.nt (movemail.exe): Link wsock32.lib before LIBS.

	* ntlib.c (getpid): Delete function.

1997-08-28  Andreas Schwab  <schwab@issan.informatik.uni-dortmund.de>

	* make-docfile.c (scan_lisp_file): Handle custom-declare-variable.

1997-08-26  Andreas Schwab  <schwab@issan.informatik.uni-dortmund.de>

	* emacsclient.c [HAVE_SYSVIPC]: Include errno.h, as in the other case.
	(main) [!BSD_SYSTEM]: Fix error message for getcwd failure.

1997-08-14  Richard Stallman  <rms@psilocin.gnu.ai.mit.edu>

	* emacsserver.c (main): Use SOCKLEN_TYPE for fromlen, if it is defined.

1997-08-13  Kazushi (Jam) Marukawa  <jam@poboxes.com>

	* profile.c (get_time): Cast arg to fprintf.

	* hexl.c (main): Use %08lx instead of %08x in printf because the
	variable named addresses is long.

1997-08-08  Geoff Voelker  <voelker@cs.washington.edu>

	* makefile.nt (lisp): Update paths to lisp files that have moved.

1997-08-08  Andrew Innes  <andrewi@harlequin.co.uk>

	* makefile.nt (ctags.obj): New target.
	(etags.obj, getopt.obj, make-docfile.obj): Update dependencies.

	* ntlib.h: Add includes.
	Undo definitions of crt routines from config.h.

1997-08-06  Richard Stallman  <rms@psilocin.gnu.ai.mit.edu>

	* etags.c (Yacc_suffixes, Asm_suffixes): Add some alternatives.

1997-07-22  Jonathan I. Kamens  <jik@kamens.brookline.ma.us>

	* pop.c: Support auto-configuration of both Kerberos V4 and
	Kerberos V5 for movemail, including detection of V4 and V5 header
	files and libraries.
	Include <string.h> when STDC_HEADERS is defined, to get
	declarations of string functions.
	[KERBEROS5] (socket_connection): Support the current MIT Kerberos
	V5 API rather than the old one.
	[KERBEROS] (socket_connection): Change a constant name from
	SOCKET_ERROR to POP_SOCKET_ERROR to avoid a namespace conflict
	with a constant in a header file.

	* Makefile.in: Support auto-configuration of both Kerberos V4 and
	Kerberos V5 for movemail, including detection of V4 and V5 header
	files and libraries.

1997-07-17  Richard Stallman  <rms@psilocin.gnu.ai.mit.edu>

	* fakemail.c [HAVE_UNISTD_H]: Include unistd.h.

	* etags.c [HAVE_UNISTD_H]: Include unistd.h.

1997-07-09  Richard Stallman  <rms@psilocin.gnu.ai.mit.edu>

	* emacsclient.c [C_ALLOCA] (xmalloc): New function.

1997-07-04  Richard Stallman  <rms@psilocin.gnu.ai.mit.edu>

	* movemail.c (rindex): Add declaration.

1997-07-01  Geoff Voelker  <voelker@cs.washington.edu>

	* makefile.nt (GETOPTOBJS, GETOPTDEFS, MOVEMAILOBJS): Define.
	(movemail.exe): Depend upon and link with getopt files.
	(obj): Include new source files.
	(FACE_SUPPORT, MOUSE_SUPPORT, FLOAT_SUPPORT, WINNT_SUPPORT): Define.
	(lisp): Include new and reorganized elisp files.

1997-06-27  Richard Stallman  <rms@psilocin.gnu.ai.mit.edu>

	* Makefile.in (blessmail): Find blessmail.el in mail subdirectory.

1997-06-25  Paul Eggert  <eggert@twinsun.com>

	* rcs2log: Don't assign to $0 in awk; some awks don't allow this.

1997-06-14  Karl Heuer  <kwzh@gnu.ai.mit.edu>

	* b2m.c (readline): Terminate buffer properly when EOF seen.
	Test for valid pointer before dereferencing it.

1997-05-30  Francesco Potortì  <F.Potorti@cnuce.cnr.it>

	* Makefile.in (etags): Remove -DETAGS_REGEXPS, because now it is
	defined inside etags.c if HAVE_CONFIG_H is defined.

1997-05-29  Francesco Potortì  <F.Potorti@cnuce.cnr.it>

	* etags.c (logical): Type name changed to bool.
	(ETAGS_REGEXPS, LONG_OPTIONS) [HAVE_CONFIG_H]: #define them.
	(<getopt.h>) [LONG_OPTIONS]: Include conditionally.
	(getopt_long) [!LONG_OPTIONS]: Redefine as macro.
	(main): Accepted options depend on ETAGS_REGEXPS and LONG_OPTIONS.
	(longopts): New long options without short counterpart are
	globals, members, no-globals, no-members.  Regexp options are now
	defined  conditionally to ETAGS_REGEXPS.
	(print_help): Update.

1997-05-22  Francesco Potortì  <F.Potorti@cnuce.cnr.it>

	* etags.c (C_entries): Use "." instead of "::" for Java.
	(consider_token): is_func renamed to is_func_or_var.
	(C_entries): is_func renamed to funorvar.
	(C_entries): Initialize tok.named.
	(sym_type, C_stab_entry, consider_token): st_C_ignore is used to
	get rid of "import", "package" and "friend".
	(fvdef): Rename from funcdef.  Also some constants renamed.
	All users changed.
	(C_entries): Make separate tags for variables separated by comma.
	(globals, members): New flags.
	(main, C_entries): Use them.
	(make_C_tag, C_entries): Make tok a global variable.

1997-05-16  Francesco Potortì  <F.Potorti@cnuce.cnr.it>

	* etags.c (funcdef): New vignore constant.
	(consider_token, C_entries): Use it to tag global variables.
	(print_help): Update for global variables.
	(consider_token, C_entries): Set the len member of token_name.
	(prolog_pred): Cleanup according to GNU coding standards.
	(Cobol_suffixes, lang_names, Cobol_paragraphs): Cobol support.
	(prolog_white, erlang_white): Rename to eat_white, callers changed.

1997-05-15  Francesco Potortì  <F.Potorti@cnuce.cnr.it>

	* etags.c (CHARS, CHAR): New constant and macro.
	(iswhite, begtoken, intoken, endtoken): Use them.
	(notinname, _nin, nonam): New macro, array, string.
	(init): Cleanup and init _nin.
	(new_pfnote): New function.
	(make_C_tag) [traditional_tag_style]: Use it.
	(traditional_tag_style): Constant set to TRUE for now.

1997-05-14  Francesco Potortì  <F.Potorti@cnuce.cnr.it>

	* etags.c (C_entries, Pascal_functions): Cleanup.
	(TeX_functions): NULL as a function arg needs a cast.
	(Erlang_functions, erlang_func, erlang_attribute): Cleanup.

1997-05-13  Francesco Potortì  <F.Potorti@cnuce.cnr.it>

	* etags.c (TeX_functions): Cleaned up.
	(tex_getit): Remove.

1997-05-13  Paul Eggert  <eggert@twinsun.com>

	* rcs2log (files): When computing arguments automatically, ignore
	non-files within the RCS subdirectory.

1997-05-13  Francesco Potortì  <F.Potorti@cnuce.cnr.it>

	* etags.c (C_JAVA): New #define.
	(Cjava_suffixes): .java is Java.
	(Cjava_entries): New function.
	(lang_names): Add Java.
	(sym_type): Add st_C_javastruct for Java.
	(C_stab_entry): Add `extends' and `implements' keywords.
	(consider_token, C_entries): Recognize Java structures.

1997-05-12  Francesco Potortì  <F.Potorti@cnuce.cnr.it>

	* etags.c (Cplusplus_suffixes): .pdb is PostScript with C syntax.
	(Postscript_suffixes): .ps is PostScript.
	(lang_names): Add postscript.
	(Postscript_functions): New function.
	(TEX_decode_env): Close minor memory leak.
	(just_read_file): Correct the char number of the tag.

1997-05-11  Paul Eggert  <eggert@twinsun.com>

	* rcs2log (loginFullnameMailaddrs, logins, rlog_options, files):
	Don't prepend $nl since this causes some shells to generate the
	empty string when IFS is $nl.
	(printlogline): Use SOH (octal code 1), not CR, since some
	PC-based shells mishandle CR.
	(initialize_fullname): Set NIS_PATH to the empty string before invoking
	nismatch, in case it's set to some nonstandard value.

1997-05-06  Jonathan I. Kamens  <jik@kamens.brookline.ma.us>

	* pop.c (getline): Don't miss CRLF pairs when the CR and LF are
	read in separate blocks.

1997-04-30  Francesco Potortì  <F.Potorti@cnuce.cnr.it>

	* etags.c [TeX_named_tokens]: Set to FALSE if undefined.
	(struct linebuffer): New member `len' is the length of the string.
	(find_entries, Pascal_functions, TeX_functions, TEX_getit):
	Use it instead of strlen.
	(TEX_getit): Declare and define unconditionally as static.
	(TeX_functions): Use if instead of #if TeX_named_tokens.
	(add_regex): Set RE_INTERVALS flag for regex compilation.
	(substitute): Code cleanup.
	(readline_internal): Code cleanup, set new member `len'.
	(readline): Bug corrected.

1997-04-23  Geoff Voelker  <voelker@cs.washington.edu>

	* makefile.nt: Change references of windowsnt.h to ms-w32.h.
	(obj): Change references of nt*.c files to w32*.c files.

1997-04-15  Francesco Potortì  <F.Potorti@cnuce.cnr.it>

	* etags.c (xnew): Add support for debugging with chkmalloc.
	(error): Use this instead of printf whenever possible.
	(main): Only call xnew after having initialized progname.
	(substitute): Bad memory corruption error corrected.

1997-04-08  Francesco Potortì  <F.Potorti@cnuce.cnr.it>

	* etags.c (add_regex): Undo previous change.
	(relative_filename): Small memory leak closed.
	(absolute_filename): Cleaned up the code, possibly closing a bug.
	(absolute_dirname): Always return a newly allocated string.

1997-03-21  Paul Eggert  <eggert@twinsun.com>

	* rcs2log (files): Ignore files in RCS directory whose names are
	of the form ,*, or *_; they are probably RCS lock files.
	Also, ignore files named .rcsfreeze.log or .rcsfreeze.ver;
	they are used by rcsfreeze.

1997-03-14  Francesco Potortì  <F.Potorti@cnuce.cnr.it>

	* etags.c (add_regex): Reset *putbuf before using it.

1997-02-23  Jonathan I. Kamens  <jik@kamens.brookline.ma.us>

	* movemail.c (popmail): Remove some unnecessary function
	declarations.
	(popmail, pop_retr): Since popmail always passes mbx_write and mbf
	into pop_retr, there's no reason to pass in mbx_write, and the
	file argument can be declared FILE * explicitly.  This fixes a
	compilation problem on systems with 64-bit pointers.

1997-02-13  Richard Stallman  <rms@whiz-bang.gnu.ai.mit.edu>

	* movemail.c: Delete duplicate inclusion of fcntl.h
	and duplicate #undefs of open, read, write, close.

1997-01-20  Jonathan I. Kamens  <jik@kamens.brookline.ma.us>

	* movemail.c (main): Do not display "[POP-password]" in the usage
	message when movemail is compiled without POP support.
	(main, popmail): Add the optional "-p" argument, which causes
	movemail to leave mail in the inbox after copying it into the
	output file.

	* Makefile.in (movemail): Link with getopt.

1997-01-20  Paul Eggert  <eggert@twinsun.com>

	* rcs2log (--help, --version): New options, per GNU coding standards.
	(Copyright, Help, Id): New variables, for above.
	(rlog): Use -q option with cvs log, to avoid useless chatter.

	Treat logs of "Initial revision" (RCS) or "file F was initially added
	on branch B." (CVS) as if they said "New file.", for consistency with
	change log entries.

1997-01-01  Paul Eggert  <eggert@twinsun.com>

	* vcdiff (PATH): Add /usr/xpg4/bin,
	where XPG4 SCCS hangs out in Solaris 2.5.
	(sid1): Don't use bare -r, since XPG4 `get' does not allow it.

1996-12-19  Richard Stallman  <rms@ethanol.gnu.ai.mit.edu>

	* etags.c (streq, strneq): Use == NULL rather than !.

1996-12-18  Jonathan I. Kamens  <jik@annex-1-slip-jik.cam.ov.com>

	* Makefile.in (LIBMAIL): New macro.  Conditionally includes -lmail.
	(movemail): Use LIBMAIL, to link against -lmail.

	* movemail.c: Include maillock.h (conditionally).
	Remove a redundant inclusion of <stdio.h>.
	(MAIL_USE_MAILLOCK): New macro, conditionally defined.
	(main): Add variable spool_name.
	Support the usage of maillock and mailunlock to
	lock and unlock mailboxes.
	(mail_spool_name): New function.

	* movemail.c: Fix an uninitialized variable which could cause
	movemail to exit with an error status incorrectly on systems which
	use lock files rather than a system locking function to lock
	mailboxes.

1996-12-16  Richard Stallman  <rms@psilocin.gnu.ai.mit.edu>

	* pop.c (socket_connection): Free realhost after using it.

1996-12-04  Francesco Potortì  <F.Potorti@cnuce.cnr.it>

	* etags.c (C_entries): Test tok.valid.  This handles some
	particular cases involving function declarations that failed.

1996-11-22  Charles Hannum  <mycroft@gnu.ai.mit.edu>

	* pop.c (socket_connection):
	gethostbyname may return a pointer to static data.
	krb_realmofhost can clobber it.  So copy it.

1996-11-14  Francesco Potortì  <F.Potorti@cnuce.cnr.it>

	* etags.c (pfnote, fatal, error): Callers using a NULL pointer
	must cast it to (char *) because we have no prototypes.
	(make_C_tag): Macro deleted, new function.
	(C_entries): Calls to make_C_tag macro changed to call function.

1996-11-13  Francesco Potortì  <F.Potorti@cnuce.cnr.it>

	* etags.c (grow_linebuffer): New function.
	(GROW_LINEBUFFER): Macro deleted.  All callers changed.
	(make_tag): Macro renamed to make_C_tag.  All callers changed.
	(<stdlib.h>, <string.h>) [STDC_HEADERS]: New #include's.
	(Prolog_functions): prolog_skip_comment was called with wrong
	number of arguments.
	(xrealloc): fatal was called with wrong number of arguments.

1996-11-08  Francesco Potortì  <F.Potorti@cnuce.cnr.it>

	* etags.c (relative_filename): Bug corrected.
	(etags_getcwd): Avoid warning of unused variable.
	(C_entries, consider_token): Add support for enum labels.

1996-11-03  Paul Eggert  <eggert@twinsun.com>

	* rcs2log: When processing cvs log output, remove `Attic/' from
	repository file names.

1996-10-22  Karl Heuer  <kwzh@gnu.ai.mit.edu>

	* emacsserver.c: Fix 1996-09-02 change.

1996-10-12  Paul Eggert  <eggert@twinsun.com>

	* rcs2log (rlog_options): Look for ' option' rather than 'unknown
	option', since CVS says 'invalid option'.
	(datearg): Use the empty string, not '-d>1970-01-01', to extract all
	revisions, since some hosts reject 1970-01-01 when east of UTC.
	(date): Remove.

1996-10-06  Richard Stallman  <rms@ethanol.gnu.ai.mit.edu>

	* etags.c (etags_getcwd) [WINDOWSNT]: Convert backslashes to slashes.

1996-10-02  Francesco Potortì  <F.Potorti@cnuce.cnr.it>

	* etags.c (print_version): Print copyright info.

	* etags.c (print_help): Print the bug reporting address.
	(main): Use return as the last instruction, instead of exit.

	* etags.c (main): Don't open the tags file in cxref mode.

1996-09-29  Dave Love  <d.love@dl.ac.uk>

	* rcs2log (date): Make default format acceptable to CVS post v1.8
	as well as earlier CVSs and RCS.

1996-09-29  Richard Stallman  <rms@ethanol.gnu.ai.mit.edu>

	* movemail.c (main): If the lock call fails with EBUSY or
	EAGAIN, retry a few times.

1996-09-25  Paul Eggert  <eggert@twinsun.com>

	* rcs2log (rlog_options): Use $rlog, not rlog, when deciding
	whether to append -zLT.

1996-09-16  Karl Heuer  <kwzh@gnu.ai.mit.edu>

	* fakemail.c: Replaced symbol BSD with BSD_SYSTEM.
	* emacsclient.c, movemail.c: Likewise.

1996-09-09  Richard Stallman  <rms@ethanol.gnu.ai.mit.edu>

	* emacsclient.c (longopts): Change nowait to no-wait.
	(print_help_and_exit): Fix option name; upcase metavars.

1996-09-06  Erik Naggum  <erik@naggum.no>

	* emacsserver.c (main): Declare `fromlen' as size_t.

1996-09-02  Eli Zaretskii  <eliz@is.elta.co.il>

	* etags.c (etags_getcwd): Use getcwd if available even if MSDOS.

1996-09-02  Richard Stallman  <rms@ethanol.gnu.ai.mit.edu>

	* emacsclient.c (quote_file_name): Quote with &, not \.
	Quote `-' only at start of file name.  Terminate the value string.

	* emacsserver.c: Include signal.h properly;
	delete the duplicate includes for it.

	* emacsserver.c: On fatal signal, delete socket-file:
	* emacsserver.c: Include signal.h.
	(xmalloc, fatal, error): New functions.
	(delete_socket, handle_signals): New functions.
	(progname, socket_name): New variables.
	[HAVE_SOCKETS] (main): Call handle_signals; set the new variables.

1996-09-01  Richard Stallman  <rms@ethanol.gnu.ai.mit.edu>

	* emacsclient.c (quote_file_name): New function.
	(main, both versions): Use quote_file_name.
	(decode_options): Don't return a value.
	(main, both versions): Use optind.
	Don't check for -nowait here.

	* emacsclient.c (decode_options): New function.
	(main, both versions): Call decode_options.
	(print_help_and_exit): New function.
	(VERSION): New macro.

	* Makefile.in (emacsclient): Link with getopt.
	Add -DVERSION so emacsclient knows its version number.

1996-08-31  Geoff Voelker  <voelker@cs.washington.edu>

	* makefile.nt (lisp): Include dos-nt.elc.

1996-08-31  Richard Stallman  <rms@ethanol.gnu.ai.mit.edu>

	* Makefile.in (blessmail): Use $srcdir to find blessmail.el.

1996-08-28  Richard Stallman  <rms@psilocin.gnu.ai.mit.edu>

	* emacsclient.c (both versions): Handle -nowait and --nowait
	by sending data to the server.

1996-08-26  Richard Stallman  <rms@ethanol.gnu.ai.mit.edu>

	* Makefile.in (INSTALL_STRIP): New variable.
	(${archlibdir}): Use INSTALL_STRIP.

	* Makefile.in (MOVE_LIBS): Use conditionals on KERBEROS,
	HAVE_LIBKRB, HAVE_LIBDES, HAVE_LIBCOM_ERR to set it up.

	* pop.c: Reverse conditional in previous change.

1996-08-24  Richard Stallman  <rms@ethanol.gnu.ai.mit.edu>

	* pop.c: Include des.h krb.h with no dir name if SOLARIS2.

1996-08-24  Paul Eggert  <eggert@twinsun.com>

	* rcs2log: Use ISO 8601 date format, with time zone appended
	if change-log-time-zone-rule is non-nil, instead of
	traditional Unix date format.

	(datearg): When computing default from ChangeLog, handle ISO format
	dates in addition to old-fashioned dates from Emacs 19.31 and earlier.
	Don't worry about hh:mm:ss since the resolution is now by day.
	Use empty datearg, not empty rlog_options, to decide whether to pass
	"$datearg" option to $rlog.
	(logTZ): New variable, set to TZ specified by change-log-time-zone-rule.
	(month_data): Remove `mo'; no longer needed.
	(rlog_options): Use -zLT for localtime output, if `rlog' supports it.

	Match `revision' line of rlog output more accurately.

	Add -c, -v options.

1996-08-23  Eli Zaretskii  <eliz@is.elta.co.il>

	* hexl.c: Include <config.h>, so DOS_NT is defined on MSDOS.

1996-08-11  Richard Stallman  <rms@psilocin.gnu.ai.mit.edu>

	* Version 19.33 released.

1996-07-31  Richard Stallman  <rms@psilocin.gnu.ai.mit.edu>

	* Version 19.32 released.

1996-07-23  Andrew Innes  <andrewi@harlequin.co.uk>

	* etags.c (readline_internal) [DOS_NT]: Don't include CRs when
	computing character positions in source files.

1996-07-16  Andrew Innes  <andrewi@harlequin.co.uk>

	* makefile.nt (clean): Use OBJDIR macro.

1996-07-16  Karl Heuer  <kwzh@gnu.ai.mit.edu>

	* cvtmail.c, sorted-doc.c, yow.c, emacsserver.c: Undo previous change.

1996-07-15  David Mosberger-Tang  <davidm@AZStarNet.com>

	* cvtmail.c, sorted-doc.c, yow.c [__GNU_LIBRARY__]: Use <string.h>.
	* emacsserver.c (main) [__GNU_LIBRARY__]: Use size_t for fromlen.
	* etags.c, fakemail.c, profile.c: Declare main as int, not void.

1996-07-15  Andrew Innes  <andrewi@harlequin.co.uk>

	* ntlib.h: Correct return type of getwd.
	* ntlib.c (getwd): Correct return type.

1996-07-02  Richard Stallman  <rms@whiz-bang.gnu.ai.mit.edu>

	* emacsserver.c (main) [HAVE_SOCKETS]: Call rewind before writing
	to infile.

1996-07-01  Andrew Innes  <andrewi@harlequin.co.uk>

	* makefile.nt: Remove all references to wakeup.

1996-06-28  Francesco Potortì  <F.Potorti@cnuce.cnr.it>

	* etags.c (C_stab_entry): New keywords for C++ namespace, bool,
	explicit, mutable, typename.

1996-06-29  Richard Stallman  <rms@psilocin.gnu.ai.mit.edu>

	* emacsclient.c (main) [HAVE_SOCKETS]: Use two separate stdio
	streams, one for sending and one for reading the reply.

1996-06-21  Richard Stallman  <rms@psilocin.gnu.ai.mit.edu>

	* Makefile.in (timer, timer.o, getdate.o, $(srcdir)/getdate.c)
	(wakeup): Target deleted.
	(UTILITIES): Delete wakeup and timer.

	* wakeup.c, timer.c, getdate.y, getdate.c: Files deleted.

1996-06-11  Geoff Voelker  <voelker@cs.washington.edu>

	* etags.c (etags_getcwd) [DOS_NT]: Change conditional to MSDOS only.
	* makefile.nt (ETAGS_CFLAGS): Define HAVE_GETCWD macro.

1996-06-06  Richard Stallman  <rms@psilocin.gnu.ai.mit.edu>

	* etags.c (main): Copy cwd when appending slash.

1996-05-25  Karl Heuer  <kwzh@gnu.ai.mit.edu>

	* Version 19.31 released.

1996-05-17  Francesco Potortì  <F.Potorti@cnuce.cnr.it>

	* etags.c (CNL_SAVE_DEFINEDEF): Set linecharno for use by readline.
	(Pascal_functions): Increase linecharno by the correct number of
	chars, inline the GET_NEW_LINE macro and delete its definition.

1996-05-03  Andrew Innes  <andrewi@harlequin.co.uk>

	* makefile.nt (OBJDIR, BLD): Remove macro definitions.

1996-05-03  Andrew Innes  <andrewi@harlequin.co.uk>

	* makefile.nt (LOCAL_FLAGS): Include path to NT shadow includes.
	(movemail.exe, fakemail.exe): Now built under Win32.o.

	* ntlib.c: Include ntlib.h.
	(nt_sleep): Rename to sleep.
	(getwd): Return directory.
	(getlogin, cuserid, getuid, setuid, getpwuid, getpass, fchown,
	sys_ctime, sys_fopen): New functions.

	* ntlib.h: New file.

1996-04-29  Richard Stallman  <rms@delasyd.gnu.ai.mit.edu>

	* pop.c (SEND, RECV): Rename from send, recv.
	(pop_open, pop_trash): Make the trash_started code unconditional.
	(socket_connection): Delete casts to void.

1996-04-28  Richard Stallman  <rms@delasyd.gnu.ai.mit.edu>

	* movemail.c (DIRECTORY_SEP, IS_DIRECTORY_SEP):
	Definitions copied from lisp.h.

1996-04-22  Andrew Innes  <andrewi@harlequin.co.uk>

	* fakemail.c [WINDOWSNT]: Include ntlib.h.

	* hexl.c [DOSNT]: Include fcntl.h.
	[WINDOWSNT]: Include io.h.
	(main) [MSDOS]: Change conditional to DOS_NT.

	* movemail.c (access, unlink) [WINDOWSNT]: Macros undefined.
	(fork, syswait, DISABLE_DIRECT_ACCESS) [WINDOWSNT]: Macros defined.
	[WINDOWSNT]: Include locking.h.
	(main): Update usage message.  Use IS_DIRECTORY_SEP.
	(main) [DISABLE_DIRECT_ACCESS]: Don't check access if defined.
	(main) [WINDOWSNT]: Invoke locking instead of flock.
	(main) [MAIL_USE_SYSTEM_LOCK && WINDOWSNT]: Emulate ftruncate.
	(main) [MAIL_USE_POP]: Pass password to popmail if used.
	Include winsock.h; don't include unix inet headers.
	(popmail): Add password argument and pass it to pop_open.
	Open output file in binary mode.

	* pop.c [WINDOWSNT]: Include winsock.h and ntlib.h.
	Macro SOCKET_ERROR undefined.
	Don't declare h_errno.
	[!WINDOWSNT]: Define macros recv and send.
	[!WINDOWSNT] (POP_SERVICE): Change to pop3.
	(pop_open) [WINDOWSNT]: Initialize trash_started.
	(have_winsock) [WINDOWSNT]: New variable.
	(socket_connection) [WINDOWSNT]: Initialize winsock.
	(socket_connection): Use closesocket instead of close.
	(getline): Use recv instead of read.
	(fullwrite): Use send instead of write.
	(pop_trash): Use closesocket instead of close.
	(pop_trash) [WINDOWSNT]: Cleanup winsock.
	Check if being called recursively by sendline.

	* pop.h (struct _popserver): New field trash_started.

	* wakeup.c [HAVE_CONFIG_H]: Only include config.h when defined.

1996-04-14  Richard Stallman  <rms@mole.gnu.ai.mit.edu>

	* hexl.c (main) [DJGPP v2]: Don't change to binary for a tty.

1996-04-10  Richard Stallman  <rms@mole.gnu.ai.mit.edu>

	* etags.c [WINDOWSNT]: Include io.h.

1996-04-10  Geoff Voelker  <voelker@cs.washington.edu>

	* makefile.nt (CTAGSOBJ): Compile with regexp support.

1996-04-09  Eli Zaretskii  <eliz@is.elta.co.il>

	* hexl.c [DJGPP v2]: Include io.h.
	(main) [DJGPP v2]: Switch standard streams to binary with setmode.

	* b2m.c (main) [MSDOS]: Switch standard streams to binary under
	DJGPP v2.

1996-04-02  Richard Stallman  <rms@mole.gnu.ai.mit.edu>

	* etags.c (absolute_filename): Use absolutefn.

1996-03-31  Eli Zaretskii  <eliz@is.elta.co.il>

	* etags.c (absolutefn) [DOS_NT]: Support Novell drives whose drive
	letter isn't an alphabetic character.
	(main) [DOS_NT]: Use binary mode on redirected `stdout'.
	(process_file) [DOS_NT]: Convert all slashes to forward style.
	(absolute_filename) [DOS_NT]: Emit error message for relative
	paths with a drive letter.
	(absolute_filename) [DOS_NT]: Handle absolute pathnames with
	DOS/NT drive letters which try to reference the parent of the root.
	(absolute_dirname) [DOS_NT]: Convert all slashes to forward style.

1996-03-27  Geoff Voelker  <voelker@cs.washington.edu>

	* makefile.nt: Change uses of del to $(DEL).

1996-03-22  Francesco Potortì  <F.Potorti@cnuce.cnr.it>

	* etags.c (just_read_file): Reset lineno and charno on entry.

1996-03-15  Anders Lindgren  <andersl@csd.uu.se>

	* etags.c: Prolog language totally rewritten.
	(Prolog_functions): Rewritten from scratch.
	(skip_comment, prolog_getit): Remove.
	(prolog_skip_comment): New function, like old skip_comment.
	(prolog_pred, prolog_atom, prolog_white): New functions.
	(erlang_func, erlang_attributes): Forward declarations added.
	(erlang_atom): Check if backslash ends line inside quoted atom.

1996-03-14  Francesco Potortì  <F.Potorti@cnuce.cnr.it>

	* etags.c (absolutefn): DOS_NT version corrected.
	(main): Append "/" to the dir name only if not already there.
	(print_help): Explain the absolute/relative file name issue.

1996-03-08  Anders Lindgren  <andersl@csd.uu.se>

	* etags.c: New Language Erlang added.
	(Erlang_functions, erlang_func, erlang_attribute, erlang_atom)
	(erlang_white): New functions.
	(Erlang_suffixes): New suffix list.
	(lang_names): Erlang entry added.
	(prolog_getit): Accepts headers spanning several lines.
	Always name tags.
	(Prolog_functions): Remove incorrect compensation for
	newline characters.
	(readline_internal): Zero-terminate last line.

1996-03-20  Mike Long  <mike.long@analog.com>

	* b2m.c (main): Initialize progname variable before using it.
	Quote `username' in From_ header.

1996-03-18  Geoff Voelker  <voelker@cs.washington.edu>

	* ntlib.c (getpid): New function.

1996-02-21  Richard Stallman  <rms@whiz-bang.gnu.ai.mit.edu>

	* emacsclient.c (main, both definitions):
	Print a newline for normal termination.

1996-02-21  Noah Friedman  <friedman@prep.ai.mit.edu>

	* tcp.c (main): Convert port to network byte order.

1996-01-20  Karl Heuer  <kwzh@gnu.ai.mit.edu>

	* pop.c (pop_retrieve, getline): Avoid type clashes.

1996-01-19  Karl Heuer  <kwzh@gnu.ai.mit.edu>

	* etags.c (enum sym_type, anonymous enum): Delete final comma.

1996-01-15  Paul Eggert  <eggert@twinsun.com>

	* rcs2log (initialize_fullname): Add support for NIS+.
	(hostname): Fully qualify the default hostname with the domainname
	if the hostname lacks a `.'.

1996-01-10  Karl Heuer  <kwzh@gnu.ai.mit.edu>

	* etags.c (consider_token): Fix typo in expression.

1996-01-04  Paul Eggert  <eggert@twinsun.com>

	* etags.c (substitute): Fix spelling in message.

1996-01-03  George V. Reilly  <georger@microcrafts.com>

	* makefile.nt (etags, ctags): Compile with regexp support.
	(make-docfile, wakeup, etags, ctags, hexl): Ensure build
	subdirectory exists before compiling.

1996-01-02  Karl Heuer  <kwzh@gnu.ai.mit.edu>

	* emacsserver.c (main): Do chmod based on existing permission.

1995-12-27  Richard Stallman  <rms@mole.gnu.ai.mit.edu>

	* Makefile.in (install): Turn on read/execute permission.

1995-12-03  Richard Stallman  <rms@whiz-bang.gnu.ai.mit.edu>

	* Makefile.in (LIB_STANDARD_LIBSRC): Use this instead of LIB_STANDARD.
	(LOADLIBES): Use LIB_STANDARD_LIBSRC.

1995-12-01  Richard Stallman  <rms@whiz-bang.gnu.ai.mit.edu>

	* Makefile.in (THIS_IS_MAKEFILE): Rename from THIS_IS_YMAKEFILE.

1995-12-07  Francesco Potortì  <pot@cnuce.cnr.it>

	* etags.c (pfnote): Don't make a tag for ctags if there is no name.
	(getit, Asm_labels, Perl_functions, Pascal_functions, L_getit,
	get_scheme, prolog_getit): Name the tag in ctags mode.
	(pfnote): Truncate ctags lines to 50 chars, like it worked once.
	(Perl_interpreters): Accept "@PERL@" as an interpreter.
	(suggest_asking_for_help): New function.
	(main, get_language_from_name): Use suggest_asking_for_help.
	(main): Let get_language_from_name make language existence check.
	(streq, strneq): Check the arguments #if DEBUG.

1995-12-06  Francesco Potortì  <pot@cnuce.cnr.it>

	* etags.c (Cplusplus_suffixes): Add .M suffix for Objective C++.
	(gperf): Add keywords for Objective C and GNU macros.
	(sym_type): Add values to account for Objective C and GNU macros.
	(begtk): The '@' character can start a token.
	(objdef, methodlen, objtag): New variables for Objective C.
	(consider_token, C_entries): Add code for Objective C.
	(plain_C_suffixes): Add .m and .lm for Objective C.
	(Yacc_suffixes): Add .ym for Objective yacc.
	(GROW_LINEBUFFER): New macro.
	(consider_token, C_entries, Pascal_functions): Use the new macro.
	(consider_token): Take one more argument.  Caller changed.
	(consider_token): Use the hashing function to spot GNU macros.
	(C_entries): Consider // as a comment start even in plain C for
	the sake of Objective C parsing.

1995-12-04  Francesco Potortì  <pot@cnuce.cnr.it>

	* Makefile.in (ctags): Depend on etags only for simplicity;
	compile with regexp support enabled.

1995-11-24  Richard Stallman  <rms@mole.gnu.ai.mit.edu>

	* Version 19.30 released.

1995-11-22  Geoff Voelker  <voelker@cs.washington.edu>

	* makefile.nt (DOC, clean): Don't use switches to del not
	supported by Windows 95.

1995-11-13  Richard Stallman  <rms@mole.gnu.ai.mit.edu>

	* Makefile.in (regex.o): Depend on ../src/config.h.

1995-11-12  Richard Stallman  <rms@mole.gnu.ai.mit.edu>

	* Makefile.in (LIB_STANDARD): Extract this as in src/Makefile.in.
	(LOADLIBES): Use LIB_STANDARD.

1995-11-07  Kevin Gallo  <kgallo@microsoft.com>

	* makefile.nt (DOC): Include strings from w32term.c, w32xfns.c,
	w32fns.c, w32faces.c, w32select.c, w32menu.c, w32reg.c; remove
	Windows 95 conditional.

1995-11-06  Francesco Potortì  (pot@cnuce.cnr.it)

	* etags.c (get_lang_from_name, get_lang_from_interpreter)
	(get_lang_from_suffix): New functions.
	(get_language): Function deleted.
	(lang_entry): Two members added to struct.
	(lang_names): Reflect the new layout of lang_entry.
	(print_language_names, main, find_entries): Use the new functions.
	(find_entries): Look at the first line for #! if no language.
	(C_entries): Invalidate the token when funcdef is reset.
	(Perl_functions): New function.
	(lang_suffixes): .pl and .pm are Perl suffixes.

1995-11-02  Francesco Potortì  (pot@cnuce.cnr.it)

	* etags.c (lowcase): Use the standard tolower function.
	(substitute): Remove some wrong and some useless code related with
	escape '\' character in regexp replacement string.
	(TEX_defenv): Add part, appendix, entry, index.  Remove typeout.
	(lang_suffixes): New suffixes: .hpp for C++; .f90 for Fortran;
	.bib, .ltx, .TeX for TeX (.bbl, .dtx removed); .ml for Lisp;
	.prolog for prolog (.pl removed).
	(massage_name, etags_getcwd): Use lowcase instead of tolower.
	(C_entries, find_entries): Add comments about memory leakage.
	(add_node): Dead code removed.

1995-10-29  Richard Stallman  <rms@mole.gnu.ai.mit.edu>

	* Makefile.in (getdate.o, movemail.o): Specify -Demacs.
	(ALL_CFLAGS, LINK_CFLAGS, CPP_CFLAGS): Delete -Demacs.

1995-08-30  Richard Stallman  <rms@mole.gnu.ai.mit.edu>

	* test-distrib.c: Add #undef for open, close, read, write.

1995-08-23  Roland McGrath  <roland@churchy.gnu.ai.mit.edu>

	* test-distrib.c [HAVE_CONFIG_H]: Include config.h.
	[! O_RDONLY]: Define it to zero.
	(main): Use O_RDONLY instead of explicit zero.

1995-08-17  Francesco Potortì  (pot@cnuce.cnr.it)

	* etags.c (Pascal_functions): Close comment bug corrected.
	(add_node): Correctly compare node file names.
	(Pascal_functions): Correctly allocate and free memory for tline.
	(pfnote): Put the definition of fp in the innermost block.
	(NODE): `named' member removed.
	(pfnote, free_tree, put_entries, total_size_of_entries): Do not
	use the `named' member, check whether `name' is NULL instead.
	(pfnote): `named' argument removed, all callers changed.
	(getit, Asm_labels, Pascal_functions, L_getit, get_scheme,
	TeX_functions, TEX_getit, prolog_getit): Useless string allocation
	removed from pfnote call, some code cleanup.
	(relative_filename): Free temporary space allocated by concat.

1995-08-16  Richard Stallman  <rms@mole.gnu.ai.mit.edu>

	* Makefile.in (getdate.c): New target.
	(getdate.o): Just compile getdate.c.

1995-08-12  Karl Heuer  <kwzh@gnu.ai.mit.edu>

	* fakemail.c (xrealloc): Change cast to match return type.

1995-08-10  Richard Stallman  <rms@mole.gnu.ai.mit.edu>

	* fakemail.c (xmalloc, xrealloc): Use return-type long *.

1995-08-06  Richard Stallman  <rms@mole.gnu.ai.mit.edu>

	* movemail.c (main): Fix previous change.
	Add error check for empty OUTNAME.

1995-08-05  Richard Stallman  <rms@mole.gnu.ai.mit.edu>

	* movemail.c (main): Mention lock file name in error message.

1995-07-30  Richard Stallman  <rms@mole.gnu.ai.mit.edu>

	* profile.c (gettimeofday): New function, defined if necessary.

1995-07-18  Richard Stallman  <rms@mole.gnu.ai.mit.edu>

	* Makefile.in: Renamed from Makefile.in.in.
	(distclean): Delete Makefile.c, not Makefile.in.

1995-07-17  Michael Shields  <shields@tembel.org>

	* Makefile.in.in (tags): Synonym for `TAGS'.

1995-07-16  Karl Heuer  <kwzh@gnu.ai.mit.edu>

	* Makefile.in.in (install, maybe-blessmail): Don't cd ..;
	configure has already set $(INSTALL) to the proper relative path.

1995-07-08  Paul Eggert  <eggert@twinsun.com>

	* rcs2log (datearg): Separate date from time with comma, not space,
	to work around CVS 1.5 bug.
	(CVSROOT): Don't abort when unset if repository is absolute.

1995-07-07  Paul Eggert  <eggert@twinsun.com>

	* rcs-checkin, rcs2log, vcdiff:
	Replace `#!/bin/sh' with `#! /bin/sh', for benefit of systems
	that interpret `#! /' as a 4-byte magic number.

1995-06-29  Jonathan I. Kamens  <jik@cam.ov.com>

	* movemail.c (main) [MAIL_USE_POP]: When a user specifies a
	mailbox with "po:mailbox", the mailbox is everything after the
	"po:" prefix.

1995-06-28  Richard Stallman  <rms@mole.gnu.ai.mit.edu>

	* emacsserver.c: Make all error messages start with `Error: '.
	(fatal_error, perror_1): New functions, use throughout.

1995-06-28  Paul Eggert  <eggert@twinsun.com>

	* rcs2log (CVSROOT, repository):
	Allow remote repositories a la CVS 1.4.

1995-06-27  Francesco Potortì  (pot@cnuce.cnr.it)

	* etags.c (plain_C_entries): New function.
	(lowcase): New macro.
	(tail, Fortran_functions, Pascal_functions): Use new macro lowcase.
	(lang_suffixes): New suffix ".pc" for Pro*C files.
	(consider_token): Don't tag all tokens beginning with DEFUN & Co..
	(tail): Look for the end of the token when comparing.
	(takeprec): Since now tail behaves differently, use strneq.

1995-06-26  Richard Stallman  <rms@mole.gnu.ai.mit.edu>

	* movemail.c (main): Add newline in usage message.

1995-06-21  Richard Stallman  <rms@mole.gnu.ai.mit.edu>

	* make-docfile.c (scan_file): Make sure it never looks at filename[-1].

1995-06-21  Francesco Potortì  (pot@cnuce.cnr.it)

	* etags.c (find_entries): Rewind before rereading the input file.

1995-06-20  Richard Stallman  <rms@mole.gnu.ai.mit.edu>

	* Version 19.29 released.

	* make-docfile.c (main) [MSDOS]: Do set _fmode.
	This undoes part of the previous change.

1995-06-19  Richard Stallman  <rms@mole.gnu.ai.mit.edu>

	* make-docfile.c (main): On MSDOS, don't change stdout
	to binary, and insist on an -o option.

1995-06-13  Geoff Voelker  <voelker@cs.washington.edu>

	* etags.c (process_file, absolute_filename): Handle filenames
	starting with a drive letter.

	* makefile.nt (install): Copy wakeup.exe properly.

1995-06-08  Karl Heuer  <kwzh@gnu.ai.mit.edu>

	* make-docfile.c [MSDOS]: #undef chdir.

1995-06-04  Paul Eggert  <eggert@twinsun.com>

	* rcs2log (output_authors): Allow ':' in time zone,
	as per ISO 8601 and RCS 5.6.8 beta.

1995-05-29  Francesco Potortì  (pot@cnuce.cnr.it)

	* etags.c (etags_getcwd): Undo the /bin/pwd change.  It may raise
	compatibility problems.

1995-05-26  Richard Stallman  <rms@gnu.ai.mit.edu>

	* etags.c (etags_getcwd): Don't use #elif.
	Have just one function body.

1995-05-25  Geoff Voelker  <voelker@cs.washington.edu>

	* makefile.nt (LIBS): Use BASE_LIBS.
	(make-docfile.exe, hexl.exe, wakeup.exe, etags.exe): Don't depend
	upon LIBS.
	(DOC): Use del instead of rm.
	(DOC) [WINDOWS95]: Use DOC.
	(clean): Handle MSVC aux files.
	(config.h, paths.h): Use $(CP) instead of cp.
	(config.h): Use $(CONFIG_H)
	(make-docfile.obj): Depend upon config.h.
	Clean up comments.

1995-05-23  Francesco Potortì  (pot@cnuce.cnr.it)

	* etags.c (etags_getcwd): Use /bin/pwd instead of pwd because the
	former gives the true path even in the presence of simlinks.

1995-05-07  Richard Stallman  <rms@mole.gnu.ai.mit.edu>

	* movemail.c (main): Increase lock timeout to five minutes.

1995-05-06  Geoff Voelker  <voelker@cs.washington.edu>

	* makefile.nt (obj): Use .c files.

1995-05-04  Richard Stallman  <rms@mole.gnu.ai.mit.edu>

	* make-docfile.c: Include config.h.
	(NO_SHORTNAMES): New definition.
	(xmalloc): Return long *.

	* etags.c (C_entries): Cast result of xrealloc.
	(xmalloc, xrealloc): Declare them to return long *.

	* b2m.c (xmalloc, xrealloc): Declare them long *.

	* movemail.c (xmalloc): Declare it to return long *.

1995-04-30  Paul Eggert  <eggert@twinsun.com>

	* rcs2log (datearg): If rlog options are specified explicitly,
	omit the implicit '-d>DATE' option.
	(repository, rlog): Allow absolute paths to CVS repositories.
	Look only at the first line of CVS/Repository.

1995-04-26  Karl Heuer  <kwzh@gnu.ai.mit.edu>

	* Makefile.in.in (extraclean): Depend on maintainer-clean, not
	realclean.

1995-04-24  Richard Stallman  <rms@mole.gnu.ai.mit.edu>

	* Makefile.in.in [REGEXP_IN_LIBC] (REGEXPOBJ, REGEXPDEPS):
	Alternative (empty) definitions.

1995-04-18  Richard Stallman  <rms@mole.gnu.ai.mit.edu>

	* emacsclient.c (main): Add argv[0] to an error message.

1995-04-13  Karl Heuer  <kwzh@gnu.ai.mit.edu>

	* emacsclient.c (main): Improve error handling.
	* cvtmail.c (main, skip_to_lf): Improve error handling.
	(sysfail): New function.

	* b2m.c (main): Check for trailing ", " before trying to delete it.

1995-04-12  Andreas Schwab  <schwab@issan.informatik.uni-dortmund.de>

	* Makefile.in.in (all): Build test-distrib and make-docfile.

	* make-docfile.c (scan_c_file): At end, restore file name last char
	to its original value.

1995-04-10  Richard Stallman  <rms@mole.gnu.ai.mit.edu>

	* emacsclient.c, emacsserver.c: Test NO_SOCKETS_IN_FILE_SYSTEM.

1995-04-08  Richard Stallman  <rms@mole.gnu.ai.mit.edu>

	* Makefile.in.in (BASE_CFLAGS): Rename from ALLOCA_CFLAGS.
	(alloca.o, regex.o): Use BASE_CFLAGS.

1995-04-06  Richard Stallman  <rms@mole.gnu.ai.mit.edu>

	* emacsclient.c [Berkeley sockets version] (main): Declare getcwd.

1995-04-04  Karl Heuer  <kwzh@gnu.ai.mit.edu>

	* Makefile.in.in (aixcc, aixcc.c): Targets deleted.
	(SOURCES, distclean): Remove obsolete references to aixcc.

1995-04-02  Richard Stallman  <rms@mole.gnu.ai.mit.edu>

	* aixcc.lex: File deleted--surely obsolete now.

1995-03-23  Paul Eggert  <eggert@twinsun.com>

	* rcs2log (output_authors): Replace /[/]/ by /[\/]/, for
	portability to mawk and nawk.

1995-03-21  Paul Eggert  <eggert@twinsun.com>

	* rcs2log: Treat -u "login:fullname:mailaddr" as if it were
	-u "login<tab>fullname<tab>mailaddr".

1995-03-21  Paul Eggert  <eggert@twinsun.com>

	* rcs2log: Add -u "login<tab>fullname<tab>mailaddr" option, which
	replaces the (now obsolescent) -n login fullname mailaddr option.
	Add -R option for recursive rlog.
	(AWK): New environment variable (default `awk') for awk program name.
	(output_authors, tab, loginFullnameMailaddrs, recursive): New vars.
	Quote authors and fullnames correctly.
	Don't omit path from repository root when logging CVS files.

1995-03-15  Richard Stallman  <rms@mole.gnu.ai.mit.edu>

	* emacsclient.c, emacsserver.c: Use BSD sockets whenever available,
	even if HAVE_SYSVIPC.
	* emacsclient.c (main): Use getcwd if not BSD.

1995-03-13  Francesco Potortì  (pot@cnuce.cnr.it)

	* etags.c (process_file): Free (filename) after using it.
	(readline_internal): Do not access the char before start of line.

1995-02-22  Francesco Potortì  (pot@cnuce.cnr.it)

	* etags.c (C_entries): token_saved removed.  Initialize tok.valid and
	savetok.valid.  Mark token as valid when it is initialized.
	(make_tag): Make token only if token is valid and reset validity.
	(CNL_SAVE_DEFINEDEF): Test for savetok.valid instead of token_saved.
	(TOKEN): Add a new member: valid.

1995-02-15  Francesco Potortì  (pot@cnuce.cnr.it)

	* etags.c (C_entries): Bug corrected in xrealloc of token_str.
	(main): Do not read twice the last filename in the stdin file list.

1995-02-14  Francesco Potortì  (pot@cnuce.cnr.it)

	* etags.c (C_entries): Initialize the new members of TOKEN.
	(C_entries): Do not allocate a new space for each token found by
	consider_token.  Let make_tag do that instead.
	(make_tag): Since now TOKEN has memory of where it is taken from,
	this new macro substitutes both make_tag_from_new_lb and
	make_tag_from_oth_lb.  All callers changed.
	(TOKEN): Add linepos and buffer members.
	(main): Initialize token_str.
	(lang_extensions): Recognize .c++ and .h++ as C++ file suffixes.
	(token_str): New global variable used by C_entries.

1995-02-07  Richard Stallman  <rms@pogo.gnu.ai.mit.edu>

	* Makefile.in.in (maintainer-clean): Rename from realclean.

1995-02-01  Francesco Potortì  (pot@cnuce.cnr.it)

	* etags.c (pfnote): Initialize been_warned in the node.
	(C_entries): Remove a speed hack for the sake of clarity.

1995-01-18  Francesco Potortì  (pot@cnuce.cnr.it)

	* etags.c (longopts, print_help, main): Use -I as abbreviation
	for the --ignore-indentation option.
	(main): Do not print an error message for unknown options.

1995-01-12  Francesco Potortì  (pot@cnuce.cnr.it)

	* etags.c (FILEPOS, GET_CHARNO, GET_FILEPOS, max, LINENO): Delete.
	(append_to_tagfile, typedefs, typedefs_and_cplusplus)
	(constantypedefs, update, vgrind_style, no_warnings)
	(cxref_style, cplusplus, noindentypedefs): Were int, now logical.
	(permit_duplicates): Was a var, now a #define.
	(filename_lb): Was global, now local to main.
	(main): Open the tag file when in cxref mode.
	Use a BUFSIZ size buffer for making the shell commands.
	Look at the return value from the system routine.
	Exit when cannot open the tag file.
	(process_file): Open the file and pass the FILE* to find_entries.
	(find_entries): Now void, because does not open the file itself.
	(pfnote): Recovering from lack of memory does not work.  Removed.
	Use savenstr and simplify the code.
	(free_tree): Only free the name space if node is named.
	(structtag): Now a pointer, not a fixed length array of chars.
	(consider_token): Don't take a token as argument.  Use savenstr
	when saving a tag in structtag.  Callers changed.
	(TOKEN): Structure changed.  Now used only in C_entries.
	(TOKEN_SAVED_P, SAVE_TOKEN, RESTORE_TOKEN): Delete.
	(C_entries): nameb and savenameb deleted.  Use dinamic allocation.
	(pfcnt): Delete.  Users updated.
	(getit, Asm_labels, Pascal_functions, L_getit, get_scheme)
	(TEX_getit, prolog_getit): Use dinamic allocation for storing
	the tag instead of a fixed size buffer.

1995-01-10  Richard Stallman  <rms@mole.gnu.ai.mit.edu>

	* movemail.c (main): Skip past the colon in inname.

1995-01-10  Francesco Potortì  (pot@cnuce.cnr.it)

	* etags.c (pfatal): New function.
	(main, etags_getcwd): Use pfatal.
	(etags_getcwd): Corrected another bug in the HAVE_GETCWD version.

1995-01-10  Francesco Potortì  (pot@cnuce.cnr.it)

	* etags.c (Lang_function): Use void instead to declare the
	language functions, because many compilers are buggy.
	(etags_getcwd): Fix the previous fix on the #else branch.
	(readline_internal): Discard possible \r before \n here.
	(C_entries): Do not deal with \r here: undo previous fix.

1995-01-09  Francesco Potortì  (pot@fly)

	* b2m.c (concat, xmalloc, xrealloc, readline, xnew): Four new
	functions and a macro that allow the program to work on input
	lines of whatever length.  Copied from etags.c.
	(fatal): Print a fatal error message and exit.
	(main): Use the new functions.  Fixed a bug that made a \037 char
	appear at the end of the output.

1995-01-06  Richard Stallman  <rms@mole.gnu.ai.mit.edu>

	* etags.c (C_entries): Ignore carriage return at end of line.

1994-12-26  Richard Stallman  <rms@mole.gnu.ai.mit.edu>

	* fakemail.c (xmalloc, xrealloc): Add casts.
	(add_field): Handle <...> and "..." syntax.
	(setup_files, get_keyword): Clean up parens and line breaks.
	(args_size): Likewise.

1994-12-21  David J. MacKenzie  <djm@geech.gnu.ai.mit.edu>

	* yow.c: Include program name in error messages.

1994-12-21  Richard Stallman  <rms@mole.gnu.ai.mit.edu>

	* make-docfile.c (scan_lisp_file): Handle dynamic doc strings.
	(xmalloc, fatal, error): New functions.
	(progname): New variable.
	(main): Set progname.

1994-12-05  Richard Stallman  <rms@mole.gnu.ai.mit.edu>

	* emacsclient.c, emacsserver.c [HAVE_SYSVIPC]: Include sys/utsname.h.
	(main): If socket/mqueue name is in home dir, add in the host name.
	Rename .emacs_server to .emacs-server....

1994-12-04  Richard Stallman  <rms@mole.gnu.ai.mit.edu>

	* emacsclient.c [!HAVE_SYSVIPC] (main): Fix error message diction.

1994-11-22  Francesco Potortì  (pot@cnuce.cnr.it)

	* etags.c (print_help): Print --regex usage for ctags also.
	(main): Use -h in addition to -H as abbreviation for --help.

1994-11-16  Francesco Potortì  (pot@cnuce.cnr.it)

	* etags.c [ETAGS_REGEXP]: All the new code that deals with regexps
	is compiled if this is defined.  The new functions and variables
	added #ifdef ETAGS_REGEXP are not listed in this ChangeLog.
	[VMS]: All VMS specific code previously contained in
	etags-vmslib.c is now included here, modified for dealing with
	language and regex options intermixed with filenames.
	(header_file): Global variable deleted.
	(Lang_Function): New typedef.  All language parser functions
	changed to this new type.
	(string_numeric_p, substr, prestr): Functions deleted.
	(readline_internal): Does the job that readline did previously.
	(longopts): --language and --regex options added.
	(lang_names, lang_extensions, lang_func, print_language_names):
	New structures, variables and functions for choosing languages.
	(print_help): Help strings updated.  Calls print_language_names.
	(argument_type, ARGUMENT): Typedefs for dealing with language and
	regex options intermixed with filenames.
	(main): Change the way of dealing with arguments on the command
	line to deal with language and regex options intermixed with
	filenames.
	(get_language, default_C_entries, Cplusplus_entries,
	Cstar_entries, Yacc_entries, just_read_file): New functions.
	(find_entries): Use the new method for choosing the language.
	(Pascal_functions): Allow intermixing of comment styles.
	(prolog_getit, skip_comment): Rewritten for speed.
	(readline): Rewritten to deal with regexps.

1994-11-16  Francesco Potortì  (pot@cnuce.cnr.it)

	* etags.c (<errno.h>): #include added.
	(etags_getcwd): Check return value from getcwd.

1994-11-10  Richard Stallman  <rms@mole.gnu.ai.mit.edu>

	* profile.c (TV1, TV2): Use EMACS_TIME as type.
	(get_time): Use EMACS_SUB_TIME.

1994-10-30  Geoff Voelker  <voelker@cs.washington.edu>

	* ntlib.c: New file.
	* makefile.nt: New file.

	* make-docfile.c (main) [WINDOWSNT]: Set _fmode and stdout to O_BINARY.
	[WINDOWSNT]: Include the NT headers.
	(READ_TEXT, READ_BINARY): Test DOS_NT, not MSDOS.

	* etags.c (main, etags_getcwd): Test DOS_NT instead of MSDOS.
	[WINDOWSNT]: Include some NT headers.

1994-10-24  Jonathan I. Kamens  (jik@cam.ov.com)

	* pop.c (getline): When a search of already-read input for CRLF
	fails, store the fact that we've searched it and don't search it
	again after reading more data.

	* pop.c (getline): When determining whether or not it's necessary
	to grow the input buffer, take into account the null that's stored
	at the end of already-read input in the buffer.

1994-10-21  Francesco Potortì  (pot@cnuce.cnr.it)

	* etags.c (prestr, substr): Return a logical type.
	(consider_token): Comment out "EXFUN".  Use "DEFUN" instead of "DEF".
	(consider_token): Set funcdef to fignore when a DEFUN is met.
	(C_entries): Now we can use Tom Hageman patch for extern "C".

1994-10-20  Richard Stallman  <rms@mole.gnu.ai.mit.edu>

	* movemail.c: PopServer renamed to popserver throughout.

1994-10-20  David J. MacKenzie  <djm@duality.gnu.ai.mit.edu>

	* etags.c: Don't declare malloc, since we include config.h.
	* fakemail.c: Likewise.

1994-10-19  Richard Stallman  <rms@mole.gnu.ai.mit.edu>

	* movemail.c: Don't declare malloc.

1994-10-19  David J. MacKenzie  <djm@duality.gnu.ai.mit.edu>

	* rcs-checkin: Use test -r instead of < to check readability, to
	avoid syntax error.

1994-10-19  Jonathan I. Kamens  (jik@cam.ov.com)

	* pop.c: Only include ../src/config.h if HAVE_CONFIG_H is
	defined, and if HAVE_CONFIG_H isn't defined, define
	MAIL_USE_POP always (so that this file can be included in
	other programs besides emacs).

	* pop.c: Only declare h_errno if HAVE_H_ERRNO isn't defined or
	HAVE_CONFIG_H isn't defined.

	* pop.c (find_crlf, getline): Instead of using strstr, use a
	custom function for finding CRLF.
	(my_strstr): Function deleted.

1994-10-17  Jonathan I. Kamens  (jik@cam.ov.com)

	* pop.c (getline): Fix a segfault because of passing a
	non-null-terminated string into strstr().  Fix from
	djm@va.pubnix.com (David J. MacKenzie).

	* pop.c: Don't include <string.h> and <strings.h>.

	* pop.c: Include <des.h> before <krb.h>, rather than after.
	They should be interchangeable, and indeed the inclusion is done in
	both orders in various files in the Kerberos 4 library sources,
	but djm@va.pubnix.com (David J. MacKenzie) reports that BSDI
	requires that <des.h> be included first, and I don't see any harm
	in changing the order.

	* pop.c: Include ../src/config.h, to get HAVE_STRING_H and
	STDC_HEADERS, if they're defined.  Undef open, read, write and
	close after including it.

1994-10-18  Richard Stallman  <rms@mole.gnu.ai.mit.edu>

	* pop.c: Fix mismatch in conditionals.

	* make-docfile.c (main): Don't process one input file twice.
	Never use exit code > 1.

	* pop.c (open, close, read, write): Add #undefs.

	* pop.c: Don't declare malloc, realloc, free.
	Include ../src/config.h.
	Don't include string.h or strings.h.
	Include des.h before krb.h.
	Do declare my_strstr.
	(getline): Really use my_strstr.
	Leave one empty place in server->buffer,
	and put a null at the end of the data in it.

1994-10-17  Andreas Schwab  <schwab@issan.informatik.uni-dortmund.de>

	* emacsserver.c [SYSV_IPC] (main): Catch SIGHUP as well.
	Don't call kill with pid 0.  Handle EINTR when receiving messages.

1994-10-17  Karl Heuer  <kwzh@gnu.ai.mit.edu>

	* Makefile.in.in (regex.o): Use full path to find regex.c.

1994-10-17  Francesco Potortì  (pot@fly.cnuce.cnr.it)

	* Makefile.in.in (etags): Add dependency on regex.o, link with it.
	(REGEXPOBJ, REGEXPDEPS, regex.o): Target and macros added.

1994-10-12  David J. MacKenzie  (djm@duality.gnu.ai.mit.edu)

	* Makefile.in.in (DONT_INSTALL): Remove make-path.
	(${archlibdir}): Use mkinstalldirs instead.

	* movemail.c: Make functions that return nothing void, not
	implicitly int.
	(main): Improve usage message.
	(error): Write to stderr, not stdout.

	* b2m.c, cvtmail.c, digest-doc.c, emacsclient.c, emacsserver.c:
	* etags.c, fakemail.c, hexl.c, make-docfile.c, profile.c, sorted-doc.c:
	* test-distrib.c, timer.c, wakeup.c, yow.c: Eliminate some -Wall
	warnings from unused variables and implicitly declared functions.

1994-10-11  Richard Stallman  <rms@mole.gnu.ai.mit.edu>

	* Makefile.in.in (clean): rm DOC* and *.tab.[ch].
	(distclean): Not here.

	* Makefile.in.in (libexecdir): Rename from libdir.

1994-10-11  Francesco Potortì  (pot@cnuce.cnr.it)

	* etags.c (C_entries): Name the #define's that are macros.

1994-10-10  Roland McGrath  <roland@churchy.gnu.ai.mit.edu>

	* emacsserver.c [! SYSVIPC] (main): Fix uses of FD_* macros:
	fd_set arg is a pointer, descriptor arg comes first.

1994-09-29  Francesco Potortì  (pot@cnuce.cnr.it)

	* etags.c (C_entries): Recognize typedef of ANSI style functions.
	(C_entries): Recognize #define inside a struct.
	(C_entries): ANSI tells that preprocessor commands do not have to
	start on the first column.
	(print_help): Documentation corrected for -d and -D.
	(white, endtk): ANSI tells the vertical tab is a separator.

1994-09-24  Jonathan I. Kamens  (jik@gza-client1.aktis.com)

	* Makefile.in.in (MOVE_FLAGS, MOVE_LIBS): New variables.
	(pop.o, movemail.o): New targets.
	(movemail): Link in pop.o and movemail.o.  Use MOVE_LIBS, MOVE_FLAGS.

	* pop.c, pop.h: New files.

	* movemail.c: Improve POP code, move most of it into a separate file.
	(mbx_delimit_end, mbx_delimit_begin): Check for errors.
	(mbx_write): Check for errors and for From line.
	(pop_retr, popmail): Use subroutines in pop.c to do the real work.
	(get_errmsg, multiline, getline, putline, pop_stat, pop_command)
	(pop_init): Functions deleted.

1994-09-23  Richard Stallman  <rms@churchy.gnu.ai.mit.edu>

	* make-path.c (touchy_mkdir): Make dir ugo+rx even if it isn't new.
	Rename path to dirname.

1994-09-23  Richard Stallman  <rms@mole.gnu.ai.mit.edu>

	* Makefile.in.in (UTILITIES):
	Remove test-distrib, make-docfile, make-path.
	(DONT_INSTALL): New variable--list those files here.
	(clean): Delete the files in DONT_INSTALL.

1994-09-20  Richard Stallman  <rms@mole.gnu.ai.mit.edu>

	* b2m.c (from, labels, data): Use MAX_DATA_LEN as length.
	(main): Use fgets, not gets.

1994-09-17  Richard Stallman  <rms@mole.gnu.ai.mit.edu>

	* timer.c: Don't declare malloc.

1994-09-16  Karl Heuer  <kwzh@gnu.ai.mit.edu>

	* emacsserver.c (FD_*) [HAVE_SOCKETS & !HAVE_SYSVIPC]: If not already
	defined, use simple 32-bit versions of these macros.
	(main) [HAVE_SOCKETS & !HAVE_SYSVIPC]: Use these macros.

1994-09-16  Andreas Schwab  <schwab@issan.informatik.uni-dortmund.de>

	* etags.c (etags_getcwd): Use getcwd if available.

1994-09-11  Richard Stallman  <rms@mole.gnu.ai.mit.edu>

	* Version 19.27 released.

1994-09-07  Richard Stallman  <rms@mole.gnu.ai.mit.edu>

	* Version 19.26 released.

1994-08-15  Paul Eggert  <eggert@twinsun.com>

	* rcs2log: Add support for CVS.
	Work with `rlog's that output ISO 8601 dates.

1994-08-09  Lawrence R. Dodd  <dodd@roebling.poly.edu>

	* rcs2log: Use <> to delimit email address.

1994-08-06  Richard Stallman  <rms@mole.gnu.ai.mit.edu>

	* emacsserver.c [SYSV_IPC] (main): Make a separate process
	so we can listen for multiple requests.

1994-08-04  Richard Stallman  <rms@mole.gnu.ai.mit.edu>

	* movemail.c: Include config.h first thing.

1994-08-01  Richard Stallman  <rms@mole.gnu.ai.mit.edu>

	* emacsserver.c (main): Add casts to avoid warnings.

1994-07-29  Richard Stallman  <rms@mole.gnu.ai.mit.edu>

	* Makefile.in.in (${archlibdir}): Compare the proper dir
	before installing the scripts.

1994-07-27  Richard Stallman  <rms@mole.gnu.ai.mit.edu>

	* emacsclient.c (main): New local var progname saves argv[0].

1994-07-26  Richard Stallman  <rms@mole.gnu.ai.mit.edu>

	* emacsclient.c (main): Don't actually modify argv[0].
	Modify a copy instead.

1994-07-25  Richard Stallman  <rms@mole.gnu.ai.mit.edu>

	* profile.c (reset_watch, get_time): Use EMACS_GET_TIME.
	(tzp): Var deleted.

	* Makefile.in.in: Add #undef alloca.

1994-07-12  Richard Stallman  (rms@mole.gnu.ai.mit.edu)

	* timer.c (xmalloc): New function.

1994-07-11  Richard Stallman  (rms@mole.gnu.ai.mit.edu)

	* Makefile.in.in (ALLOCA_CFLAGS): New variable.
	(alloca.o): New target.

1994-07-08  Dave Love  (d.love@dl.ac.uk)

	* etags.c (takeprec): Recognize `character*(*) function'.

1994-07-08  Francesco Potortì  (pot@cnuce.cnr.it)

	* etags.c (main): Don't barf on obsolete -t and -T switches.
	(main): Print an explicative message when a switch is not known.

1994-06-23  Richard Stallman  (rms@mole.gnu.ai.mit.edu)

	* hexl.c: Don't declare exit or perror.

	* emacsserver.c (main): Don't declare geteuid.
	Don't declare getenv if convex.

1994-06-07  Richard Stallman  (rms@mole.gnu.ai.mit.edu)

	* Makefile.in.in (test-distrib): Use ALL_CFLAGS.

1994-06-03  Francesco Potortì  (pot@fly.cnuce.cnr.it)

	* etags.c (absolute_filename): Remove infinite loop bug when
	accessing files in directories whose name begins with a dot.

1994-06-03  Francesco Potortì  (pot@fly.cnuce.cnr.it)

	* etags.c (etags_getcwd): Delete the trailing newline from cwd.

1994-06-01  Morten Welinder  (terra@diku.dk)

	* yow.c (rootrelativepath) [MSDOS]: Define, expanding to dynamic
	location of data directory.

1994-05-30  Richard Stallman  (rms@mole.gnu.ai.mit.edu)

	* Version 19.25 released.

1994-05-28  Richard Stallman  (rms@mole.gnu.ai.mit.edu)

	* Makefile.in.in (distclean): Delete Makefile, Makefile.in, blessmail.

1994-05-27  Richard Stallman  (rms@mole.gnu.ai.mit.edu)

	* Makefile.in.in (blessmail): Don't depend on ../src/emacs.

1994-05-23  Richard Stallman  (rms@mole.gnu.ai.mit.edu)

	* Version 19.24 released.

1994-05-19  Richard Stallman  (rms@mole.gnu.ai.mit.edu)

	* make-docfile.c (write_c_args): Put `default' in upper case.

1994-05-17  Richard Stallman  (rms@mole.gnu.ai.mit.edu)

	* etags.c (etags_getcwd): Cast result of popen.
	(popen): Declaration deleted.

1994-05-17  Karl Heuer  (kwzh@gnu.ai.mit.edu)

	* etags.c [!MSDOS]: Declare popen.

1994-05-17  Richard Stallman  (rms@mole.gnu.ai.mit.edu)

	* b2m.c (main): Avoid crash if argc is 1.

1994-05-16  Richard Stallman  (rms@mole.gnu.ai.mit.edu)

	* Version 19.23 released.

	* Makefile.in.in (blessmail): Specify directory for blessmail.el.

1994-05-12  Richard Stallman  (rms@mole.gnu.ai.mit.edu)

	* Makefile.in.in (maybe-blessmail): Mention bless-mail is in lib-src.

1994-05-05  David J. MacKenzie  (djm@nutrimat.gnu.ai.mit.edu)

	* Makefile.in.in: Fix out of date comment.

1994-05-05  Richard Stallman  (rms@mole.gnu.ai.mit.edu)

	* Makefile.in.in: Put in a separator for where to start cpp procssing.
	Move all autoconf substitutions above that point.
	Above that point, use Make-style comments.
	This goes with changes in ../configure.in.

1994-05-03  Richard Stallman  (rms@mole.gnu.ai.mit.edu)

	* Makefile.in.in (maybe-blessmail): New target to print the blessmail
	warning message.
	(${archlibdir}): Don't do it here.  Don't depend on blessmail.

1994-05-02  Karl Heuer  (kwzh@gnu.ai.mit.edu)

	* Makefile.in.in (${archlibdir}): Be lenient about wc output format.

1994-05-01  Richard Stallman  (rms@mole.gnu.ai.mit.edu)

	* Makefile.in.in (${archlibdir}): Don't run blessmail; instead
	print advice to run it, if it has anything significant to do.
	And only if MOVEMAIL_NEEDS_BLESSING.
	(blessmail): Use emacs, not temacs.
	(configuration): Rename from configname.

1994-04-30  Morten Welinder  (terra@diku.dk)

	* etags.c (find_entries): Treat `*.cpp' as C++ files.

1994-04-30  Morten Welinder  (terra@diku.dk)

	* etags.c [MSDOS]: #include <sys/param.h> for the following.
	[MSDOS] (etags_getcwd): Define simple MSDOS version without spawning
	a shell.

1994-04-29  Morten Welinder  (terra@diku.dk)

	* hexl.c [MSDOS]: Don't define proto type for exit.

1994-04-28  Richard Stallman  (rms@mole.gnu.ai.mit.edu)

	* b2m.c: Don't include string.h or strings.h.

1994-04-27  Karl Heuer  (kwzh@gnu.ai.mit.edu)

	* Makefile.in.in: C_SWITCH_SYSTEM and C_SWITCH_MACHINE are now cpp
	symbols, not make variables.

1994-04-23  Richard Stallman  (rms@mole.gnu.ai.mit.edu)

	* Makefile.in.in (etags, ctags): Make VERSION a string constant.
	* etags.c (print_version): Print VERSION as a string.

1994-04-20  Richard Stallman  (rms@mole.gnu.ai.mit.edu)

	* fakemail.c (readline): Fix updating of p when buffer grows.

1994-04-20  Karl Heuer  (kwzh@gnu.ai.mit.edu)

	* Makefile.in.in (blessmail): New target.
	${archlibdir}: Use blessmail when installing movemail.

1994-04-18  Richard Stallman  (rms@mole.gnu.ai.mit.edu)

	* fakemail.c (readline): When extending the buffer,
	calculate end afresh using the new size.

1994-04-18  Francesco Potortì  (pot@fly.cnuce.cnr.it)

	* etags.c (main, print_help): Eliminate the -F option.

1994-04-18  Francesco Potortì  (pot@fly.cnuce.cnr.it)

	* etags.c (absolute_filename): Compare against '\0' instead of NULL.

1994-04-16  Richard Stallman  (rms@mole.gnu.ai.mit.edu)

	* Makefile.in.in: Renamed from Makefile.in.
	Makefile.in is now generated from it, and then preprocessed.
	Change comments to C syntax.
	Include config.h.
	(LIBS_SYSTEM, LIBS_MACHINE): Define as empty if not defined.
	(LOADLIBES): Define from LIBS_SYSTEM and LIBS_MACHINE.

1994-04-13  Richard Stallman  (rms@mole.gnu.ai.mit.edu)

	* movemail.c [HAVE_UNISTD_H]: Include unistd.h.

1994-04-12  Francesco Potortì  (pot@fly.cnuce.cnr.it)

	* etags.c (etags_getcwd): Initialize bufsize.

1994-04-11  Richard Stallman  (rms@mole.gnu.ai.mit.edu)

	* profile.c (gettimeofday): If system doesn't have this, define it
	to give a fatal error.

1994-04-11  Karl Heuer  (kwzh@gnu.ai.mit.edu)

	* movemail.c (main): Use setuid, not seteuid.

1994-04-11  Richard Stallman  (rms@mole.gnu.ai.mit.edu)

	* etags.c: #undef static.

1994-04-08  Francesco Potortì  (pot@fly.cnuce.cnr.it)

	* etags.c (outf, outfiledir): Rename to tagf, tagfiledir.
	(PF_funcs, Asm_funcs, L_funcs, PAS_funcs, TEX_funcs)
	(Scheme_funcs, prolog_funcs): Rename to Fortran_functions,
	Asm_labels, Lisp_functions, Pascal_functions, Scheme_functions,
	TeX_functions, Prolog_functions.
	(inf): No more a global variable.
	(C_entries): Take 2nd parameter `inf' instead of using the global one.
	(find_entries): Add the cp1 var for optimization.
	(find_entries): Add more suffixes for assembler files.
	(Asm_funcs): Now finds labels even without an ending colon.

1994-03-30  Francesco Potortì  (pot@fly.cnuce.cnr.it)

	* etags.c (main): Use etags_getcwd for compatibility.
	(etags_getcwd): New function.

1994-03-25  Richard Stallman  (rms@mole.gnu.ai.mit.edu)

	* Makefile.in (etags, ctags): Pass -D for VERSION.

1994-03-25  Francesco Potortì  (pot@cnuce.cnr.it)

	* etags.c (emacs_tags_format, ETAGS): Remove.  Use CTAGS instead.
	(main): Don't allow the use of -t and -T in etags mode.
	(print_help): Don't show options enabled by default.
	(print_version): Show the emacs version number if VERSION is #defined.
	(find_entries): Add "ss" as suffix for Chez Scheme.

1994-03-23  Francesco Potortì  (pot@cnuce.cnr.it)

	* etags.c (cwd, outfiledir): Vars added.
	(relative_filename, absolute_filename, absolute_dirname):
	functions added to compute filenames in tags files.
	(process_file): Filenames in tags file are relative to the
	directory where the tags file is (useful with the -o option).
	(main): Initialize the outfiledir var.
	(TYPEDST): Add the `tignore' value.
	(C_entries): Corrected various small bugs.

1994-03-19  Richard Stallman  (rms@mole.gnu.ai.mit.edu)

	* Makefile.in (UTILITIES): `env' deleted.
	(env): Target deleted.
	* env.c: File deleted.

1994-03-14  Richard Stallman  (rms@mole.gnu.ai.mit.edu)

	* Makefile.in (install, ${archlibdir}): Switch back to ..
	before running INSTALL_PROGRAM.

1994-03-14  Francesco Potortì  (pot@cnuce.cnr.it)

	* etags.c (TYPEDST): Add the `tignore' value.
	(C_entries): Corrected various bugs, now correctly parses the
	`extern "C" {' construction (patch by Tom R.Hageman).

1994-03-05  Richard Stallman  (rms@mole.gnu.ai.mit.edu)

	* b2m.c: Use <...> to include config.h.
	Don't include stdlib.h.

1994-03-03  Heiko Muenkel  (muenkel@tnt.uni-hannover.de)

	* b2m.c (main): Change delimiter from "^L" to "^_^L".
	Allow for text following "BABYL OPTIONS:".
	Add --help option.  Use argv[0] in error messages.

1994-03-01  Richard Stallman  (rms@mole.gnu.ai.mit.edu)

	* emacsclient.c (main) [HAVE_SYSVIPC]:
	Make msgp->mtext longer if necessary.
	On HPUX, error if it's more than 512 chars.

1994-02-26  David J. MacKenzie  (djm@geech.gnu.ai.mit.edu)

	* etags-vmslib.c: Use GPL.
	* emacstool.c: Use GPL.
	* fakemail.c: Update GPL.

	* make-path.c (main): Return 1 on error, not -1.
	Update GPL.

	* cvtmail.c: Declare malloc, realloc, xmalloc, xrealloc, getenv.
	(xmalloc, xrealloc): Return char *, not int.
	(error): Write to stderr, not stdout.
	Update GPL.

1994-02-23  Karl Heuer  (kwzh@gnu.ai.mit.edu)

	* profile.c (main, get_time): Don't crash on invalid input.

1994-02-22  Karl Heuer  (kwzh@gnu.ai.mit.edu)

	* profile.c (get_time): Simplify; avoid calling index.
	(main): Exit on EOF.

1994-02-17  Francesco Potortì  (pot@cnuce.cnr.it)

	* etags.c (--absolute-pathnames): Option removed.

1994-02-16  Richard Stallman  (rms@mole.gnu.ai.mit.edu)

	* fakemail.c (put_line): Don't break the line if it all fits.

1994-02-14  Francesco Potortì  (pot@fly)

	* etags.c (absolute_pathnames, cwd): Add global vars.
	(longopts, print_help, main, process_file): Put absolute filenames
	in the tag file if the -A --absolute-pathnames option is used.
	(print_help): Alphabetically order the options.
	(malloc, realloc, strcpy, strncpy, strcmp): Remove extern declar.

1994-02-09  Richard Stallman  (rms@mole.gnu.ai.mit.edu)

	* Makefile.in (C_SWITCH_MACHINE): Get this from autoconf.
	(ALL_CFLAGS, LINK_CFLAGS, CPP_CFLAGS): Use C_SWITCH_MACHINE.

1994-02-07  Christian Lynbech  (lynbech@avignon)

	* emacsserver.c (main) [HAVE_SYSVIPC]: Reverse test of fork value.

1994-02-04  Richard Stallman  (rms@mole.gnu.ai.mit.edu)

	* Makefile.in (UTILITIES): Mention profile.
	(profile): New target.

	* profile.c: New file.

1994-01-16  Roland McGrath  (roland@churchy.gnu.ai.mit.edu)

	* make-docfile.c: Make the argument list output look more like the
	Lisp docstrings do.
	(write_c_args): Take new arg FUNC.  Make output
	look like lisp call prototypes: (function ARG1 ARG2), upcasing args.
	(scan_c_file): Pass BUF to write_c_args for FUNC arg.

1994-01-14  Francesco Potortì  (pot@cnuce.cnr.it)

	* etags.c (stab_entry, stab_create, stab_find, stab_search,
	stab_type, add_keyword, C_reate_stab, C_create_stabs): Delete.
	Use gperf generated hash table instead of linked list.
	(C_stab_entry, hash, in_word_set, get_C_stab, C_symtype): Add.
	Mostly code generated by gperf.
	(consider_token): Remove unused parameter `lp'.
	(PF_funcs, getit): Allow subroutine and similar declarations
	to span multiple lines.
	(C_entries): Check for newline if inchar to avoid bus errors.
	(process_file, find_entries): Distinguish among nonexistent
	and not regular file.

1994-01-14  Richard Stallman  (rms@mole.gnu.ai.mit.edu)

	* timer.c: Include errno.h; don't include fasync.h.
	(schedule): Don't return a value.
	(sigcatch): Reestablish the handler first.
	(getevent): Always call notify at the end.
	(notify): Defer alarms around the whole body of function.

1994-01-12  Richard Stallman  (rms@mole.gnu.ai.mit.edu)

	* timer.c (main): Don't request SIGIO, and don't handle it.
	Loop calling getevent.
	(sigcatch): Delete code to handle SIGIO.
	if defer_alarms is set, don't call notify, just set alarm_deferred.
	(getevent): Use read, not getchar.  Handle EINTR and EAGAIN.
	Set defer_alarms around realloc and schedule.
	If alarm_deferred gets set, call notify.
	Likewise if this event is the only pending event.
	Make buf and buf_size global variables.
	Don't malloc buf if it is already non-zero.
	(schedule): Just exit if run out of memory.
	Return the number of events.
	(signal) [_CX_UX]: Add #undef.

1994-01-11  Richard Stallman  (rms@mole.gnu.ai.mit.edu)

	* timer.c [USG] (SIGIO): Define as SIGPOLL.
	(main) [USG]: Do ioctl to enable SIGPOLL.

1994-01-08  Roland McGrath  (roland@churchy.gnu.ai.mit.edu)

	* timer.c: Don't declare sys_errlist; declare strerror instead.
	(schedule, main): Call strerror instead of using sys_errlist.
	* movemail.c (get_errmsg, pfatal_with_name, pfatal_and_delete):
	Call strerror instead of using sys_errlist.
	* env.c (main): Call strerror instead of using sys_errlist.
	* emacsclient.c: Don't declare sys_errlist; declare strerror instead.
	(main): Call strerror instead of using sys_errlist.
	* emacsclient.c [! HAVE_STRERROR] (strerror): Define the function.
	* env.c [! HAVE_STRERROR] (strerror): Likewise.
	* timer.c [! HAVE_STRERROR] (strerror): Likewise.
	* movemail.c [! HAVE_STRERROR] (strerror): Likewise.

1994-01-05  Richard Stallman  (rms@mole.gnu.ai.mit.edu)

	* hexl.c: Fix up whitespace.  Get rid of spurious casts to void.

	* movemail.c (malloc): Don't declare it.
	(xmalloc): Cast result of malloc.
	(strcpy): Don't declare it.

1993-11-14  Morten Welinder  (terra@diku.dk)

	* hexl.c [MSDOS]: Use binary file modes for non-text side of pipe.
	(main): Use fclose to close file opened by fopen.

	* fakemail.c (main) [MSDOS]: Dummy stub just to make the file compile.

	* movemail.c [MSDOS]: #undef `access'.

	* b2m.c (main) [MSDOS]: Open all files as binary.
	* etags.c (main) [MSDOS]: Open all files as binary.

	* make-docfile.c [MSDOS]: Use text/binary mode as appropriate.
	(scan_c_file, scan_lisp_file): Extra parameter for the mode to open
	with.

1994-01-02  Richard Stallman  (rms@mole.gnu.ai.mit.edu)

	* Makefile.in (ALL_CFLAGS): Include LDFLAGS.
	Use ALL_CFLAGS in all the rules that compile and link with one cmd.
	(LINK_CFLAGS): New variable.
	(timer): Use LINK_CFLAGS.

1993-12-30  Richard Stallman  (rms@mole.gnu.ai.mit.edu)

	* movemail.c: Include syswait.h.
	Fork a subprocess and use it to copy the mail file.

1993-12-07  Richard Stallman  (rms@srarc2)

	* make-docfile.c (scan_lisp_file): Don't add newline at end of string.

1993-12-04  Richard Stallman  (rms@srarc2)

	* movemail.c (main): When making tempname, cast result of xmalloc.
	Include room for EXXXXXX in the size.
	Don't use result of strcpy.

1993-12-03  Paul Eggert  (eggert@twinsun.com)

	* vcdiff: Add --brief option.

1993-12-02  Richard Stallman  (rms@srarc2)

	* Makefile.in (${archlibdir}, install): Use $(INSTALL_PROGRAM)
	for all executables and scripts.

1993-11-27  Richard Stallman  (rms@mole.gnu.ai.mit.edu)

	* Version 19.22 released.

1993-11-26  Richard Stallman  (rms@mole.gnu.ai.mit.edu)

	* Makefile.in (mostlyclean): Make it distinct from clean.

1993-11-24  Richard Stallman  (rms@mole.gnu.ai.mit.edu)

	* Makefile.in (${archlibdir}): Don't do chown or chgrp.

1993-11-16  Richard Stallman  (rms@mole.gnu.ai.mit.edu)

	* Version 19.21 released.

	* Makefile.in (install): Don't change mode or group when installing.

	* etags.c (FUNCST, TYPEDST, STRUCTST, DEFINEST): Delete excess commas.

1993-11-12  Richard Stallman  (rms@mole.gnu.ai.mit.edu)

	* make-docfile.c (read_c_string): For "", concatenate the two strings.

	* movemail.c (main): Fix error message text.

1993-11-11  Richard Stallman  (rms@mole.gnu.ai.mit.edu)

	* Version 19.20 released.

1993-11-08  Tom Hageman  (tom@basil.icce.rug.nl)

	* etags.c (C_entries): Keep track of ()-parenthesis level so that
	functions returning a pointer to a function, a la `signal', can be
	parsed.  This also required new state `fstartlist' to `FUNCST'.
	(SAVE_TOKEN, RESTORE_TOKEN, TOKEN_SAVED_P): 1-deep token save stack.
	(C_entries, CNL): Use it to isolate preprocessor directive processing
	from the other state engines.
	(begtk): Add '~', for C++ class destructors.

1993-11-02  Francesco Potortì  (pot@cnuce.cnr.it)

	* etags.c (consider_token): Remove unused variable firsttok.
	(prolog_getit): Call pfnote with the right number of arguments.

1993-10-19  Paul Eggert  (eggert@twinsun.com)

	* rcs2log (printlogline): Don't generate lines containing only
	white space.

1993-10-04  Roland McGrath  (roland@churchy.gnu.ai.mit.edu)

	* Makefile.in (${archlibdir}):
	Install ${SCRIPTS} from ${srcdir}, not cwd.

1993-10-03  Roland McGrath  (roland@churchy.gnu.ai.mit.edu)

	* Makefile.in: Fixed typos or brainos of whoever thought `@' was
	the comment character.

1993-10-01  Francesco Potortì  (pot@cnuce.cnr.it)

	* etags.c (process_file): Dead code removed.
	(S_ISREG): #define it using S_IFREG if not defined.
	(process_file): Regular files have nothing to do with symlinks.

1993-09-28  Brian J. Fox  (bfox@ai.mit.edu)

	* Makefile.in (${archlibdir}): Install ${SCRIPTS} from ${srcdir}, not
	from current directory.  Only chmod and chgrp files that we
	installed, which excludes ${INSTALLABLE_SCRIPTS}.  They go in
	${bindir}.
	(INSTALLFLAGS): Delete definition, since it is an unused variable
	now.

1993-09-27  Brian J. Fox  (bfox@ai.mit.edu)

	* Makefile.in (INSTALL, INSTALL_PROGRAM, INSTALL_DATA):
	Let configure figure out the correct values for these variables.

1993-09-14  Brian J. Fox  (bfox@ai.mit.edu)

	* Makefile.in (archlibdir): Only install executables internally
	used by emacs; don't install bindir binaries here.

1993-09-24  Paul Eggert  (eggert@twinsun.com)

	* rcs2log: Add -h, -n, -r options.
	By default, look for *,v files as well as RCS/*,v files.
	Use $TMPDIR (default /tmp) instead of /tmp.

1993-09-20  Francesco Potortì  (pot@fly)

	* etags.c (C_entries): is_func is initialized here instead of in
	consider_token for the sake of the yacc rules section.
	(C_entries): Now class, struct, enum, union and typedef produce
	named tags.

1993-09-11  Roland McGrath  (roland@baalperazim.gnu.ai.mit.edu)

	* yow.c: Include <src/paths.h>, instead of "src/paths.h".

1993-09-10  Roland McGrath  (roland@churchy.gnu.ai.mit.edu)

	* Makefile.in: Support configuring in a different directory when
	${srcdir} has already been configured.
	(ALL_CFLAGS, CPP_CFLAGS): Put -I. -I../src before -I${srcdir}
	-I${srcdir}/../src.
	(b2m, movemail, fakemail, env, emacsserver, emacsclient,
	getdate.o, timer.o, timer): Remove `-I${srcdir}/../src', since it
	is already in CPP_FLAGS.
	* etags.c, emacsclient.c, wakeup.c, timer.c, b2m.c, fakemail.c,
	movemail.c, emacsserver.c: Include <config.h> instead of "config.h".

1993-08-25  Paul Eggert  (eggert@twinsun.com)

	* rcs2log: Change /{/ to /\{/ for POSIX ERE compatibility;
	otherwise, HP awk complains.

	* vcdiff: Append /usr/ccs/bin and /usr/sccs to PATH, since these
	are common hangouts for SCCS commands.

1993-08-14  Richard Stallman  (rms@mole.gnu.ai.mit.edu)

	* Version 19.19 released.

1993-08-12  Richard Stallman  (rms@mole.gnu.ai.mit.edu)

	* Makefile.in (make-path): Dep on config.h.

1993-08-11  Richard Stallman  (rms@mole.gnu.ai.mit.edu)

	* b2m.c (TRUE, FALSE): Don't define if already defined.

1993-08-09  Paul Eggert  (eggert@twinsun.com)

	* rcs2log (awkscript):
	Some sites put comma-separated junk after the fullname.
	Remove it, but leave "Bill Gates, Jr" alone.
	Remove the junk from fullnames like "0000-Admin(0000)".

1993-08-08  Richard Stallman  (rms@mole.gnu.ai.mit.edu)

	* Version 19.18 released.

1993-08-04  Francesco Potortì  (pot@spiff.gnu.ai.mit.edu)

	* etags.c (L_isdef, L_isquote, L_getit): Small optimizations.
	(L_funcs): The (foo::defmumble stuff now should work.
	(consider_token): Function returned random value--corrected.
	(C_entries): Corrected == versus = typo.

1993-08-01  Roland McGrath  (roland@churchy.gnu.ai.mit.edu)

	* etags.c (put_entries): For NODE->rewritten, put pattern before
	\177 and name after, not vice versa.

1993-08-01  Richard Stallman  (rms@mole.gnu.ai.mit.edu)

	* timer.c (main): Generate a SIGIO as soon as we've initialized.

1993-07-30  Francesco Potortì  (pot@cnuce.cnr.it)

	* etags.c (FINCST): Add the fignore status.  Means we are
	after the parameter list and before the open curly brace.
	Allows correct parsing of C++ constructors.
	(C_entries, consider_token): Make use of fignore.
	(consider_token): Reset funcdef when next_token_is_func: when in
	ctags mode makes DEFVAR and others work better.
	(L_isquote): Function that recognizes the "(quote" string.
	(L_getit): Ignore quoting via "'" or "(quote".  Useful for defalias.

1993-07-29  Paul Eggert  (eggert@twinsun.com)

	* rcs-checkin: Don't check whether a file is readable until we have
	decided not to ignore it.

1993-07-20  Richard Stallman  (rms@mole.gnu.ai.mit.edu)

	* Makefile.in (etags): Depend on ../src/config.h.

	* emacsserver.c: Include types.h before file.h.

1993-07-19  Richard Stallman  (rms@mole.gnu.ai.mit.edu)

	* Makefile.in (install): Use .n, not .new, for temporary filenames.

1993-07-18  Richard Stallman  (rms@mole.gnu.ai.mit.edu)

	* Version 19.17 released.

1993-07-15  Jim Blandy  (jimb@totoro.cs.oberlin.edu)

	* etags.c (print_help): Break up the very long strings containing
	the help message into shorter strings, to placate chintzy C
	compilers which can't handle strings that long.

	* wakeup.c: Use CPP tangle from autoconf manual to #include the
	correct combination of <time.h> and <sys/time.h>.

1993-07-08  Francesco Potortì  (pot@cnuce.cnr.it)

	* etags.c (alloca): Remove all references to it.
	(main): Now calls xnew instead of alloca for portability.
	(../src/config.h): Included only if HAVE_CONFIG_H.
	(const): Void definition removed--config.h takes care of it.

1993-07-08  Francesco Potortì  (pot@cnuce.cnr.it)

	* etags.c (consider_token): Was `==', now is `='.
	(consider_token): DEFUNs now treated like funcs in ctags mode.

	* etags.c (LEVEL_OK_FOR_FUNCDEF): Remove.
	(C_entries): Optimized the test that used LEVEL_OK_FOR_FUNCDEF.
	(C_entries): Remove a piece of useless code.
	(C_entries): Making typedef tags is delayed until a semicolon
	is met.  This handles "typedef int X, Y, Z;" correctly.

1993-07-06  Jim Blandy  (jimb@geech.gnu.ai.mit.edu)

	* Version 19.16 released.

	* b2m.c: #include <sys/types.h>.
	(ltoday): Declare this to be time_t.

1993-06-30  Paul Eggert  (eggert@twinsun.com)

	* vcdiff: Add -q option.

1993-06-29  Jim Blandy  (jimb@wookumz.gnu.ai.mit.edu)

	* etags.c: #include "config.h" and the alloca CPP tangle before
	#including the system headers and getopt.h.  AIX requires the
	#pragma to come before any actual C code.

1993-06-21  Jim Blandy  (jimb@wookumz.gnu.ai.mit.edu)

	* Makefile.in (ctags): Depend on etags, so that parallel makes
	don't write etags.o files on top of each other.

1993-06-19  Jim Blandy  (jimb@wookumz.gnu.ai.mit.edu)

	* version 19.15 released.

1993-06-19  Richard Stallman  (rms@mole.gnu.ai.mit.edu)

	* etags.c (add_node): Move var last_node to file scope.

1993-06-17  Jim Blandy  (jimb@wookumz.gnu.ai.mit.edu)

	* Version 19.14 released.

1993-06-16  Jim Blandy  (jimb@wookumz.gnu.ai.mit.edu)

	Bring mumbleclean targets into conformance with GNU coding standards.
	* Makefile.in (distclean): Call clean to do most of the work.
	Delete aixcc.c and TAGS.
	(realclean): Just call distclean.

	* Makefile.in: Remember, spaces are not tabs.

1993-06-13  Richard Stallman  (rms@mole.gnu.ai.mit.edu)

	* Makefile.in (CPP_CFLAGS): New variable.
	Use it instead of ALL_CFLAGS when compiling a .c file.
	(getopt.o, getopt1.o): Add explicit compilation commands.

1993-06-10  Mark D. Baushke  (mdb@cisco.com)

	* etags.c: Reinstate old -f option as an alias for -o for
	installed base uses.

1993-06-09  Jim Blandy  (jimb@wookumz.gnu.ai.mit.edu)

	* emacsserver.c (main): When we're passing a `struct sockaddr_un'
	to bind or accept, cast the pointer, to avoid warnings on systems
	which declare prototypes for this.
	* emacsclient.c (main): Same.

	* Makefile.in (YACC): New variable, to be set by top-level Makefile.

1993-06-08  Jim Blandy  (jimb@wookumz.gnu.ai.mit.edu)

	* Version 19.13 released.

	* wakeup.c: Include sys/types.h, too; I think that's where time_t
	comes from, not sys/time.h.

1993-06-02  Richard Stallman  (rms@mole.gnu.ai.mit.edu)

	* wakeup.c: Include sys/time.h.

	* etags.c: #undef static.

	* Version 19.12 released.

	* Makefile.in (all): Exclude INSTALLABLE_SCRIPTS and SCRIPTS from deps.

1993-06-01  Richard Stallman  (rms@mole.gnu.ai.mit.edu)

	* Version 19.11 released.

	* timer.c [LINUX]: #undef signal.
	* emacsserver.c: #undef signal.

1993-05-30  Richard Stallman  (rms@mole.gnu.ai.mit.edu)

	* wakeup.c (main): Make when a time_t.

1993-05-30  Jim Blandy  (jimb@wookumz.gnu.ai.mit.edu)

	* Makefile.in (${archlibdir}): Use `(cd foo && pwd)' instead of
	`(cd foo ; pwd)' to get the canonical name of a directory; cd
	might fail, and have pwd print out the current directory.

	* movemail.c [MAIL_USE_POP] (main): Don't use non-portable
	string-handling functions.

1993-05-30  Richard Stallman  (rms@mole.gnu.ai.mit.edu)

	* Version 19.10 released.

1993-05-29  Paul Eggert  (eggert@twinsun.com)

	* rcs2log: When given no file arguments, inspect RCS/.* as well
	as RCS/*.  Don't report an error if RCS is empty or nonexistent.

1993-05-29  Richard Stallman  (rms@mole.gnu.ai.mit.edu)

	* Makefile.in (timer): Link with $(LOADLIBES).

1993-05-28  Richard Stallman  (rms@mole.gnu.ai.mit.edu)

	* fakemail.c (put_line): Don't output \n\t unless more text follows.

1993-05-28  Jim Blandy  (jimb@geech.gnu.ai.mit.edu)

	* etags.c: Replace the CPP tangle for alloca with the one from the
	autoconf documentation, since that's working elsewhere.

1993-05-27  Jim Blandy  (jimb@geech.gnu.ai.mit.edu)

	* Makefile.in (ALL_CFLAGS): Add "-I.", so the system and machine
	description files can find their ancestors.

1993-05-27  Richard Stallman  (rms@mole.gnu.ai.mit.edu)

	* Makefile.in (install): Get the scripts from ${srcdir},
	unlike the executables.
	(ALL_CFLAGS): Add -I../src.

1993-05-27  Jim Blandy  (jimb@geech.gnu.ai.mit.edu)

	* Version 19.9 released.

1993-05-26  Jim Blandy  (jimb@wookumz.gnu.ai.mit.edu)

	* Makefile.in (install): Do install the programs listed in
	INSTALLABLE_SCRIPTS.  Make the renaming loop use INSTALLABLES and
	INSTALLABLE_SCRIPTS, instead of writing the programs out.

	* Makefile.in (ALL_CFLAGS): Include -I${srcdir}.
	(getopt.o, getopt1.c): Use ${srcdir} as appropriate.

1993-05-25  Richard Stallman  (rms@mole.gnu.ai.mit.edu)

	* etags.c: Include ../src/config.h.

	* Makefile.in (install): Don't handle INSTALLABLE_SCRIPTS
	in first loop.  Delete files from bindir before installing new ones.
	(ALL_CFLAGS): Use ${srcdir} to find .../src dir.

1993-05-24  Jim Blandy  (jimb@wookumz.gnu.ai.mit.edu)

	* Version 19.8 released.

	* make-docfile.c: Doc fix.

1993-05-24  Richard Stallman  (rms@mole.gnu.ai.mit.edu)

	* tcp.c: Fix comment syntax at top of file.
	(main): Don't call htons with the port number.

1993-05-24  Jim Blandy  (jimb@wookumz.gnu.ai.mit.edu)

	* Makefile.in (timer.o, sorted-doc.c): Link with alloca.o, if it's
	appropriate.

	* Makefile.in (install): Refer to the variables INSTALLABLES and
	INSTALLABLE_SCRIPTS, instead of writing them out.

1993-05-23  Richard Stallman  (rms@mole.gnu.ai.mit.edu)

	* make-path.c (main): Return 0.

1993-05-22  Jim Blandy  (jimb@geech.gnu.ai.mit.edu)

	* Version 19.7 released.

1993-05-22  Richard Stallman  (rms@mole.gnu.ai.mit.edu)

	* make-docfile.c (scan_lisp_file): Recognize defalias like fset.

1993-05-19  Richard Stallman  (rms@mole.gnu.ai.mit.edu)

	* tcp.c: New file.

1993-05-18  Jim Blandy  (jimb@wookumz.gnu.ai.mit.edu)

	* Makefile.in (.c.o): Make the rule start with a tab, not spaces.

1993-05-15  Jim Blandy  (jimb@geech.gnu.ai.mit.edu)

	* timer.c (notify): Don't call sighold or sigrelse; they're USG
	only.  We should really fix this later, but let's just make it
	compile for now.

	Install patches from David J. Mackenzie to make the srcdir option
	work.
	* Makefile.in (srcdir, VPATH): Get this value from the top-level
	Makefile.
	(INSTALLABLES): Split this into two lists - INSTALLABLES and
	INSTALLABLE_SCRIPTS.
	(INSTALLABLE_SCRIPTS): New list.
	(EXECUTABLES): Include INSTALLABLE_SCRIPTS.
	(${archlibdir}): The scripts to be installed live in the source
	tree, not in the object tree.
	(test-distrib): Note that the data file lives in the source tree,
	not the object tree.
	(GETOPTDEPS): Note that getopt.h lives in the source tree.
	(all other targets): Change references to source files to use
	${srcdir}, except for config.h, which lives in the object dir.
	(timer.o): Note that this depends on ../src/config.h.
	* make-docfile.c (main): Add a -d option, to tell it where to find
	the source files.
	* test-distrib.c (main): Take the name of the distribution file to
	test from the command line.

	* timer.c: Fix misspellings of get_date function's name.

1993-05-12  Roland McGrath  (roland@geech.gnu.ai.mit.edu)

	* etags.c (main):
	Don't require that there be input files if -i switches were given.

1993-05-09  Jim Blandy  (jimb@totoro.cs.oberlin.edu)

	The GNU coding standards specify that CFLAGS should be left for
	users to set.
	* Makefile.in (CFLAGS): Put this in the "things configure might
	edit" section, and have it default to -g.
	(ALL_CFLAGS): New variable, set to all the flags which should be
	passed to compilations.  Replace all other uses of CFLAGS with
	ALL_CFLAGS.
	(.c.o): New rule, to pass ALL_CFLAGS to compilations.

	* Makefile.in (DEFS): Remove this; it's always just going to be
	"-DHAVE_CONFIG_H -Demacs".

1993-05-03  Paul Eggert  (eggert@twinsun.com)

	* rcs2log: mawk, SunOS 4.1.3 nawk, and Ultrix/MKS nawk all barf on
	/[/]/, so change it to /[\/]/.  This should work on all
	POSIX-compliant awks.  It's slightly wrong with traditional awk,
	since it matches \ too, but that's a minor problem compared to awk
	syntax errors.

1993-05-01  Jim Blandy  (jimb@geech.gnu.ai.mit.edu)

	* Makefile.in (ALLOCA): New variable, whose value we should
	inherit from the top-level makefile.
	(etags, ctags): Include ALLOCA in the list of object files that
	these executables depend on and link.

1993-04-09  Jim Blandy  (jimb@totoro.cs.oberlin.edu)

	* Makefile.in (DEFS): Rename from CONFIG_CFLAGS.

1993-04-07  Jim Blandy  (jimb@churchy.gnu.ai.mit.edu)

	* make-docfile.c (write_c_args): Print an argument named "defalt"
	as "default".

1993-03-24  Jim Blandy  (jimb@geech.gnu.ai.mit.edu)

	* Makefile.in (C_SWITCH_SYSTEM): New variable.
	(CFLAGS): Include C_SWITCH_SYSTEM in the flags to pass to the
	compiler.

1993-03-22  Francesco Potortì  (pot@cnuce.cnr.it)

	* etags.c (YACC): Flag added to c_ext.
	(c_ext): No more a synonim for c_ext&C_PLPL because of YACC.
	(find_entries): Consistently use streq when reasonable.
	(find_entries): A .y file is a yacc file.
	(get_C_stab): c_ext becomes c_ext&C_PLPL.
	(C_entries): Logical cplpl means c_ext&C_PLPL.
	(C_entries): Logical yacc_rules means we are after the first %%.
	(C_entries): Add logic for yacc files.

1993-03-16  Francesco Potortì  (pot@cnuce.cnr.it)

	* etags.c (C_entries): ':' case moved to the second switch.
	(C_entries): Do not examine token if structdef==scolonseen.
	(consider_token): structtag set to null string for enum.

1993-03-12  Francesco Potortì  (pot@cnuce.cnr.it)

	* etags.c (GET_COOKIE): And related macros removed.
	(logical): Is now int, no more a char.
	(reg): Define deleted.
	(isgood, _gd, notgd): Delete.
	(gotone): Delete.
	(TOKEN): Member linestart removed.
	(linepos, prev_linepos, lb1): Delete.
	(main): Call initbuffer on lbs array instead of lb1.
	(init): Remove the initialization of the logical _gd array.
	(find_entries): A .sa suffix means assembler file.
	(C_create_stab): "auto", "void", "extern", "static" are st_C_typespec.
	All C state machines rewritten.
	(C_entries): Complete rewrite.
	(condider_token): Complete rewrite.
	(getline): Delete.

1993-03-01  Francesco Potortì  (pot@fly.CNUCE.CNR.IT)

	* etags.c (C_entries): Add the quotednl logical variable.
	Used for parsing of #define's spanning multiple lines.

1993-02-23  Francesco Potortì  (pot@fly.CNUCE.CNR.IT)

	* etags.c (C_entries): Save the definedef status even when a
	newline is met inside a string.

1993-03-19  Eric S. Raymond  (eric@geech.gnu.ai.mit.edu)

	* Makefile.in (EXECUTABLES): Add rcs-checkin.

	* Makefile.in (unlock, relock): New productions.

1993-03-16  Paul Eggert  (eggert@twinsun.com)

	* rcs2log: Some awks don't understand "\r".  Code around this.
	Unfortunately this requires putting a carriage return in the
	source code.  Don't assume that rlog will tolerate times like
	`10:10:60'; RCS 5.7 won't allow this.

1993-03-10  Jim Blandy  (jimb@totoro.cs.oberlin.edu)

	* timer.c (main): Set the ownership of the stdin file descriptor
	to the current process.  Print error messages if either of the
	fcntl's fails.

	* timer.c (sigcatch): Declare this to return SIGTYPE (defined in
	../src/config.h), not void.

1993-03-06  Jim Blandy  (jimb@totoro.cs.oberlin.edu)

	* b2m.c (main): Don't exit upon reading a blank line.

1993-03-01  Francesco Potortì  (pot@fly.CNUCE.CNR.IT)

	* etags.c (C_entries): New local variable quotednl.  Used for
	parsing of #define's spanning multiple lines.

	* etags.c (C_entries): Save the definedef status
	even when a newline is met inside a string.

1993-02-26  Jim Blandy  (jimb@totoro.cs.oberlin.edu)

	* timer.c (notify): Initialize waitfor properly.

1993-02-22  Francesco Potortì  (pot@CNUCE.CNR.IT)

	* etags.c (C_entries): Don't reset definedef when a newline inside a
	comment is met.

1993-01-14  Richard Stallman  (rms@mole.gnu.ai.mit.edu)

	* etags.c (find_entries): If filename ends in .f or .for,
	don't try anything but Fortran.

1993-01-08  Michael I Bushnell  (mib@geech.gnu.ai.mit.edu)

	* timer.c (notify): Flush stdout after writing message to avoid lossage
	on terminals.

	(notify): Also, write a newline after the token.

1992-12-12  Jim Blandy  (jimb@totoro.cs.oberlin.edu)

	* Makefile.in (exec_prefix): New variable.
	(bindir, libdir): Use it instead of `prefix'.

	* Makefile.in (CFLAGS): #define HAVE_CONFIG_H, too.

	* Makefile.in (libdir): Default to ${prefix}/lib.
	(archlibdir): Adjust to match.

	* Makefile.in (distclean): Don't delete backup or autosave files.
	(extraclean): Like realclean, but does delete backup and autosave
	files.

	* Makefile.in (realclean): Ignore errors from rm.

	* Makefile.in (distclean): Don't bother to delete ../arch-lib;
	that doesn't exist anymore.

1992-12-11  Jim Blandy  (jimb@totoro.cs.oberlin.edu)

	* Makefile.in (prefix, bindir, libdir, srcdir): New variables, as
	described in the top-level Makefile.
	(UTILITIES): Add make-path to the list of utility programs.
	(../arch-lib): Replaced by the ${archlibdir} target, which places
	the executables in their permanent home.
	(install, install.sysv, install.xenix): Consolidated into one
	target which should work under all circumstances, modulo a few
	ignored error messages.

	* make-docfile.c (scan_c_file): Since DEFVAR_PER_BUFFER now takes
	a different number of arguments than other DEFVARs, recognize it
	specially, and expect the right number of commas.

1992-12-04  Jim Blandy  (jimb@totoro.cs.oberlin.edu)

	* make-path.c: New program, to help with the installation process.
	* Makefile.in (make-path): New target.

	* make-path.c (touchy_mkdir): Remove debugging output.

1992-11-05  Jim Blandy  (jimb@totoro.cs.oberlin.edu)

	* Makefile.in (getdate.o): Add explicit target for this, so we
	can indicate that it depends on ../src/config.h.

1992-11-04  Jim Blandy  (jimb@totoro.cs.oberlin.edu)

	* Makefile.in (CONFIG_CFLAGS): Let the configure script edit this
	instead of CFLAGS.
	(CFLAGS): Add -Demacs and -I../src to CONFIG_CFLAGS to produce this.

1992-09-30  Jim Blandy  (jimb@wookumz.gnu.ai.mit.edu)

	* getdate.y: Correctly recognize Mt. Xinu BSD running on an HP
	9000/300 as BSD; don't include both <sys/time.h> and <time.h> on
	that system.

	* Makefile.in (arch-lib): Give rm the `-f' option.

1992-09-28  Jim Blandy  (jimb@wookumz.gnu.ai.mit.edu)

	* make-docfile.c (write_c_args): Rewritten to correctly print
	&optionals before the first identifier, but after the first paren.
	This code used to just wait for commas or spaces; now it notices
	identifier boundaries.

1992-09-26  Roland McGrath  (roland@churchy.gnu.ai.mit.edu)

	* rcs2log: When getting date, use %02d instead of %.2d in awk printf.

1992-09-23  Jim Blandy  (jimb@wookumz.gnu.ai.mit.edu)

	* make-docfile.c (write_c_args): Print the argument lists properly
	when the first argument is optional.

1992-09-19  Richard Stallman  (rms@mole.gnu.ai.mit.edu)

	* sorted-doc.c (main): Redefine special chars to use fonts tensy, teni.
	Redefine @item.  Set catcode of +.

1992-08-22  Richard Stallman  (rms@mole.gnu.ai.mit.edu)

	* emacsclient.c (main): Set IPC_CREAT in msgget call.

1992-08-20  Richard Stallman  (rms@mole.gnu.ai.mit.edu)

	* etags.c (TEX_funcs): Keep just 1 of two redundant nested loops.
	(TEX_decode_env): Make `tab' one element longer.

1992-08-20  Jim Blandy  (jimb@pogo.cs.oberlin.edu)

	* etags.c (PF_funcs): Recognize the "entry" keyword.

1992-08-18  Jim Blandy  (jimb@pogo.cs.oberlin.edu)

	* Makefile.in: Add rcs2log and vcdiff to the list of utilities.

1992-08-14  Jim Blandy  (jimb@pogo.cs.oberlin.edu)

	* timer.c (events): Rather than having slots marked as in use or
	out of use by the `token' field, keep all pending events at the
	beginning of the array.  When we delete an event in the middle of
	the array, we move the last event into its place.
	(num_events): New variable.
	(schedule): It is now cheaper to find a free event slot;
	events[num_events] is the first free slot.
	(notify): Scan events[0 .. num_events-1], instead of the whole
	array.  When an event fires, move the last event in the array into
	its spot.  Use num_events to determine whether or not there are
	any pending events, not wait_for.
	(getevent): Delete unused variable `ep'.
	(sigcatch): It's now easier to find all the active events.
	(main): Initialize num_events.

	* etags.c: Rather than fret about which systems have index and
	which systems have strchr, and how to tell the difference between
	them, we just write out our own versions.  Big deal.
	(index, rindex): Extern declarations removed.
	(NEED_INDEX, NEED_RINDEX): Special hacks for hpux removed.
	(etags_index, etags_rindex): New declarations.
	(process_file, find_entries, pfnote, TEX_funcs, TEX_decode_env,
	TEX_getit, substr): Use the etags_*index functions, rather than
	the native *index functions.
	(rindex, index): Rename to etags_rindex and tags_rindex, and
	made them unconditionally defined, rather than having them depend
	on NEED_*INDEX.

	* etags.c (savenstr): Add declaration for this at top of file.
	(TEX_decode_env): Don't declare it local to this function.

	* b2m.c: #include "../src/config.h", so we can test for the USG
	macro, and decide whether to include <string.h> or <strings.h>.
	* Makefile.in: Note that b2m.c depends on ../src/config.h.

1992-08-13  Jim Blandy  (jimb@pogo.cs.oberlin.edu)

	* timer.c: Reformatted according to the GNU coding standards.
	Removed arbitrary limits on the number of events queued and the
	length of the tokens used to identify them.
	Removed casts to (void).
	Removed debugging printfs; they clutter the code, and the need
	can be better filled using a real debugger.

1992-08-07  Jim Blandy  (jimb@pogo.cs.oberlin.edu)

	* timer.c: Installed new version from Eric Raymond; this is more
	portable, since it doesn't try to use SIGIO.

1992-07-17  Jim Blandy  (jimb@wookumz.gnu.ai.mit.edu)

	* emacsclient.c (main): If we can't find the socket in this
	person's home directory, print a message which asks if they've
	started the server, instead of just printing the message from
	sys_errmsg; Cygnus finds that people are much less confused by
	this.

1992-07-14  Jim Blandy  (jimb@wookumz.gnu.ai.mit.edu)

	* etags.c: Rather than defining "notdef" when "hpux" is #defined,
	so that index and rindex get defined, why don't we actually
	control index and rindex using symbols called "NEED_INDEX" and
	"NEED_RINDEX", and define them if hpux is defined?  Isn't that a
	little more readable than defining something whose name implies
	that it's not?

1992-07-08  Jim Blandy  (jimb@wookumz.gnu.ai.mit.edu)

	* movemail.c: Merged changes from Jamie Zawinski's byte compiler
	distribution:
	Miscellaneous doc fixes.
	(skip_white, read_lisp_symbol): New functions.
	(scan_lisp_file): Instead of using long hairy strings of ifs, call
	read_lisp_symbol and then see what we got.  Call skip_white
	instead of writing out a loop to do its job.  Correctly extract
	docstrings from "defmacro" declarations.

1992-06-25  Jim Blandy  (jimb@pogo.cs.oberlin.edu)

	* movemail.c (strcpy): Declare this to return char *.

1992-06-18  Jim Blandy  (jimb@pogo.cs.oberlin.edu)

	* etags.c (C_entries): When we find a C++ comment, do actually
	skip to the end of the line; do a 'break' instead of a 'continue'.

1992-06-11  Jim Blandy  (jimb@wookumz.gnu.ai.mit.edu)

	* etags.c (getit): Add missing parenthesis to expression which
	decides if this token is an identifier.

1992-06-04  Roland McGrath  (roland@geech.gnu.ai.mit.edu)

	* etags.c (consider_token): Recognize `ENTRY' macro used in libc.

1992-05-30  Richard Stallman  (rms@mole.gnu.ai.mit.edu)

	* etags.c (put_entries): Always put space between name and line num.

1992-05-28  Ken Raeburn  (Raeburn@Cygnus.COM)

	* etags.c (getit): Parenthesize &&/|| expression to avoid gcc
	warning.
	(LEVEL_OK_FOR_FUNCDEF): Ditto.

1992-05-19  Jim Blandy  (jimb@wookumz.gnu.ai.mit.edu)

	* make-docfile.c (write_c_args): Pass both arguments to putc.

1992-05-10  Roland McGrath  (roland@albert.gnu.ai.mit.edu)

	* etags.c (C_entries): Fix reading of "..." strings.
	(consider_token): Recognize `SYSCALL' and `PSEUDO' macros, used in
	the C library source.

	* etags.c (C_entries): When we see a backslash inside a quoted
	string, skip to the next character.  This allows us to correctly
	deal with strings containing quotes.

1992-05-08  Jim Blandy  (jimb@pogo.cs.oberlin.edu)

	* make-docfile.c (write_c_args): Print the C argument names as
	they would be written in Elisp; print '_' as '-'.

1992-05-07  Richard Stallman  (rms@mole.gnu.ai.mit.edu)

	* movemail.c [POP]: Get user name via getpwuid.

1992-05-04  Jim Blandy  (jimb@pogo.cs.oberlin.edu)

	* Makefile.in: Flags in CC invocations rearranged for no reason.

1992-04-20  Jim Blandy  (jimb@pogo.cs.oberlin.edu)

	* etags.c (print_help): Remember not to embed raw newlines in
	strings - end the lines with `\n\'.

1992-04-17  Jim Blandy  (jimb@pogo.cs.oberlin.edu)

	* timer.c (getevent): Remove declaration of memcpy; since
	different systems have different return types, and we're not even
	using the return type anyway, it wasn't doing us any good.

1992-04-16  Jim Blandy  (jimb@pogo.cs.oberlin.edu)

	* emacsserver.c (msgcatch): Use the SIGTYPE macro to declare the
	type of this function.

1992-04-08  Jim Blandy  (jimb@pogo.cs.oberlin.edu)

	* etags.c: "--no-warning" option renamed to "--no-warn",
	to be consistent with other GNU programs, like makeinfo.

	* Makefile: Renamed to Makefile.in; the configure script
	will edit this to produce Makefile.

1992-04-08  Jim Blandy  (jimb@pogo.cs.oberlin.edu)

	New directory, with files previously in ../etc. [approximate date]
	* README: New file.
	* Makefile: Copy here from ../etc/Makefile.
	* aixcc.lex, b2m.c, cvtmail.c, digest-doc.c:
	* emacsclient.c, emacsserver.c, emacstool.c, env.c:
	* etags-vmslib.c, etags.c, fakemail.c, getdate.c, getdate.y:
	* getopt.c, getopt.h, getopt1.c, hexl.c, leditcfns.c:
	* make-docfile.c, movemail.c, qsort.c, sorted-doc.c:
	* test-distrib.c, testfile, timer.c, wakeup.c, yow.c:
	Move here from ../etc.

;; Local Variables:
;; coding: utf-8
;; End:

  Copyright (C) 1988-1999, 2001-2014 Free Software Foundation, Inc.

  This file is part of GNU Emacs.

  GNU Emacs is free software: you can redistribute it and/or modify
  it under the terms of the GNU General Public License as published by
  the Free Software Foundation, either version 3 of the License, or
  (at your option) any later version.

  GNU Emacs is distributed in the hope that it will be useful,
  but WITHOUT ANY WARRANTY; without even the implied warranty of
  MERCHANTABILITY or FITNESS FOR A PARTICULAR PURPOSE.  See the
  GNU General Public License for more details.

  You should have received a copy of the GNU General Public License
  along with GNU Emacs.  If not, see <http://www.gnu.org/licenses/>.<|MERGE_RESOLUTION|>--- conflicted
+++ resolved
@@ -1,4 +1,13 @@
-<<<<<<< HEAD
+2014-05-26  Paul Eggert  <eggert@cs.ucla.edu>
+
+	Fix rcs2log problems with CVS.
+	Problem reported by Glenn Morris in
+	<http://lists.gnu.org/archive/html/emacs-devel/2014-05/msg00277.html>.
+	Plus, fix some security and filename quoting problems.
+	* rcs2log (logdir): Prefer mktemp if available.
+	(logdir, llogdir): Work even if TMPDIR begins with '-' or has spaces.
+	(output_authors, main awk script): Parse more-recent CVS output format.
+
 2014-05-19  Paul Eggert  <eggert@cs.ucla.edu>
 
 	Remove dependencies on getline and getdelim.
@@ -33,19 +42,6 @@
 	* ctags.c: New file.
 
 2014-05-04  Paul Eggert  <eggert@cs.ucla.edu>
-=======
-2014-05-20  Paul Eggert  <eggert@cs.ucla.edu>
-
-	Fix rcs2log problems with CVS.
-	Problem reported by Glenn Morris in
-	<http://lists.gnu.org/archive/html/emacs-devel/2014-05/msg00277.html>.
-	Plus, fix some security and filename quoting problems.
-	* rcs2log (logdir): Prefer mktemp if available.
-	(logdir, llogdir): Work even if TMPDIR begins with '-' or has spaces.
-	(output_authors, main awk script): Parse more-recent CVS output format.
-
-2014-05-03  Paul Eggert  <eggert@cs.ucla.edu>
->>>>>>> e8f2cc26
 
 	Handle systems without WCONTINUED consistently.  (Bug#15110, 17339)
 	* emacsclient.c (WCONTINUED): Move to ../src/syswait.h.
