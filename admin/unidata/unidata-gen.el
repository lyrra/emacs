;;; unidata-gen.el --- Create files containing character property data  -*- lexical-binding:t -*-

;; Copyright (C) 2008-2022 Free Software Foundation, Inc.

;; Copyright (C) 2005, 2006, 2007, 2008, 2009, 2010, 2011
;;   National Institute of Advanced Industrial Science and Technology (AIST)
;;   Registration Number H13PRO009

;; This file is part of GNU Emacs.

;; GNU Emacs is free software: you can redistribute it and/or modify
;; it under the terms of the GNU General Public License as published by
;; the Free Software Foundation, either version 3 of the License, or
;; (at your option) any later version.

;; GNU Emacs is distributed in the hope that it will be useful,
;; but WITHOUT ANY WARRANTY; without even the implied warranty of
;; MERCHANTABILITY or FITNESS FOR A PARTICULAR PURPOSE.  See the
;; GNU General Public License for more details.

;; You should have received a copy of the GNU General Public License
;; along with GNU Emacs.  If not, see <https://www.gnu.org/licenses/>.

;;; Commentary:

;; SPECIAL NOTICE
;;
;;   This file must be byte-compilable/loadable by `temacs' and also
;;   the entry function `unidata-gen-file' must be runnable by `temacs'.

;; FILES TO BE GENERATED
;;
;;   The entry functions `unidata-gen-file' and `unidata-gen-charprop'
;;   generate these files:
;;
;;   charprop.el
;;	It contains a series of forms of this format:
;;	  (define-char-code-property PROP FILE)
;;	where PROP is a symbol representing a character property
;;	(name, general-category, etc), and FILE is a name of one of
;;	the following files.
;;
;;   uni-name.el, uni-category.el, uni-combining.el, uni-bidi.el,
;;   uni-decomposition.el, uni-decimal.el, uni-digit.el, uni-numeric.el,
;;   uni-mirrored.el, uni-old-name.el, uni-comment.el, uni-uppercase.el,
;;   uni-lowercase.el, uni-titlecase.el
;;	They contain one or more forms of this format:
;;	  (define-char-code-property PROP CHAR-TABLE)
;;	where PROP is the same as above, and CHAR-TABLE is a
;;	char-table containing property values in a compressed format.
;;
;;   When they are installed in .../lisp/international/, the file
;;   "charprop.el" is preloaded in loadup.el.  The other files are
;;   automatically loaded when the Lisp functions
;;   `get-char-code-property' and `put-char-code-property', and C
;;   function uniprop_table are called.
;;
;; FORMAT OF A CHAR TABLE
;;
;;   We want to make a file size containing a char-table small.  We
;;   also want to load the file and get a property value fast.  We
;;   also want to reduce the used memory after loading it.  So,
;;   instead of naively storing a property value for each character in
;;   a char-table (and write it out into a file), we store compressed
;;   data in a char-table as below.
;;
;;   If succeeding 128*N characters have the same property value, we
;;   store that value (or the encoded one) for them.  Otherwise,
;;   compress values (or the encoded ones) for succeeding 128
;;   characters into a single string and store it for those
;;   characters.  The way of compression depends on a property.  See
;;   the section "SIMPLE TABLE", "RUN-LENGTH TABLE", and "WORD-LIST
;;   TABLE".

;;   The char table has five extra slots:
;;      1st: property symbol
;;	2nd: function to call to get a property value,
;;	     or an index number of C function to decode the value,
;;	     or nil if the value can be directly got from the table.
;;	3rd: function to call to put a property value,
;;	     or an index number of C function to encode the value,
;;	     or nil if the value can be directly stored in the table.
;;	4th: function to call to get a description of a property value, or nil
;;	5th: data referred by the above functions

;; List of elements of this form:
;;   (CHAR-or-RANGE PROP1 PROP2 ... PROPn)
;; CHAR-or-RANGE: a character code or a cons of character codes
;; PROPn: string representing the nth property value

(eval-when-compile (require 'cl-lib))

(defvar unidata-list nil)

;; Name of the directory containing files of Unicode Character Database.

;; Dynamically bound in unidata-gen-file.
(defvar unidata-dir nil)

(defun unidata-setup-list (unidata-text-file)
  (let* ((table (list nil))
	 (tail table)
	 (block-names '(("^<CJK Ideograph" . CJK\ IDEOGRAPH)
                        ("^<Tangut Ideograph" . TANGUT\ IDEOGRAPH)
			("^<Hangul Syllable" . HANGUL\ SYLLABLE)
			("^<.*High Surrogate" . HIGH\ SURROGATE)
			("^<.*Low Surrogate" . LOW\ SURROGATE)
			("^<.*Private Use" . PRIVATE\ USE)))
	 val char name)
    (setq unidata-text-file (expand-file-name unidata-text-file unidata-dir))
    (or (file-readable-p unidata-text-file)
	(error "File not readable: %s" unidata-text-file))
    (with-temp-buffer
      ;; Insert a file of this format:
      ;;   (CHAR NAME CATEGORY ...)
      ;; where CHAR is a character code, the following elements are strings
      ;; representing character properties.
      (insert-file-contents unidata-text-file)
      (goto-char (point-min))
      (condition-case nil
	  (while t
	    (setq val (read (current-buffer))
		  char (car val)
		  name (cadr val))

	    ;; Check this kind of block.
	    ;;   4E00;<CJK Ideograph, First>;Lo;0;L;;;;;N;;;;;
	    ;;   9FCB;<CJK Ideograph, Last>;Lo;0;L;;;;;N;;;;;
	    (if (and (= (aref name 0) ?<)
		     (string-match ", First>$" name))
		(let ((first char)
		      (l block-names)
		      block-name)
		  (setq val (read (current-buffer))
			char (car val)
			block-name (cadr val)
			name nil)
		  (while l
		    (if (string-match (caar l) block-name)
			(setq name (cdar l) l nil)
		      (setq l (cdr l))))
		  (setcar val (cons first char))
		  (setcar (cdr val) name)))

	    (when val
	      (setcdr tail (list val))
	      (setq tail (cdr tail))))
	(error nil)))
    (setq unidata-list (cdr table))))

;; Alist of this form:
;;   (FILENAME (PROP INDEX GENERATOR DOCSTRING DESCRIBER DEFAULT VAL-LIST) ...)
;; FILENAME: filename to store the char-table(s)
;; PROP: character property
;; INDEX: index to each element of unidata-list for PROP.
;;   It may be a function that generates an alist of character codes
;;   vs. the corresponding property values.  Currently, only character
;;   codepoints or symbol values are supported in this case.
;; GENERATOR: function to generate a char-table
;; DOCSTRING: docstring for the property
;; DESCRIBER: function to call to get a description string of property value
;; DEFAULT: the default value of the property.  It may have the form
;;   (VAL0 (FROM1 TO1 VAL1) ...) which indicates that the default
;;   value is VAL0 except for characters in the ranges specified by
;;   FROMn and TOn (inclusive).  The default value of characters
;;   between FROMn and TOn is VALn.
;; VAL-LIST: list of specially ordered property values

(defconst unidata-file-alist
  '(
    ;; NB this list is parsed by the Makefile to extract the names of
    ;; the uni-*.el files, so preserve the formatting of those lines.
    ("uni-name.el"
     (name
      1 unidata-gen-table-name
      "Unicode character name.
Property value is a string or nil.
The value nil stands for the default value \"null string\")."
      nil
      nil))
    ("uni-category.el"
     (general-category
      2 unidata-gen-table-symbol
      "Unicode general category.
Property value is one of the following symbols:
  Lu, Ll, Lt, Lm, Lo, Mn, Mc, Me, Nd, Nl, No, Pc, Pd, Ps, Pe, Pi, Pf, Po,
  Sm, Sc, Sk, So, Zs, Zl, Zp, Cc, Cf, Cs, Co, Cn"
      unidata-describe-general-category
      Cn
      ;; The order of elements must be in sync with
      ;; unicode_category_t in src/character.h.
      (Lu Ll Lt Lm Lo Mn Mc Me Nd Nl No Pc Pd Ps Pe Pi Pf Po
	  Sm Sc Sk So Zs Zl Zp Cc Cf Cs Co Cn)))
    ("uni-combining.el"
     (canonical-combining-class
      3 unidata-gen-table-integer
      "Unicode canonical combining class.
Property value is an integer."
      unidata-describe-canonical-combining-class
      0))
    ("uni-bidi.el"
     (bidi-class
      4 unidata-gen-table-symbol
      "Unicode bidi class.
Property value is one of the following symbols:
  L, LRE, LRO, LRI, R, AL, RLE, RLO, RLI, FSI, PDF, PDI,
  EN, ES, ET, AN, CS, NSM, BN, B, S, WS, ON"
      unidata-describe-bidi-class
      ;; The assignment of default values to blocks of code points
      ;; follows the file DerivedBidiClass.txt from the Unicode
      ;; Character Database (UCD).
      (L (#x0600 #x06FF AL) (#xFB50 #xFDFF AL) (#xFE70 #xFEFF AL)
	 (#x0590 #x05FF R) (#x07C0 #x08FF R)
	 (#xFB1D #xFB4F R) (#x10800 #x10FFF R) (#x1E800 #x1EFFF R))
      ;; The order of elements must be in sync with bidi_type_t in
      ;; src/dispextern.h.
      (L R EN AN BN B AL LRE LRO RLE RLO PDF LRI RLI FSI PDI
	 ES ET CS NSM S WS ON)))
    ("uni-decomposition.el"
     (decomposition
      5 unidata-gen-table-decomposition
      "Unicode decomposition mapping.
Property value is a list of characters.  The first element may be
one of these symbols representing compatibility formatting tag:
  font, noBreak, initial, medial, final, isolated, circle, super,
  sub, vertical, wide, narrow, small, square, fraction, compat"
      unidata-describe-decomposition))
    ("uni-decimal.el"
     (decimal-digit-value
      6 unidata-gen-table-integer
      "Unicode numeric value (decimal digit).
Property value is an integer 0..9, or nil.
The value nil stands for NaN \"Numeric_Value\"."))
    ("uni-digit.el"
     (digit-value
      7 unidata-gen-table-integer
      "Unicode numeric value (digit).
Property value is an integer 0..9, or nil.
The value nil stands for NaN \"Numeric_Value\"."))
    ("uni-numeric.el"
     (numeric-value
      8 unidata-gen-table-numeric
      "Unicode numeric value (numeric).
Property value is an integer, a floating point, or nil.
The value nil stands for NaN \"Numeric_Value\"."))
    ("uni-mirrored.el"
     (mirrored
      9 unidata-gen-table-symbol
      "Unicode bidi mirrored flag.
Property value is a symbol `Y' or `N'.  See also the property `mirroring'."
      nil
      N)
     (mirroring
      unidata-gen-mirroring-list unidata-gen-table-character
      "Unicode bidi-mirroring characters.
Property value is a character that has the corresponding mirroring image or nil.
The value nil means that the actual property value of a character
is the character itself."))
    ("uni-old-name.el"
     (old-name
      10 unidata-gen-table-name
      "Unicode old names as published in Unicode 1.0.
Property value is a string or nil.
The value nil stands for the default value \"null string\")."))
    ("uni-comment.el"
     (iso-10646-comment
      11 unidata-gen-table-name
      "Unicode ISO 10646 comment.
Property value is a string."))
    ("uni-uppercase.el"
     (uppercase
      12 unidata-gen-table-character
      "Unicode simple uppercase mapping.
Property value is a character or nil.
The value nil means that the actual property value of a character
is the character itself."
      string))
    ("uni-lowercase.el"
     (lowercase
      13 unidata-gen-table-character
      "Unicode simple lowercase mapping.
Property value is a character or nil.
The value nil means that the actual property value of a character
is the character itself."
      string))
    ("uni-titlecase.el"
     (titlecase
      14 unidata-gen-table-character
      "Unicode simple titlecase mapping.
Property value is a character or nil.
The value nil means that the actual property value of a character
is the character itself."
      string))
    ("uni-special-uppercase.el"
     (special-uppercase
      2 unidata-gen-table-special-casing
      "Unicode unconditional special casing mapping.

Property value is (possibly empty) string or nil.  The value nil denotes that
`uppercase' property should be consulted instead.  A string denotes what
sequence of characters given character maps into.

This mapping includes language- and context-independent special casing rules
defined by Unicode only.  It also does not include association which would
duplicate information from `uppercase' property."
      nil))
    ("uni-special-lowercase.el"
     (special-lowercase
      0 unidata-gen-table-special-casing
      "Unicode unconditional special casing mapping.

Property value is (possibly empty) string or nil.  The value nil denotes that
`lowercase' property should be consulted instead.  A string denotes what
sequence of characters given character maps into.

This mapping includes language- and context-independent special casing rules
defined by Unicode only.  It also does not include association which would
duplicate information from `lowercase' property."
      nil))
    ("uni-special-titlecase.el"
     (special-titlecase
      1 unidata-gen-table-special-casing
      "Unicode unconditional special casing mapping.

Property value is (possibly empty) string or nil.  The value nil denotes that
`titlecase' property should be consulted instead.  A string denotes what
sequence of characters given character maps into.

This mapping includes language- and context-independent special casing rules
defined by Unicode only.  It also does not include association which would
duplicate information from `titlecase' property."
      nil))
    ("uni-brackets.el"
     (paired-bracket
      unidata-gen-brackets-list unidata-gen-table-character
      "Unicode bidi paired-bracket characters.
Property value is the paired bracket character, or nil.
The value nil means that the character is neither an opening nor
a closing paired bracket."
      string)
     (bracket-type
      unidata-gen-bracket-type-list unidata-gen-table-symbol
      "Unicode bidi paired-bracket type.
Property value is a symbol `o' (Open), `c' (Close), or `n' (None)."
      unidata-describe-bidi-bracket-type
      n
      ;; The order of elements must be in sync with bidi_bracket_type_t
      ;; in src/dispextern.h.
      (n o c)))))

;; Functions to access the above data.
(cl-defstruct (unidata-prop
               (:type list)
               (:constructor nil))
  prop index generator docstring describer default val-list)


;; SIMPLE TABLE
;;
;; If the type of character property value is character, and the
;; values of succeeding character codes are usually different, we use
;; a char-table described here to store such values.
;;
;; A char-table divides character code space (#x0..#x3FFFFF) into
;; #x8000 blocks (each block contains 128 characters).

;; If all characters of a block have no property, a char-table has the
;; symbol nil for that block.  Otherwise a char-table has a string of
;; the following format for it.
;;
;; The first character of the string is ?\001.
;; The second character of the string is FIRST-INDEX.
;; The Nth (N > 1) character of the string is a property value of the
;; character (BLOCK-HEAD + FIRST-INDEX + N - 2), where BLOCK-HEAD is
;; the first character of the block.
;;
;; This kind of char-table has these extra slots:
;;   1st: the property symbol
;;   2nd: nil
;;   3rd: 0 (corresponding to uniprop_encode_character in chartab.c)
;;   4th to 5th: nil

(defun unidata-gen-table-character (prop prop-idx &rest _ignore)
  (let ((table (make-char-table 'char-code-property-table))
	(vec (make-vector 128 0))
	(tail unidata-list)
	elt range val)
    (if (functionp prop-idx)
	(setq tail (funcall prop-idx)
	      prop-idx 1))
    (while tail
      (setq elt (car tail) tail (cdr tail))
      (setq range (car elt)
	    val (nth prop-idx elt))
      (setq val (if (= (length val) 0)
	            nil
	          (string-to-number val 16)))
      (if (consp range)
	  (if val
	      (set-char-table-range table range val))
	(let* ((start (ash (ash range -7) 7))
	       (limit (+ start 127))
	       first-index last-index)
	  (fillarray vec 0)
	  (if val
	      (aset vec (setq last-index (setq first-index (- range start)))
		    val))
	  (while (and (setq elt (car tail) range (car elt))
		      (integerp range)
		      (<= range limit))
	    (setq val (nth prop-idx elt))
	    (when (> (length val) 0)
	      (aset vec (setq last-index (- range start))
		    (string-to-number val 16))
	      (or first-index
		  (setq first-index last-index)))
	    (setq tail (cdr tail)))
	  (when first-index
	    (let ((str (string 1 first-index)))
	      (while (<= first-index last-index)
		(setq str (format "%s%c"  str (or (aref vec first-index) 0))
		      first-index (1+ first-index)))
	      (set-char-table-range table (cons start limit) str))))))

    (set-char-table-extra-slot table 0 prop)
    (set-char-table-extra-slot table 2 0)
    table))



;; RUN-LENGTH TABLE
;;
;; If many characters of successive character codes have the same
;; property value, we use a char-table described here to store the
;; values.
;;
;; At first, instead of a value itself, we store an index number to
;; the VAL-TABLE (5th extra slot) in the table.  We call that index
;; number as VAL-CODE here after.
;;
;; A char-table divides character code space (#x0..#x3FFFFF) into
;; #x8000 blocks (each block contains 128 characters).
;;
;; If all characters of a block have the same value, a char-table has
;; VAL-CODE for that block.  Otherwise a char-table has a string of
;; the following format for that block.
;;
;; The first character of the string is ?\002.
;; The following characters has this form:
;;   ( VAL-CODE RUN-LENGTH ? ) +
;; where:
;;   VAL-CODE (0..127): index into VAL-TABLE.
;;   RUN-LENGTH (130..255):
;;     (RUN-LENGTH - 128) specifies how many characters have the same
;;     value.  If omitted, it means 1.
;;
;; This kind of char-table has these extra slots:
;;   1st: the property symbol
;;   2nd: 0 (corresponding to uniprop_decode_value in chartab.c)
;;   3rd: 1..3 (corresponding to uniprop_encode_xxx in chartab.c)
;;   4th: function or nil
;;   5th: VAL-TABLE

;; Encode the character property value VAL into an integer value by
;; VAL-LIST.  By side effect, VAL-LIST is modified.
;; VAL-LIST has this form:
;;   ((nil . 0) (VAL1 . 1) (VAL2 . 2) ...)
;; If VAL is one of VALn, just return n.
;; Otherwise, VAL-LIST is modified to this:
;;   ((nil . 0) (VAL1 . 1) (VAL2 . 2) ... (VAL . n+1))
;;
;; WARN is an optional warning to display when the value list is
;; extended, for property values that need to be in sync with other
;; parts of Emacs; currently only used for bidi-class.

(defun unidata-encode-val (val-list val &optional warn)
  (let ((slot (assoc val val-list))
	val-code)
    (if slot
	(cdr slot)
      (if warn (message warn val))
      (setq val-code (length val-list))
      (nconc val-list (list (cons val val-code)))
      val-code)))

;; Generate a char-table for the character property PROP.

(defun unidata-gen-table (prop prop-idx val-func default-value val-list)
  (let ((table (make-char-table 'char-code-property-table))
	(vec (make-vector 128 0))
	;; When this warning is printed, there's a need to make the
	;; following changes:
	;; (1) update unidata-file-alist with the new bidi-class values;
	;; (2) extend bidi_type_t enumeration on src/dispextern.h to
	;;     include the new classes;
	;; (3) possibly update the assertion in bidi.c:bidi_check_type; and
	;; (4) possibly update the switch cases in
	;;     bidi.c:bidi_get_type and bidi.c:bidi_get_category.
	(bidi-warning "\
** Found new bidi-class `%s', please update bidi.c and dispextern.h")
	tail elt range val val-code
	prev-range-data)
    (setq val-list (cons nil (copy-sequence val-list)))
    (setq tail val-list val-code 0)
    ;; Convert (nil A B ...) to ((nil . 0) (A . 1) (B . 2) ...)
    (while tail
      (setcar tail (cons (car tail) val-code))
      (setq tail (cdr tail) val-code (1+ val-code)))
    (setq default-value (if (consp default-value)
	                    (copy-sequence default-value)
	                  (list default-value)))
    (setcar default-value
	    (unidata-encode-val val-list (car default-value)))
    (set-char-table-range table t (car default-value))
    (set-char-table-range table nil (car default-value))
    (dolist (elm (cdr default-value))
      (setcar (nthcdr 2 elm)
	      (unidata-encode-val val-list (nth 2 elm)))
      (set-char-table-range table (cons (car elm) (nth 1 elm)) (nth 2 elm)))

    (if (functionp prop-idx)
	(setq tail (funcall prop-idx)
	      prop-idx 1)
      (setq tail unidata-list))
    (while tail
      (setq elt (car tail) tail (cdr tail))
      (setq range (car elt)
	    val (funcall val-func (nth prop-idx elt)))
      (setq val-code (if val (unidata-encode-val val-list val
						 (and (eq prop 'bidi-class)
						      bidi-warning))))
      (if (consp range)
	  (when val-code
	    (set-char-table-range table range val-code)
	    (let ((from (car range)) (to (cdr range)))
	      ;; If RANGE doesn't end at the char-table boundary (each
	      ;; 128 characters), we may have to carry over the data
	      ;; for the last several characters (at most 127 chars)
	      ;; to the next loop.  In that case, set PREV-RANGE-DATA
	      ;; to ((FROM . TO) . VAL-CODE) where (FROM . TO)
	      ;; specifies the range of characters handled in the next
	      ;; loop.
	      (when (< (logand to #x7F) #x7F)
		(if (< from (logand to #x1FFF80))
		    (setq from (logand to #x1FFF80)))
		(setq prev-range-data (cons (cons from to) val-code)))))
	(let* ((start (ash (ash range -7) 7))
	       (limit (+ start 127))
	       str count new-val from to vcode)
	  (fillarray vec (car default-value))
	  (dolist (elm (cdr default-value))
	    (setq from (car elm) to (nth 1 elm))
	    (when (and (<= from limit)
		       (or (>= from start) (>= to start)))
	      (setq from (max from start)
		    to (min to limit)
		    vcode (nth 2 elm))
	      (while (<= from to)
		(aset vec (- from start) vcode)
		(setq from (1+ from)))))
	  ;; See the comment above.
	  (when (and prev-range-data
		     (>= (cdr (car prev-range-data)) start))
	    (setq from (car (car prev-range-data))
		  to (cdr (car prev-range-data))
		  vcode (cdr prev-range-data))
	    (while (<= from to)
	      (aset vec (- from start) vcode)
	      (setq from (1+ from))))
	  (setq prev-range-data nil)
	  (if val-code
	      (aset vec (- range start) val-code))
	  (while (and (setq elt (car tail) range (car elt))
		      (integerp range)
		      (<= range limit))
	    (setq new-val (funcall val-func (nth prop-idx elt)))
	    (if (not (eq val new-val))
		(setq val new-val
		      val-code (if val (unidata-encode-val
					val-list val (and (eq prop 'bidi-class)
							  bidi-warning)))))
	    (if val-code
		(aset vec (- range start) val-code))
	    (setq tail (cdr tail)))
	  (setq str "\002" val-code -1 count 0)
	  (mapc #'(lambda (x)
		    (if (= val-code x)
			(setq count (1+ count))
		      (if (> count 2)
			  (setq str (concat str (string val-code
							(+ count 128))))
			(if (= count 2)
			    (setq str (concat str (string val-code val-code)))
			  (if (= count 1)
			      (setq str (concat str (string val-code))))))
		      (setq val-code x count 1)))
		vec)
	  (if (= count 128)
	      (if val
		  (set-char-table-range table (cons start limit) val-code))
	    (set-char-table-range table (cons start limit)
		                  (if (= val-code 0)
		                      str
		                    (concat str (if (> count 2)
		                                    (string val-code (+ count 128))
		                                  (if (= count 2)
		                                      (string val-code val-code)
		                                    (string val-code))))))))))

    (set-char-table-extra-slot table 0 prop)
    (set-char-table-extra-slot table 4 (vconcat (mapcar #'car val-list)))
    table))

(defun unidata-gen-table-symbol (prop index default-value val-list)
  (let ((table (unidata-gen-table prop index
				  #'(lambda (x) (and (> (length x) 0)
						     (intern x)))
				  default-value val-list)))
    (set-char-table-extra-slot table 1 0)
    (set-char-table-extra-slot table 2 1)
    table))

(defun unidata-gen-table-integer (prop index default-value val-list)
  (let ((table (unidata-gen-table prop index
				  #'(lambda (x) (and (> (length x) 0)
						     (string-to-number x)))
				  default-value val-list)))
    (set-char-table-extra-slot table 1 0)
    (set-char-table-extra-slot table 2 1)
    table))

(defun unidata-gen-table-numeric (prop index default-value val-list)
  (let ((table (unidata-gen-table prop index
				  #'(lambda (x)
				      (if (string-match "/" x)
					  (/ (float (string-to-number x))
					     (string-to-number
					      (substring x (match-end 0))))
					(if (> (length x) 0)
					    (string-to-number x))))
				  default-value val-list)))
    (set-char-table-extra-slot table 1 0)
    (set-char-table-extra-slot table 2 2)
    table))


;; WORD-LIST TABLE

;;   If the table is for `name' property, each character in the string
;;   is one of these:
;;	DIFF-HEAD-CODE (0, 1, or 2):
;;	  specifies how to decode the following characters.
;;	WORD-CODE (3..#x7FF excluding '-', '0'..'9', 'A'..'Z'):
;;	  specifies an index number into WORD-TABLE (see below)
;;      Otherwise (' ', '-', '0'..'9', 'A'..'Z'):
;;	  specifies a literal word.
;;
;;   The 4th slots is a vector:
;;	[ WORD-TABLE BLOCK-NAME HANGUL-JAMO-TABLE ]
;;   WORD-TABLE is a vector of word symbols.
;;   BLOCK-NAME is a vector of name symbols for a block of characters.
;;   HANGUL-JAMO-TABLE is `unidata-name-jamo-name-table'.

;; Return the difference of symbol list L1 and L2 in this form:
;;   (DIFF-HEAD SYM1 SYM2 ...)
;; DIFF-HEAD is ((SAME-HEAD-LENGTH * 16) + SAME-TAIL-LENGTH).
;; Ex: If L1 is (a b c d e f) and L2 is (a g h e f), this function
;; returns ((+ (* 1 16) 2) g h).
;; It means that we can get L2 from L1 by prepending the first element
;; of L1 and appending the last 2 elements of L1 to the list (g h).
;; If L1 and L2 don't have common elements at the head and tail,
;; set DIFF-HEAD to -1 and SYM1 ... to the elements of L2.

(defun unidata-word-list-diff (l1 l2)
  (let ((beg 0)
	(end 0)
	(len1 (length l1))
	(len2 (length l2)))
    (when (< len1 16)
      (while (and l1 (eq (car l1) (car l2)))
	(setq beg (1+ beg)
	      l1 (cdr l1) len1 (1- len1) l2 (cdr l2) len2 (1- len2)))
      (while (and (< end len1) (< end len2)
		  (eq (nth (- len1 end 1) l1) (nth (- len2 end 1) l2)))
	(setq end (1+ end))))
    (let ((result (list (if (= (+ beg end) 0)
	                    -1
	                  (+ (* beg 16) (+ beg (- len1 end)))))))
      (while (< end len2)
        (push (nth (- len2 end 1) l2) (cdr result))
        (setq end (1+ end)))
      result)))

;; Return a compressed form of the vector VEC.  Each element of VEC is
;; a list of symbols of which names can be concatenated to form a
;; character name.  This function changes those elements into
;; compressed forms by utilizing the fact that diff of consecutive
;; elements is usually small.

(defun unidata-word-list-compress (vec)
  (let (last-elt last-idx diff-head elt val)
    (dotimes (i 128)
      (setq elt (aref vec i))
      (when elt
	(if (null last-elt)
	    (setq diff-head -1
		  val (cons 0 elt))
	  (setq val (unidata-word-list-diff last-elt elt))
	  (if (= (car val) -1)
	      (setq diff-head -1
		    val (cons 0 (cdr val)))
	    (if (eq diff-head (car val))
		(setq val (cons 2 (cdr val)))
	      (setq diff-head (car val))
	      (if (>= diff-head 0)
		  (setq val (cons 1 val))))))
	(aset vec i val)
	(setq last-idx i last-elt elt)))
    (if (not last-idx)
	(setq vec nil)
      (if (< last-idx 127)
	  (let ((shorter (make-vector (1+ last-idx) nil)))
	    (dotimes (i (1+ last-idx))
	      (aset shorter i (aref vec i)))
	    (setq vec shorter))))
    vec))

;; Encode the word index IDX into a characters code that can be
;; embedded in a string.

(defsubst unidata-encode-word (idx)
  ;; Exclude 0, 1, 2.
  (+ idx 3))

;; Decode the character code CODE (that is embedded in a string) into
;; the corresponding word name by looking up WORD-TABLE.

(defsubst unidata-decode-word (code word-table)
  (setq code (- code 3))
  (if (< code (length word-table))
      (aref word-table code)))

;; Table of short transliterated name symbols of Hangul Jamo divided
;; into Choseong, Jungseong, and Jongseong.

(defconst unidata-name-jamo-name-table
  [[G GG N D DD R M B BB S SS nil J JJ C K T P H]
   [A AE YA YAE EO E YEO YE O WA WAE OE YO U WEO WE WI YU EU YI I]
   [G GG GS N NJ NH D L LG LM LB LS LT LP LH M B BS S SS NG J C K T P H]])

;; Return a name of CHAR.  VAL is the current value of (aref TABLE
;; CHAR).

(fset 'unidata-get-name '(lambda (char val table)
  (cond
   ((stringp val)
    (if (> (aref val 0) 0)
	val
      (let* ((first-char (ash (ash char -7) 7))
	     (word-table (aref (char-table-extra-slot table 4) 0))
	     (i 1)
	     (len (length val))
	     (vec (make-vector 128 nil))
	     (idx 0)
	     (case-fold-search nil)
	     c word-list tail-list last-list diff-head)
	(while (< i len)
	  (setq c (aref val i))
	  (if (< c 3)
	      (progn
		(if (or word-list tail-list)
		    (aset vec idx
			  (setq last-list (nconc word-list tail-list))))
		(setq i (1+ i) idx (1+ idx)
		      word-list nil tail-list nil)
		(if (> c 0)
		    (let ((l last-list))
		      (if (= c 1)
			  (setq diff-head
				(prog1 (aref val i) (setq i (1+ i)))))
		      (setq tail-list (nthcdr (% diff-head 16) last-list))
		      (dotimes (_ (/ diff-head 16))
			(setq word-list (nconc word-list (list (car l)))
			      l (cdr l))))))
	    (setq word-list
		  (nconc word-list
			 (list (symbol-name
				(unidata-decode-word c word-table))))
		  i (1+ i))))
	(if (or word-list tail-list)
	    (aset vec idx (nconc word-list tail-list)))
	(setq val nil)
	(dotimes (i 128)
	  (setq c (+ first-char i))
	  (let ((name (aref vec i)))
	    (if name
		(let ((tail (cdr (setq name (copy-sequence name))))
		      elt)
		  (while tail
		    (setq elt (car tail))
		    (or (string= elt "-")
			(progn
			  (setcdr tail (cons elt (cdr tail)))
			  (setcar tail " ")))
		    (setq tail (cddr tail)))
		  (setq name (apply #'concat name))))
	    (aset table c name)
	    (if (= c char)
		(setq val name))))
	val)))

   ((and (integerp val) (> val 0))
    (let* ((symbol-table (aref (char-table-extra-slot table 4) 1))
	   (sym (aref symbol-table (1- val))))
      (cond ((eq sym 'HANGUL\ SYLLABLE)
	     (let ((jamo-name-table (aref (char-table-extra-slot table 4) 2)))
	       ;; SIndex = S - SBase
	       (setq char (- char #xAC00))
	       (let ( ;; LIndex = SIndex / NCount
		     (L (/ char 588))
		     ;; VIndex = (SIndex % NCount) * TCount
		     (V (/ (% char 588) 28))
		     ;; TIndex = SIndex % TCount
		     (T (% char 28)))
		 (format "HANGUL SYLLABLE %s%s%s"
			 ;; U+110B is nil in this table.
			 (or (aref (aref jamo-name-table 0) L) "")
			 (aref (aref jamo-name-table 1) V)
			 (if (= T 0) ""
			   (aref (aref jamo-name-table 2) (1- T)))))))
	    ((eq sym 'CJK\ IDEOGRAPH)
	     (format "%s-%04X" sym char))
	    ((eq sym 'TANGUT\ IDEOGRAPH)
	     (format "%s-%04X" sym char))
	    ((eq sym 'CJK\ COMPATIBILITY\ IDEOGRAPH)
	     (format "%s-%04X" sym char))
	    ((eq sym 'HIGH\ SURROGATE)
	     (format "%s-%04X" sym char))
	    ((eq sym 'LOW\ SURROGATE)
	     (format "%s-%04X" sym char))
	    ((eq sym 'VARIATION\ SELECTOR)
	     (format "%s-%d" sym (+ (- char #xe0100) 17)))))))))

;; Store VAL as the name of CHAR in TABLE.

(fset 'unidata-put-name '(lambda (char val table)
  (let ((current-val (aref table char)))
    (if (and (stringp current-val) (= (aref current-val 0) 0))
	(funcall (char-table-extra-slot table 1) char current-val table))
    (aset table char val))))

(defun unidata-get-decomposition (char val table)
  (cond
   ((not val)
    (list char))

   ((consp val)
    val)

   ((stringp val)
    (if (> (aref val 0) 0)
	val
      (let* ((first-char (ash (ash char -7) 7))
	     (word-table (char-table-extra-slot table 4))
	     (i 1)
	     (len (length val))
	     (vec (make-vector 128 nil))
	     (idx 0)
	     (case-fold-search nil)
	     c word-list tail-list last-list diff-head)
	(while (< i len)
	  (setq c (aref val i))
	  (if (< c 3)
	      (progn
		(if (or word-list tail-list)
		    (aset vec idx
			  (setq last-list (nconc word-list tail-list))))
		(setq i (1+ i) idx (1+ idx)
		      word-list nil tail-list nil)
		(if (> c 0)
		    (let ((l last-list))
		      (if (= c 1)
			  (setq diff-head
				(prog1 (aref val i) (setq i (1+ i)))))
		      (setq tail-list (nthcdr (% diff-head 16) last-list))
		      (dotimes (_ (/ diff-head 16))
			(setq word-list (nconc word-list (list (car l)))
			      l (cdr l))))))
	    (setq word-list
		  (nconc word-list
			 (list (or (unidata-decode-word c word-table) c)))
		  i (1+ i))))
	(if (or word-list tail-list)
	    (aset vec idx (nconc word-list tail-list)))
	(dotimes (i 128)
	  (aset table (+ first-char i) (aref vec i)))
	(setq val (aref vec (- char first-char)))
	(or val (list char)))))

   ;; Hangul syllable
   ((and (eq val 0) (>= char #xAC00) (<= char #xD7A3))
    ;; SIndex = S (char) - SBase (#xAC00)
    (setq char (- char #xAC00))
    (let (;; L = LBase + SIndex / NCount
	  (L (+ #x1100 (/ char 588)))
	  ;; V = VBase + (SIndex % NCount) * TCount
	  (V (+ #x1161 (/ (% char 588) 28)))
	  ;; LV = SBase + (SIndex / TCount) * TCount
	  (LV (+ #xAC00 (* (/ char 28) 28)))
	  ;; T = TBase + SIndex % TCount
	  (T (+ #x11A7 (% char 28))))
      (if (= T #x11A7)
	  (list L V)
	(list LV T))))

   ))

;; Store VAL as the decomposition information of CHAR in TABLE.

(defun unidata-put-decomposition (char val table)
  (let ((current-val (aref table char)))
    (if (and (stringp current-val) (= (aref current-val 0) 0))
	(funcall (char-table-extra-slot table 1) char current-val table))
    (aset table char val)))

;; UnicodeData.txt contains these lines:
;;   0000;<control>;Cc;0;BN;;;;;N;NULL;;;;
;;   ...
;;   0020;SPACE;Zs;0;WS;;;;;N;;;;;
;;   ...
;; The following command yields a file of about 96K bytes.
;;   % gawk -F ';' '{print $1,$2;}' < UnicodeData.txt | gzip > temp.gz
;; With the following function, we can get a file of almost the same
;; size.

;; Generate a char-table for character names.

(defun unidata-gen-table-word-list (prop prop-idx val-func)
  (let ((table (make-char-table 'char-code-property-table))
	(word-list (list nil))
	word-table
	block-list block-word-table block-end
	tail elt range val idx)
    (setq tail unidata-list)
    (setq block-end -1)
    (while tail
      (setq elt (car tail) tail (cdr tail))
      (setq range (car elt)
	    val (funcall val-func (nth prop-idx elt)))
      ;; Treat the sequence of "CJK COMPATIBILITY IDEOGRAPH-XXXX" and
      ;; "VARIATION SELECTOR-XXX" as a block.
      (if (and (consp val) (eq prop 'name)
	       (or (and (eq (car val) 'CJK)
			(eq (nth 1 val) 'COMPATIBILITY))
		   (and (>= range #xe0100)
			(eq (car val) 'VARIATION)
			(eq (nth 1 val) 'SELECTOR))))
	  (let ((first (car val))
		(second (nth 1 val))
		(start range))
	    (while (and (setq elt (car tail) range (car elt)
			      val (funcall val-func (nth prop-idx elt)))
			(consp val)
			(eq first (car val))
			(eq second (nth 1 val)))
	      (setq block-end range
		    tail (cdr tail)))
	    (setq range (cons start block-end)
		  val (if (eq first 'CJK) 'CJK\ COMPATIBILITY\ IDEOGRAPH
			'VARIATION\ SELECTOR))))

      (if (consp range)
	  (if val
	      (let ((slot (assq val block-list)))
		(setq range (cons (car range) (cdr range)))
		(setq block-end (cdr range))
		(if slot
		    (nconc slot (list range))
		  (push (list val range) block-list))))
	(let* ((start (ash (ash range -7) 7))
	       (limit (+ start 127))
	       (vec (make-vector 128 nil)))
	  (if (<= start block-end)
	      ;; START overlap with the previous block.
	      (aset table range (nth prop-idx elt))
	    (if val
		(aset vec (- range start) val))
	    (while (and (setq elt (car tail) range (car elt))
			(integerp range)
			(<= range limit))
	      (setq val (funcall val-func (nth prop-idx elt)))
	      (if val
		  (aset vec (- range start) val))
	      (setq tail (cdr tail)))
	    (setq vec (unidata-word-list-compress vec))
	    (when vec
	      (dotimes (i (length vec))
		(dolist (elt (aref vec i))
		  (if (symbolp elt)
                      (cl-incf (alist-get elt (cdr word-list) 0)))))
	      (set-char-table-range table (cons start limit) vec))))))
    (setq word-list (sort (cdr word-list)
			  #'(lambda (x y) (> (cdr x) (cdr y)))))
    (setq tail word-list idx 0)
    (while tail
      (setcdr (car tail) (unidata-encode-word idx))
      (setq idx (1+ idx) tail (cdr tail)))
    (setq word-table (make-vector (length word-list) nil))
    (setq idx 0)
    (dolist (elt word-list)
      (aset word-table idx (car elt))
      (setq idx (1+ idx)))

    (if (and (eq prop 'decomposition)
	     (> idx 32))
	(error "Too many symbols in decomposition data"))

    (dotimes (i (/ #x110000 128))
      (let* ((idx (* i 128))
	     (vec (aref table idx)))
	(when (vectorp vec)
	  (dotimes (i (length vec))
	    (let ((tail (aref vec i))
		  elt code)
	      (if (not tail)
		  (aset vec i "\0")
		(while tail
		  (setq elt (car tail)
			code (if (integerp elt) elt
			       (cdr (assq elt word-list))))
		  (setcar tail (string code))
		  (setq tail (cdr tail)))
		(aset vec i (mapconcat #'identity (aref vec i) "")))))
	  (set-char-table-range
	   table (cons idx (+ idx 127))
	   (mapconcat #'identity vec "")))))

    (setq block-word-table (make-vector (length block-list) nil))
    (setq idx 0)
    (dolist (elt block-list)
      (dolist (e (cdr elt))
	(set-char-table-range table e (1+ idx)))
      (aset block-word-table idx (car elt))
      (setq idx (1+ idx)))

    (set-char-table-extra-slot table 0 prop)
    (set-char-table-extra-slot table 4 (cons word-table block-word-table))
    table))

(defun unidata-split-name (str)
  (if (symbolp str)
      str
    (let ((len (length str))
	  (l nil)
	  (idx 0)
	  c)
      (if (or (= len 0)
	      ;; Unicode Standard, paragraph 4.8: "For all other
	      ;; Unicode code points of all other types (Control,
	      ;; Private-Use, Surrogate, Noncharacter, and Reserved),
	      ;; the value of the Name property is the null string."
	      ;; We already handle elsewhere all the characters except
	      ;; Cc, Control characters, which are handled here.
	      (string= str "<control>"))
	  nil
	(dotimes (i len)
	  (setq c (aref str i))
	  (if (= c 32)
	      (setq l (cons (intern (substring str idx i)) l)
		    idx (1+ i))
	    (if (and (= c ?-) (< idx i)
		     (< (1+ i) len) (/= (aref str (1+ i)) 32))
		(setq l (cons '- (cons (intern (substring str idx i)) l))
		      idx (1+ i)))))
	(nreverse (cons (intern (substring str idx)) l))))))

<<<<<<< HEAD
(defun unidata-gen-table-name (prop index &rest ignore)
=======
(defun unidata-gen-table-name (prop index &rest _ignore)
>>>>>>> 9adc93e6
  (let* ((table (unidata-gen-table-word-list prop index 'unidata-split-name))
	 (word-tables (char-table-extra-slot table 4)))
    (set-char-table-extra-slot table 1 (symbol-function 'unidata-get-name))
    (set-char-table-extra-slot table 2 (symbol-function 'unidata-put-name))

    (set-char-table-extra-slot table 4
			       (if (eq prop 'name)
				   (vector (car word-tables)
					   (cdr word-tables)
					   unidata-name-jamo-name-table)
				 (vector (car word-tables))))
    table))

(defun unidata-split-decomposition (str)
  (if (symbolp str)
      str
    (let ((len (length str))
	  (l nil)
	  (idx 0))
      (if (= len 0)
	  nil
	(dotimes (i len)
	  (let ((c (aref str i)))
	    (when (= c ?\s)
	      (push (if (= (aref str idx) ?<)
		        (intern (substring str (1+ idx) (1- i)))
		      (string-to-number (substring str idx i) 16))
		    l)
	      (setq idx (1+ i)))))
	(push (if (= (aref str idx) ?<)
	          (intern (substring str (1+ idx) (1- len)))
	        (string-to-number (substring str idx len) 16))
	      l)
	(nreverse l)))))


(defun unidata-gen-table-decomposition (prop index &rest _ignore)
  (let* ((table (unidata-gen-table-word-list prop index 'unidata-split-decomposition))
	 (word-tables (char-table-extra-slot table 4)))
    (set-char-table-extra-slot table 1
			       (symbol-function 'unidata-get-decomposition))
    (set-char-table-extra-slot table 2
			       (symbol-function 'unidata-put-decomposition))
    (set-char-table-extra-slot table 4 (car word-tables))
    table))




(defvar unidata-gen-table-special-casing--cache nil
  "Cached value for `unidata-gen-table-special-casing' function.")

(defun unidata-gen-table-special-casing--do-load ()
  (let (result)
    (with-temp-buffer
      (insert-file-contents (expand-file-name "SpecialCasing.txt" unidata-dir))
      (goto-char (point-min))
      (while (not (eobp))
        ;; Ignore empty lines and comments.
        (unless (or (eq (char-after) ?\n) (eq (char-after) ?#))
          (let ((line (split-string
                       (buffer-substring (point) (progn (end-of-line) (point)))
                       ";" "")))
            ;; Ignore entries with conditions, i.e. those with six values.
            (when (= (length line) 5)
              (let ((ch (string-to-number (pop line) 16)))
                (setcdr (cddr line) nil) ; strip comment
                (push
                 (cons ch
                       (mapcar (lambda (entry)
                                 (mapcar (lambda (n) (string-to-number n 16))
                                         (split-string entry)))
                               line))
                 result)))))
        (forward-line)))
    result))

(defun unidata-gen-table-special-casing (prop prop-idx &rest _ignore)
  (let ((table (make-char-table 'char-code-property-table)))
    (set-char-table-extra-slot table 0 prop)
    (mapc (lambda (entry)
            (let ((ch (car entry)) (v (nth prop-idx (cdr entry))))
              ;; If character maps to a single character, the mapping is already
              ;; covered by regular casing property.  Don’t store those.
              (when (/= (length v) 1)
                (set-char-table-range table ch (apply #'string v)))))
          (or unidata-gen-table-special-casing--cache
              (setq unidata-gen-table-special-casing--cache
                    (unidata-gen-table-special-casing--do-load))))
    table))


(fset
  'unidata-describe-general-category '(lambda (val)
  (cdr (assq val
	     '((nil . "Unknown")
	       (Lu . "Letter, Uppercase")
	       (Ll . "Letter, Lowercase")
	       (Lt . "Letter, Titlecase")
	       (Lm . "Letter, Modifier")
	       (Lo . "Letter, Other")
	       (Mn . "Mark, Nonspacing")
	       (Mc . "Mark, Spacing Combining")
	       (Me . "Mark, Enclosing")
	       (Nd . "Number, Decimal Digit")
	       (Nl . "Number, Letter")
	       (No . "Number, Other")
	       (Pc . "Punctuation, Connector")
	       (Pd . "Punctuation, Dash")
	       (Ps . "Punctuation, Open")
	       (Pe . "Punctuation, Close")
	       (Pi . "Punctuation, Initial quote")
	       (Pf . "Punctuation, Final quote")
	       (Po . "Punctuation, Other")
	       (Sm . "Symbol, Math")
	       (Sc . "Symbol, Currency")
	       (Sk . "Symbol, Modifier")
	       (So . "Symbol, Other")
	       (Zs . "Separator, Space")
	       (Zl . "Separator, Line")
	       (Zp . "Separator, Paragraph")
	       (Cc . "Other, Control")
	       (Cf . "Other, Format")
	       (Cs . "Other, Surrogate")
	       (Co . "Other, Private Use")
	       (Cn . "Other, Not Assigned"))))))

(fset 'unidata-describe-canonical-combining-class '(lambda (val)
  (cdr (assq val
	     '((0 . "Spacing, split, enclosing, reordrant, and Tibetan subjoined")
	       (1 . "Overlays and interior")
	       (7 . "Nuktas")
	       (8 . "Hiragana/Katakana voicing marks")
	       (9 . "Viramas")
	       (10 . "Start of fixed position classes")
	       (199 . "End of fixed position classes")
	       (200 . "Below left attached")
	       (202 . "Below attached")
	       (204 . "Below right attached")
	       (208 . "Left attached (reordrant around single base character)")
	       (210 . "Right attached")
	       (212 . "Above left attached")
	       (214 . "Above attached")
	       (216 . "Above right attached")
	       (218 . "Below left")
	       (220 . "Below")
	       (222 . "Below right")
	       (224 . "Left (reordrant around single base character)")
	       (226 . "Right")
	       (228 . "Above left")
	       (230 . "Above")
	       (232 . "Above right")
	       (233 . "Double below")
	       (234 . "Double above")
	       (240 . "Below (iota subscript)"))))))

(fset 'unidata-describe-bidi-class '(lambda (val)
  (cdr (assq val
	     '((L . "Left-to-Right")
	       (LRE . "Left-to-Right Embedding")
	       (LRO . "Left-to-Right Override")
	       (R . "Right-to-Left")
	       (AL . "Right-to-Left Arabic")
	       (RLE . "Right-to-Left Embedding")
	       (RLO . "Right-to-Left Override")
	       (PDF . "Pop Directional Format")
	       (LRI . "Left-to-Right Isolate")
	       (RLI . "Right-to-Left Isolate")
	       (FSI . "First Strong Isolate")
	       (PDI . "Pop Directional Isolate")
	       (EN . "European Number")
	       (ES . "European Number Separator")
	       (ET . "European Number Terminator")
	       (AN . "Arabic Number")
	       (CS . "Common Number Separator")
	       (NSM . "Non-Spacing Mark")
	       (BN . "Boundary Neutral")
	       (B . "Paragraph Separator")
	       (S . "Segment Separator")
	       (WS . "Whitespace")
	       (ON . "Other Neutrals"))))))

(defun unidata-describe-decomposition (val)
  (mapconcat
   #'(lambda (x)
       (if (symbolp x) (symbol-name x)
	 (concat (string ?')
		 (compose-string (string x) 0 1 (string ?\t x ?\t))
		 (string ?'))))
   val " "))

(defun unidata-describe-bidi-bracket-type (val)
  (cdr (assq val
	     '((n . "Not a paired bracket character.")
	       (o . "Opening paired bracket character.")
	       (c . "Closing paired bracket character.")))))

(defun unidata-gen-mirroring-list ()
  (let ((head (list nil))
	tail)
    (with-temp-buffer
      (insert-file-contents (expand-file-name "BidiMirroring.txt" unidata-dir))
      (goto-char (point-min))
      (setq tail head)
      (while (re-search-forward "^\\([0-9A-F]+\\);\\s +\\([0-9A-F]+\\)" nil t)
	(let ((char (string-to-number (match-string 1) 16))
	      (mirror (match-string 2)))
	  (setq tail (setcdr tail (list (list char mirror)))))))
    (cdr head)))

(defun unidata-gen-brackets-list ()
  (let ((head (list nil))
	tail)
    (with-temp-buffer
      (insert-file-contents (expand-file-name "BidiBrackets.txt" unidata-dir))
      (goto-char (point-min))
      (setq tail head)
      (while (re-search-forward
	      "^\\([0-9A-F]+\\);\\s +\\([0-9A-F]+\\);\\s +\\([oc]\\)"
	      nil t)
	(let ((char (string-to-number (match-string 1) 16))
	      (paired (match-string 2)))
	  (setq tail (setcdr tail (list (list char paired)))))))
    (cdr head)))

(defun unidata-gen-bracket-type-list ()
  (let ((head (list nil))
	tail)
    (with-temp-buffer
      (insert-file-contents (expand-file-name "BidiBrackets.txt" unidata-dir))
      (goto-char (point-min))
      (setq tail head)
      (while (re-search-forward
	      "^\\([0-9A-F]+\\);\\s +\\([0-9A-F]+\\);\\s +\\([oc]\\)"
	      nil t)
	(let ((char (string-to-number (match-string 1) 16))
	      (type (match-string 3)))
	  (setq tail (setcdr tail (list (list char type)))))))
    (cdr head)))

;; Verify if we can retrieve correct values from the generated
;; char-tables.
;;
;; Use like this:
;;
;; (let ((unidata-dir "/path/to/admin/unidata"))
;;   (unidata-setup-list "unidata.txt")
;;   (unidata-check))

(defun unidata-check ()
  (dolist (elt unidata-file-alist)
    (dolist (proplist (cdr elt))
      (let* ((prop (unidata-prop-prop proplist))
	     (index (unidata-prop-index proplist))
	     (generator (unidata-prop-generator proplist))
	     (default-value (unidata-prop-default proplist))
	     (val-list (unidata-prop-val-list proplist))
	     (check #x400)
	     table decoder alist)
        ;; We compare values in unidata.txt with the ones returned by various
        ;; generator functions.  However, SpecialCasing.txt is read directly by
        ;; unidata-gen-table-special-casing--do-load and there is no other file
        ;; to compare those values with.  This is why we’re skipping the check
        ;; for special casing properties.
        (unless (eq generator #'unidata-gen-table-special-casing)
          (setq table (progn
                        (message "Generating %S table..." prop)
                        (funcall generator prop index default-value val-list))
                decoder (char-table-extra-slot table 1))
          (unless (integerp decoder)
            (setq alist (and (functionp index) (funcall index)))
            (dolist (e unidata-list)
              (let ((char (car e)) val1 val2)
                (unless (consp char)
                  (setq val1 (if alist
                                 (nth 1 (assoc char alist))
                               (nth index e)))
                  (and (stringp val1)
                       (= (length val1) 0)
                       (setq val1 nil))
                  (setq val1
                        (if val1
                            (cond ((eq generator #'unidata-gen-table-symbol)
                                   (intern val1))
                                  ((eq generator #'unidata-gen-table-integer)
                                   (string-to-number val1))
                                  ((eq generator #'unidata-gen-table-character)
                                   (string-to-number val1 16))
                                  ((eq generator #'unidata-gen-table-decomposition)
                                   (unidata-split-decomposition val1))
                                  (t val1))
                          (cond ((eq prop 'decomposition)
                                 (list char))
                                ((eq prop 'bracket-type)
                                 'n))))
                  (setq val2 (aref table char))
                  (when decoder
                    (setq val2 (funcall decoder char val2 table)))
                  (when (>= char check)
                    (message "%S %04X" prop check)
                    (setq check (+ check #x400)))
                  (or (equal val1 val2)
                      ;; <control> characters get a 'name' property of nil
                      (and (eq prop 'name)
                           (string= val1 "<control>")
                           (null val2))
                      (insert (format "> %04X %S\n< %04X %S\n"
                                      char val1 char val2)))
                  (sit-for 0))))))))))

;; The entry functions.  They generate files described in the header
;; comment of this file.

(defun unidata-gen-file (&optional file data-dir unidata-text-file)
  "Generate lisp file FILE from Unicode data."
  (or file
      (setq file (pop command-line-args-left)
	    data-dir (or (pop command-line-args-left) default-directory)
	    unidata-text-file (or (pop command-line-args-left)
				  (expand-file-name "unidata.txt"))))
  (let* ((coding-system-for-write 'utf-8-unix)
	 (coding-system-for-read 'utf-8)
	 (unidata-dir data-dir)
	 (copyright (with-temp-buffer
		      (insert-file-contents
		       (expand-file-name "copyright.html" unidata-dir))
		      (re-search-forward "Copyright .*Unicode, Inc.")
		      (match-string 0))))
    (or unidata-list (unidata-setup-list unidata-text-file))
    (let* ((basename (file-name-nondirectory file))
	   (elt (assoc basename unidata-file-alist)))
      (or elt (user-error "Unknown output file: %s" basename))
      (or noninteractive (message "Generating %s..." file))
      (with-temp-file file
        (insert ";;; " basename "  -*- lexical-binding:t -*-
;; " copyright "
;; Generated from Unicode data files by unidata-gen.el.
;; The sources for this file are found in the admin/unidata/ directory in
;; the Emacs sources.  The Unicode data files are used under the
;; Unicode Terms of Use, as contained in the file copyright.html in that
;; same directory.\n")
        (dolist (proplist (cdr elt))
          (let ((prop (unidata-prop-prop proplist))
                (index (unidata-prop-index proplist))
                (generator (unidata-prop-generator proplist))
                (docstring (unidata-prop-docstring proplist))
                (describer (unidata-prop-describer proplist))
                (default-value (unidata-prop-default proplist))
                (val-list (unidata-prop-val-list proplist))
                table)
            (setq table (funcall generator prop index default-value val-list))
            (when describer
              (unless (subrp (symbol-function describer))
                (setq describer (symbol-function describer)))
              (set-char-table-extra-slot table 3 describer))
            (insert (format "(define-char-code-property '%S\n  %S\n  %S)\n"
                            prop table docstring))))
        (insert ";; Local Variables:\n"
                ";; coding: utf-8\n"
                ";; version-control: never\n"
                ";; no-byte-compile: t\n"
                ";; no-update-autoloads: t\n"
                ";; End:\n\n"
                (format ";;; %s ends here\n" basename)))))
  (or noninteractive (message "Generating %s...done" file)))

(defun unidata-gen-charprop (&optional charprop-file)
  (or charprop-file (setq charprop-file (pop command-line-args-left)))
  (with-temp-file charprop-file
    (insert ";; Automatically generated by unidata-gen.el."
            "  -*- lexical-binding: t -*-\n"
            ";; See the admin/unidata/ directory in the Emacs sources.\n")
    (dolist (elt unidata-file-alist)
      (dolist (proplist (cdr elt))
	(insert (format "(define-char-code-property '%S %S\n  %S)\n"
			(unidata-prop-prop proplist) (car elt)
			(unidata-prop-docstring proplist)))))
    (or noninteractive (message "Writing %s..." charprop-file))
    (insert "\n"
	    "(provide 'charprop)\n"
	    "\n"
	    ";; Local Variables:\n"
	    ";; coding: utf-8\n"
	    ";; version-control: never\n"
	    ";; no-byte-compile: t\n"
	    ";; no-update-autoloads: t\n"
	    ";; End:\n\n"
            (format ";;; %s ends here\n"
		    (file-name-nondirectory charprop-file)))))



;;; unidata-gen.el ends here<|MERGE_RESOLUTION|>--- conflicted
+++ resolved
@@ -1077,11 +1077,7 @@
 		      idx (1+ i)))))
 	(nreverse (cons (intern (substring str idx)) l))))))
 
-<<<<<<< HEAD
-(defun unidata-gen-table-name (prop index &rest ignore)
-=======
 (defun unidata-gen-table-name (prop index &rest _ignore)
->>>>>>> 9adc93e6
   (let* ((table (unidata-gen-table-word-list prop index 'unidata-split-name))
 	 (word-tables (char-table-extra-slot table 4)))
     (set-char-table-extra-slot table 1 (symbol-function 'unidata-get-name))
